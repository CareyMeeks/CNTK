%module(directors="1") CNTKLib
//%feature("autodoc", "1");

%include <stl.i>
%include <std_wstring.i>
%include <std_vector.i>
%include <std_map.i>
%include <std_pair.i>
%include <std_shared_ptr.i>
%include <windows.i>
%include <attribute.i>
%include <arrays_csharp.i>
#include <exception.i>

// include the unordered_map.i.
%include "std_unordered_map.i"

%{
    #include "CNTKLibrary.h"
    #pragma warning(disable : 4100)
%}

%shared_ptr(CNTK::BackPropState);
%shared_ptr(CNTK::Function);
%shared_ptr(CNTK::CompositeFunction);
%shared_ptr(CNTK::Value);
%shared_ptr(CNTK::NDShape);
%shared_ptr(CNTK::NDArrayView);
%shared_ptr(CNTK::NDMask);
%shared_ptr(std::vector<float>);

%template(SizeTVector) std::vector<size_t>;
%template(DoubleVector) std::vector<double>;
%template(FloatVector) std::vector<float>;
%template(SizeTVectorVector) std::vector<std::vector<size_t>>;
%template(FloatVectorVector) std::vector<std::vector<float>>;
%template(DoubleVectorVector) std::vector<std::vector<double>>;
%template(VariableVector) std::vector<CNTK::Variable>;
%template(AxisVector) std::vector<CNTK::Axis>;
%template(NDArrayViewVector) std::vector<std::shared_ptr<CNTK::NDArrayView>>;
%template(BoolVector) std::vector<bool>;
%template(DeviceDescriptorVector) std::vector<CNTK::DeviceDescriptor>;
%template(UnorderedMapVariableValuePtr) std::unordered_map<CNTK::Variable, std::shared_ptr<CNTK::Value>>;
%template(UnorderedMapVariableVariable) std::unordered_map<CNTK::Variable, CNTK::Variable>;

%template() std::vector<bool>;
%template() std::pair<size_t, double>;
%template() std::vector<std::pair<size_t, double>>;

// Ignore things in CNTKLibrary.h that are not exposed for C# Eval.
%ignore CNTK::NDShape::NDShape(const std::initializer_list<size_t>& dimensions);

%ignore CNTK::Internal::GenerateUid(std::wstring&& prefix);
%ignore CNTK::Internal::GenerateUid(VariableKind varKind);
%ignore CNTK::Internal::GenerateUid(const std::wstring& prefix);

%ignore CNTK::PlaceholderVariable(const NDShape& shape, const std::wstring& name, const std::vector<Axis>& dynamicAxes = Axis::UnknownDynamicAxes());
%ignore CNTK::PlaceholderVariable(const NDShape& shape, const std::vector<Axis>& dynamicAxes = Axis::UnknownDynamicAxes());
%ignore CNTK::PlaceholderVariable(const std::wstring& name = L"");

%ignore CNTK::InputVariable(const NDShape& shape,
                            bool isSparse, 
                            ::CNTK::DataType dataType, 
                            bool needsGradient, 
                            const std::wstring& name, 
                            const std::vector<Axis>& dynamicAxes = Axis::DefaultInputVariableDynamicAxes());
%ignore CNTK::InputVariable(const NDShape& shape, 
                            ::CNTK::DataType dataType, 
                            bool needsGradient, 
                            const std::wstring& name = L"", 
                            const std::vector<Axis>& dynamicAxes = Axis::DefaultInputVariableDynamicAxes());
%ignore CNTK::InputVariable(const NDShape& shape, 
                            DataType dataType, 
                            const std::wstring& name, 
                            const std::vector<Axis>& 
                            dynamicAxes = Axis::DefaultInputVariableDynamicAxes());
%ignore CNTK::InputVariable(const NDShape& shape, 
                            DataType dataType, 
                            const wchar_t* name, 
                            const std::vector<Axis>& dynamicAxes = Axis::DefaultInputVariableDynamicAxes());
%ignore CNTK::InputVariable(const NDShape& shape, 
                            DataType dataType, 
                            const std::vector<Axis>& dynamicAxes = Axis::DefaultInputVariableDynamicAxes());
%ignore CNTK::InputVariable(const NDShape& shape, 
                            bool isSparse, 
                            ::CNTK::DataType dataType, 
                            const std::wstring& name, 
                            const std::vector<Axis>& dynamicAxes = Axis::DefaultInputVariableDynamicAxes());
%ignore CNTK::InputVariable(const NDShape& shape, 
                            bool isSparse, 
                            ::CNTK::DataType dataType,
                            const wchar_t* name, 
                            const std::vector<Axis>& dynamicAxes = Axis::DefaultInputVariableDynamicAxes());
%ignore CNTK::InputVariable(const NDShape& shape, 
                            bool isSparse, 
                            ::CNTK::DataType dataType, 
                            const std::vector<Axis>& dynamicAxes = Axis::DefaultInputVariableDynamicAxes());

%ignore CNTK::OutputVariable(const NDShape& shape, 
                             ::CNTK::DataType dataType, 
                             Function* ownerFunction, 
                             const std::vector<Axis>& dynamicAxes, 
                             const std::wstring& name = L"");

%ignore CNTK::Variable::CompositeFunction;
%ignore CNTK::Variable::Trainer;
%ignore CNTK::Varaiable::PrimitiveFunction;

%ignore CNTK::ConstantInitializer(double value = 0.0);
%ignore CNTK::UniformInitializer(double scale, unsigned long seed = SentinelValueForAutoSelectRandomSeed);
%ignore CNTK::NormalInitializer(double scale, 
                                int outputRank = SentinelValueForInferParamInitRank, 
                                int filterRank = SentinelValueForInferParamInitRank, 
                                unsigned long seed = SentinelValueForAutoSelectRandomSeed);
%ignore CNTK::XavierInitializer(double scale = DefaultParamInitScale, 
                                int outputRank = SentinelValueForInferParamInitRank, 
                                int filterRank = SentinelValueForInferParamInitRank, 
                                unsigned long seed = SentinelValueForAutoSelectRandomSeed);
%ignore CNTK::GlorotUniformInitializer(double scale = DefaultParamInitScale, 
                                       int outputRank = SentinelValueForInferParamInitRank, 
                                       int filterRank = SentinelValueForInferParamInitRank, 
                                       unsigned long seed = SentinelValueForAutoSelectRandomSeed);
%ignore CNTK::GlorotNormalInitializer(double scale = DefaultParamInitScale, 
                                      int outputRank = SentinelValueForInferParamInitRank, 
                                      int filterRank = SentinelValueForInferParamInitRank, 
                                      unsigned long seed = SentinelValueForAutoSelectRandomSeed);
%ignore CNTK::HeUniformInitializer(double scale = DefaultParamInitScale, 
                                   int outputRank = SentinelValueForInferParamInitRank, 
                                   int filterRank = SentinelValueForInferParamInitRank, 
                                   unsigned long seed = SentinelValueForAutoSelectRandomSeed);
%ignore CNTK::HeNormalInitializer(double scale = DefaultParamInitScale, 
                                  int outputRank = SentinelValueForInferParamInitRank, 
                                  int filterRank = SentinelValueForInferParamInitRank, 
                                  unsigned long seed = SentinelValueForAutoSelectRandomSeed);
%ignore CNTK::BilinearInitializer(size_t kernelWidth, size_t kernelHeight);
%ignore CNTK::RandomInitializerWithRank(const ParameterInitializer& initializer, int outputRank, int filterRank);

%ignore CNTK::IDictionarySerializable;
%ignore CNTK::DictionaryValue;
%ignore CNTK::Dictionary;
%ignore CNTK::ParameterInitializer;

%ignore std::hash<::CNTK::Parameter>;
%ignore CNTK::hash<::CNTK::Constant>;

%ignore CNTK::Function::CompositeFunction;
%ignore CNTK::Function::Trainer;
%ignore CNTK::Function::Backward(const BackPropStatePtr& state,
                                 const std::unordered_map<Variable, ValuePtr>& rootGradientValues,
                                 std::unordered_map<Variable, ValuePtr>& backPropagatedGradientValuesForInputs);
%ignore CNTK::Function::Forward(const std::unordered_map<Variable, ValuePtr>& arguments, 
                                std::unordered_map<Variable, ValuePtr>& outputs, 
                                const DeviceDescriptor& computeDevice = DeviceDescriptor::UseDefaultDevice(), 
                                const std::unordered_set<Variable>& outputsToRetainBackwardStateFor = {});
%ignore CNTK::Function::Forward(const std::vector<ValuePtr>& inputValues, 
                                std::unordered_map<Variable, ValuePtr>& outputs, 
                                const DeviceDescriptor& computeDevice = DeviceDescriptor::UseDefaultDevice(), 
                                const std::unordered_set<Variable>& outputsToRetainBackwardStateFor = {});
%ignore CNTK::Function::Serialize() const;
%ignore CNTK::Function::Deserialize(const Dictionary& dictionary, const ::CNTK::DeviceDescriptor& device = DeviceDescriptor::UseDefaultDevice());
%ignore CNTK::Function::Parameters() const;
%ignore CNTK::Function::Constants() const;
%ignore CNTK::Function::Placeholders() const;
%ignore CNTK::Function::Attributes() const;
%ignore CNTK::Function::PrintGraph() const;
%ignore CNTK::Function::BlockArgumentsMapping() const;
%ignore CNTK::Function::ReplacePlaceholders(const std::unordered_map<Variable, Variable>& placeholderReplacements);
%ignore CNTK::Function::ReplacePlaceholder(const Variable& placeholderReplacement);
%ignore CNTK::Function::Function(const std::vector<Variable>& inputs, 
                                 const std::vector<Variable>& outputs,
                                 Dictionary&& functionConfig,
                                 const std::wstring& name = L"",
                                 const std::wstring& uid = Internal::GenerateUid(L"UserDefinedFunction"));
%ignore CNTK::Function::RestoreFromCheckpoint(const Dictionary& dictionary);

%ignore CNTK::Parameter;
%ignore CNTK::Constant;
%ignore CNTK::BackPropState;
%ignore CNTK::PoolingType;

%ignore CNTK::Negate(const Variable& operand, const std::wstring& name = L"");
%ignore CNTK::operator-(const Variable& operand);
%ignore CNTK::Sigmoid(const Variable& operand, const std::wstring& name = L"");
%ignore CNTK::Tanh(const Variable& operand, const std::wstring& name = L"");
%ignore CNTK::Sin(const Variable& operand, const std::wstring& name = L"");
%ignore CNTK::Cos(const Variable& operand, const std::wstring& name = L"");
%ignore CNTK::ReLU(const Variable& operand, const std::wstring& name = L"");
%ignore CNTK::Exp(const Variable& operand, const std::wstring& name = L"");
%ignore CNTK::Log(const Variable& operand, const std::wstring& name = L"");
%ignore CNTK::Square(const Variable& operand, const std::wstring& name = L"");
%ignore CNTK::Sqrt(const Variable& operand, const std::wstring& name = L"");
%ignore CNTK::Round(const Variable& operand, const std::wstring& name = L"");
%ignore CNTK::Floor(const Variable& operand, const std::wstring& name = L"");
%ignore CNTK::Ceil(const Variable& operand, const std::wstring& name = L"");
%ignore CNTK::Abs(const Variable& operand, const std::wstring& name = L"");
%ignore CNTK::Reciprocal(const Variable& operand, const std::wstring& name = L"");
%ignore CNTK::Softmax(const Variable& operand, const std::wstring& name = L"");
%ignore CNTK::Hardmax(const Variable& operand, const std::wstring& name = L"");
%ignore CNTK::TransposeAxes(const Variable& operand, const Axis& axis1, const Axis& axis2, const std::wstring& name = L"");
%ignore CNTK::Transpose(const Variable& operand, const std::wstring& name = L"");
%ignore CNTK::Slice(const Variable& operand, const Axis& axis, int beginIndex, int endIndex, const std::wstring& name = L"");
%ignore CNTK::RandomSample(const Variable& operand, size_t numSamples, bool allowDuplicates, const std::wstring& name);
%ignore CNTK::RandomSampleInclusionFrequency(const Variable& operand, size_t numSamples, bool allowDuplicates, const std::wstring& name);
%ignore CNTK::Dropout(const Variable& operand, double dropoutRate, const std::wstring& name = L"");
%ignore CNTK::Reshape(const Variable& operand, const NDShape& newShape, const std::wstring& name = L"");
%ignore CNTK::Plus(const Variable& leftOperand, const Variable& rightOperand, const std::wstring& name = L"");
%ignore CNTK::operator+(const Variable& leftOperand, const Variable& rightOperand);
%ignore CNTK::Minus(const Variable& leftOperand, const Variable& rightOperand, const std::wstring& name = L"");
%ignore CNTK::operator-(const Variable& leftOperand, const Variable& rightOperand);
%ignore CNTK::LogAddExp(const Variable& leftOperand, const Variable& rightOperand, const std::wstring& name = L"");
%ignore CNTK::ElementTimes(const Variable& leftOperand, const Variable& rightOperand, const std::wstring& name = L"");
%ignore CNTK::ElementDivide(const Variable& leftOperand, const Variable& rightOperand, const std::wstring& name = L"");
%ignore CNTK::Equal(const Variable& leftOperand, const Variable& rightOperand, const std::wstring& name = L"");
%ignore CNTK::NotEqual(const Variable& leftOperand, const Variable& rightOperand, const std::wstring& name = L"");
%ignore CNTK::Less(const Variable& leftOperand, const Variable& rightOperand, const std::wstring& name = L"");
%ignore CNTK::LessEqual(const Variable& leftOperand, const Variable& rightOperand, const std::wstring& name = L"");
%ignore CNTK::Greater(const Variable& leftOperand, const Variable& rightOperand, const std::wstring& name = L"");
%ignore CNTK::GreaterEqual(const Variable& leftOperand, const Variable& rightOperand, const std::wstring& name = L"");
%ignore CNTK::Times(const Variable& leftOperand, const Variable& rightOperand, size_t outputRank, int inferInputRankToMap, const std::wstring& name = L"");
%ignore CNTK::Times(const Variable& leftOperand, const Variable& rightOperand, size_t outputRank, const std::wstring& name = L"");
%ignore CNTK::Times(const Variable& leftOperand, const Variable& rightOperand, const std::wstring& name = L"");
%ignore CNTK::TransposeTimes(const Variable& leftOperand, const Variable& rightOperand, size_t outputRank, const std::wstring& name = L"");
%ignore CNTK::TransposeTimes(const Variable& leftOperand, const Variable& rightOperand, const std::wstring& name = L"");
%ignore CNTK::CosineDistance(const Variable& leftOperand, const Variable& rightOperand, const std::wstring& name = L"");
%ignore CNTK::BinaryCrossEntropy(const Variable& prediction, const Variable& targets, const std::wstring& name = L"");
%ignore CNTK::WeightedBinaryCrossEntropy(const Variable& prediction, const Variable& targets, const Variable& weights, const std::wstring& name = L"");
%ignore CNTK::SquaredError(const Variable& prediction, const Variable& targets, const std::wstring& name = L"");
%ignore CNTK::CrossEntropyWithSoftmax(const Variable& prediction, const Variable& labels, const Axis& axis, const std::wstring& name = L"");
%ignore CNTK::CrossEntropyWithSoftmax(const Variable& prediction, const Variable& labels, const std::wstring& name = L"");
%ignore CNTK::ClassificationError(const Variable& prediction, const Variable& labels, size_t topN, const Axis& axis, const std::wstring& name = L"");
%ignore CNTK::ClassificationError(const Variable& prediction, const Variable& labels, size_t topN, const std::wstring& name = L"");
%ignore CNTK::ClassificationError(const Variable& prediction, const Variable& labels, const Axis& axis, const std::wstring& name = L"");
%ignore CNTK::ClassificationError(const Variable& prediction, const Variable& labels, const std::wstring& name = L"");
%ignore CNTK::PastValue(const Variable& operand, const Variable& initialState, size_t offset = 1, const std::wstring& name = L"");
%ignore CNTK::PastValue(const Variable& operand, size_t offset = 1, const std::wstring& name = L"");
%ignore CNTK::FutureValue(const Variable& operand, const Variable& initialState, size_t offset = 1, const std::wstring& name = L"");
%ignore CNTK::FutureValue(const Variable& operand, size_t offset = 1, const std::wstring& name = L"");
%ignore CNTK::ReduceSum(const Variable& operand, const std::wstring& name = L"");
%ignore CNTK::ReduceSum(const Variable& operand, const Axis& axis, const std::wstring& name = L"");
%ignore CNTK::ReduceLogSum(const Variable& operand, const Axis& axis, const std::wstring& name = L"");
%ignore CNTK::ReduceMean(const Variable& operand, const Axis& axis, const std::wstring& name = L"");
%ignore CNTK::ReduceMax(const Variable& operand, const Axis& axis, const std::wstring& name = L"");
%ignore CNTK::ReduceMin(const Variable& operand, const Axis& axis, const std::wstring& name = L"");
%ignore CNTK::PerDimMeanVarianceNormalize(const Variable& operand, const NDArrayViewPtr& mean, const NDArrayViewPtr& invStdDev, const std::wstring& name = L"");
%ignore CNTK::Convolution(const Variable& convolutionMap,
                          const Variable& operand,
                          const NDShape& strides = {1}, 
                          const std::vector<bool>& sharing = {true},
                          const std::vector<bool>& autoPadding = {true}, 
                          const NDShape& lowerPad = {0},
                          const NDShape& upperPad = {0}, 
                          bool transpose = false, 
                          size_t maxTempMemSizeInSamples = 0, 
                          const std::wstring& name = L"");
%ignore CNTK::ROIPooling(const Variable& convolutionMap, const Variable& rois, const NDShape& roiOutputShape, const std::wstring& name = L"");

%ignore CNTK::Pooling(const Variable& operand, 
                      PoolingType poolingType, 
                      const NDShape& poolingWindowShape, 
                      const NDShape& strides = {1}, 
                      const std::vector<bool>& autoPadding = {false},
                      const NDShape& lowerPad = {0}, 
                      const NDShape& upperPad = {0}, 
                      const std::wstring& name = L"");


%ignore CNTK::Unpooling; 
%ignore CNTK::LambdaRank;
%ignore CNTK::NDCGAt1;

%ignore CNTK::BatchNormalization(const Variable& operand, 
                                 const Variable& scale, 
                                 const Variable& bias, 
                                 const Variable& runningMean, 
                                 const Variable& runningInvStd, 
                                 bool spatial,
                                 double normalizationTimeConstant = 0, 
                                 double blendTimeConstant = 0, 
                                 double epsilon = 0.00001, 
                                 bool useCuDNNEngine = false, 
                                 const std::wstring& name = L"");
%ignore CNTK::OptimizedRNNStack(const Variable& operand, 
                                const Variable& weights, 
                                size_t hiddenSize, 
                                size_t numLayers, 
                                bool bidirectional = false, 
                                const std::wstring& recurrentOp = L"lstm", 
                                const std::wstring& name = L"");
%ignore CNTK::Clip(const Variable& operand, const Variable& min, const Variable& max, const std::wstring& name = L"");
%ignore CNTK::ElementSelect(const Variable& condition, const Variable& leftOperand, const Variable& rightOperand, const std::wstring& name = L"");
%ignore CNTK::Splice(const std::vector<Variable>& operands, const Axis& axis, const std::wstring& name = L"");
%ignore CNTK::AsBlock(FunctionPtr&& composite, const std::vector<std::pair<Variable, Variable>>& argumentsMap, const std::wstring& blockOpName, const std::wstring& blockName = L"");

%ignore CNTK::Sequence;

%ignore CNTK::TrainingParameterSchedule;
%ignore CNTK::TrainingParameterPerUnitSchedule;
%ignore CNTK::TrainingParameterPerSampleSchedule;
%ignore CNTK::TrainingParameterPerMinibatchSchedule;
%ignore CNTK::LearningRateSchedule;
%ignore CNTK::LearningRatePerSampleSchedule;
%ignore CNTK::LearningRatePerMinibatchSchedule;
%ignore CNTK::MomentumAsTimeConstantSchedule;
%ignore CNTK::AdditionalLearningOptions;
%ignore CNTK::Learner;

%ignore CNTK::SGDLearner(const std::vector<Parameter>& parameters, 
                         const LearningRateSchedule& learningRateSchedule, 
                         AdditionalLearningOptions additionalOptions = AdditionalLearningOptions());
%ignore CNTK::MomentumSGDLearner(const std::vector<Parameter>& parameters, 
                                 const LearningRateSchedule& learningRateSchedule, 
                                 const MomentumSchedule& momentumSchedule,
                                 bool unitGain = DefaultUnitGainValue(),
                                 AdditionalLearningOptions additionalOptions = AdditionalLearningOptions());
%ignore CNTK::NesterovLearner(const std::vector<Parameter>& parameters, 
                              const LearningRateSchedule& learningRateSchedule, 
                              const MomentumSchedule& momentumSchedule,
                              bool unitGain = DefaultUnitGainValue(),
                              AdditionalLearningOptions additionalOptions = AdditionalLearningOptions());
%ignore CNTK::DefaultVarianceMomentum;
%ignore CNTK::AdamLearner(const std::vector<Parameter>& parameters, 
                          const LearningRateSchedule& learningRateSchedule, 
                          const MomentumSchedule& momentumSchedule,
                          bool unitGain = DefaultUnitGainValue(),
                          const MomentumSchedule& varianceMomentumSchedule = DefaultVarianceMomentum, 
                          bool lowMemory = true, 
                          AdditionalLearningOptions additionalOptions = AdditionalLearningOptions());
%ignore CNTK::AdaGradLearner(const std::vector<Parameter>& parameters, 
                             const LearningRateSchedule& learningRateSchedule, 
                             bool needAveMultiplier = true, 
                             AdditionalLearningOptions additionalOptions = AdditionalLearningOptions());
%ignore CNTK::RMSPropLearner(const std::vector<Parameter>& parameters,
                             const LearningRateSchedule& learningRateSchedule, 
                             double gamma, 
                             double inc, 
                             double dec, 
                             double max, 
                             double min, 
                             bool needAveMultiplier = true, 
                             AdditionalLearningOptions additionalOptions = AdditionalLearningOptions());

%ignore CNTK::DistributedLearner;
%ignore CNTK::CreateDataParallelDistributedLearner(DistributedCommunicatorPtr communicator, 
                                                   LearnerPtr learner, 
                                                   size_t distributeAfterSamples, 
                                                   bool useAsyncBufferedParameterUpdate = false);
%ignore CNTK::CreateQuantizedDataParallelDistributedLearner(QuantizedDistributedCommunicatorPtr communicator, 
                                                            LearnerPtr learner, 
                                                            size_t distributeAfterSamples, 
                                                            bool useAsyncBufferedParameterUpdate = false);
%ignore CNTK::CreateBlockMomentumDistributedLearner(
        DistributedCommunicatorPtr communicator,
        LearnerPtr learner,
        size_t distributeAfterSamples,
        size_t blockSize,
        double blockMomentumAsTimeConstant,
        bool useNestrovMomentum = true,
        bool resetSGDMomentumAfterAggregation = true,
        double blockLearningRate = 1.0);
%ignore CNTK::CreateBlockMomentumDistributedLearner(
        DistributedCommunicatorPtr communicator,
        LearnerPtr learner,
        size_t distributeAfterSamples,
        size_t blockSize,
        bool useNestrovMomentum = true,
        bool resetSGDMomentumAfterAggregation = true,
        double blockLearningRate = 1.0);

%ignore CNTK::Trainer;
%ignore CNTK::CreateTrainer;
%ignore CNTK::StreamInformation;
%ignore std::hash<::CNTK::StreamInformation>;

%ignore CNTK::MinibatchData;
%ignore CNTK::MinibatchSource;
%ignore CNTK::CreateCompositeMinibatchSource(const Dictionary& configuration);
%ignore CNTK::StreamConfiguration;
%ignore CNTK::TextFormatMinibatchSource;
%ignore CNTK::ComputeInputPerDimMeansAndInvStdDevs;
%ignore CNTK::DistributedWorkerDescriptor;
%ignore CNTK::DistributedCommunicator;
%ignore CNTK::QuantizedDistributedCommunicator;
%ignore CNTK::MPICommunicator();
%ignore CNTK::QuantizedMPICommunicator(bool zeroThresholdFor1Bit, bool useQuantizationForSelfStripe, size_t numQuantizationBits);
%ignore CNTK::MinibatchInfo;
%ignore CNTK::DistributedTrainer;
%ignore CNTK::TrainingSession;
%ignore CNTK::CreateBasicTrainingSession;
%ignore CNTK::Create;
%ignore CNTK::CreateDataParallelDistributedTrainer(DistributedCommunicatorPtr communicator, bool useAsyncBufferedParameterUpdate, size_t distributedAfterSampleCount = 0);
%ignore CNTK::CreateQuantizedDataParallelDistributedTrainer(QuantizedDistributedCommunicatorPtr communicator, 
                                                            bool useAsyncBufferedParameterUpdate, 
                                                            size_t distributedAfterSampleCount);
%ignore CNTK::CreateBlockMomentumDistributedTrainer;

%ignore std::hash<::CNTK::DistributedWorkerDescriptor>;

// Todo: add correct typemap as they might be useful for C# in future.
%ignore CNTK::NDMask::DataBuffer() const;

// Ignore things in CNTKLibraryInternals.h that are not exposed for C# Eval.
%ignore CNTK::Internal::PrimitiveFunction;
%ignore CNTK::Internal::CompositeFunction;
%ignore CNTK::Internal::MaxNumCPUThreadsSet;
%ignore CNTK::PrimitiveOpType;
%ignore CNTK::Internal::IsWithin(const Variable& operand, int offset, const std::wstring& name = L"");
%ignore CNTK::Internal::PackedIndex(const Variable& operand, const Variable& index, const std::wstring& name = L"");
%ignore CNTK::Internal::GatherPacked(const Variable& operand, const Variable& packedIndex, const std::wstring& name = L"");
%ignore CNTK::Internal::ScatterPacked(const Variable& operand, const Variable& packedIndex, const Variable& condition, const std::wstring& name = L"");
%ignore CNTK::Internal::ZeroesWithDynamicAxesLike(const Variable& operand);
%ignore CNTK::Internal::Where(const Variable& condition, const std::pair<size_t, int>& newDerivedSequenceAxisScalingAndAdditiveFactor, const std::wstring& name = L"");
%ignore CNTK::Internal::Gather(const Variable& operand, const Variable& condition, const std::wstring& name = L"");
%ignore CNTK::Internal::Gather(const Variable& operand, 
                               const Variable& condition, 
                               const std::pair<size_t, int>& newDerivedSequenceAxisScalingAndAdditiveFactor, 
                               const std::wstring& name = L"");
%ignore CNTK::Internal::Scatter(const Variable& operand, const Variable& condition, const std::wstring& name = L"");
%ignore CNTK::Internal::Scatter(const Variable& operand, 
                                const Variable& condition, 
                                const std::pair<size_t, int>& newDerivedSequenceAxisScalingAndAdditiveFactor, 
                                const std::wstring& name = L"");
%ignore CNTK::Internal::Slice(const Variable& operand, const Axis& axis, int beginIndex, int endIndex, const std::wstring& name = L"");
%ignore CNTK::Internal::ReduceElements(const Variable& operand, const std::wstring& reductionOpName, const Axis& axis, const std::wstring& name = L"");

%ignore CNTK::Internal::EnableReversingTensorShapesInErrorMessages();
%ignore CNTK::Internal::IsReversingTensorShapesInErrorMessagesEnabled();
%ignore CNTK::Internal::AlwaysAllowSettingDefaultDevice();
%ignore CNTK::Internal::IsSettingDefaultDeviceAlwaysAllowed();
%ignore CNTK::Internal::AllowRenamingFunctions();
%ignore CNTK::Internal::IsRenamingFunctionsAllowed();
%ignore CNTK::Internal::SetAutomaticUnpackingOfPackedValues(bool disable);
%ignore CNTK::Internal::IsAutomaticUnpackingOfPackedValuesDisabled();
%ignore CNTK::Internal::SetComputationNetworkTraceLevel(int traceLevel);
%ignore CNTK::Internal::GetComputationNetworkTraceLevel();
%ignore CNTK::Internal::SetGPUMemoryAllocationTraceLevel(int traceLevel);
%ignore CNTK::Internal::ForceSynchronousCUDAKernelExecutions();
%ignore CNTK::Internal::ForceDeterministicAlgorithms();
%ignore CNTK::Internal::SetFixedRandomSeed(unsigned long fixedRandomSeed);
%ignore CNTK::Internal::EnableForwardValuesSharing();
%ignore CNTK::Internal::DisableForwardValuesSharing();
%ignore CNTK::Internal::EnableHyperMemoryCompress();
%ignore CNTK::Internal::DisableHyperMemoryCompress();
%ignore CNTK::Internal::AreEquivalent(const ::CNTK::FunctionPtr& f1, const ::CNTK::FunctionPtr& f2);
%ignore CNTK::Internal::AreEquivalent(const ::CNTK::Variable& v1, const ::CNTK::Variable& v2, bool allowParameterAndConstantsEquivalence = false);
%ignore CNTK::Internal::AreEqual(const ::CNTK::NDArrayView& view1, const ::CNTK::NDArrayView& view2, double relativeTolerance = 0.0, double absoluteTolerance = 0.0);

// map the pointer to array
%apply float INPUT[]  { float *dataBuffer }
%apply double INPUT[]  { double *dataBuffer }

%exception {
    try {
        $action
    }
    catch (Swig::DirectorException &e) 
    { 
        SWIG_exception(SWIG_RuntimeError,e.what()); 
    }
<<<<<<< HEAD
    // TODO: print call stack trace info when it is available.
=======
    // TODO: print out C++ call stack trace info.
    // It is currently not available as a part of exception message.
>>>>>>> 3ac55535
    catch (std::runtime_error &e)
    {
        SWIG_exception(SWIG_RuntimeError,e.what()); 
    }
    catch (std::invalid_argument &e) 
    { 
        SWIG_exception(SWIG_ValueError,e.what()); 
    }
    catch (std::logic_error &e) 
    { 
        SWIG_exception(SWIG_RuntimeError,e.what()); 
    }
    catch (...) 
    { 
        SWIG_exception(SWIG_UnknownError,"Unknown runtime exception"); 
    }
}

%rename (GetAllDevices) CNTK::DeviceDescriptor::AllDevices;
%rename (GetCPUDevice) CNTK::DeviceDescriptor::CPUDevice;
%rename (GetDeviceType) CNTK::DeviceDescriptor::Type;
%rename (GetId) CNTK::DeviceDescriptor::Id;
%rename (AreEqualDeviceDescriptor) CNTK::operator==(const DeviceDescriptor& left, const DeviceDescriptor& right);

%typemap(cscode) CNTK::DeviceDescriptor %{

    // Remove this for now, will be added back after we find a good solution here:
    // This is a reference to prevent premature garbage collection 
    // and resulting in dangling access to device.
    // private static DeviceDescriptorVector deviceVector;
    // private static System.Collections.Generic.List<DeviceDescriptor> deviceList;
    // private static System.Object deviceVectorInitLock = new System.Object();

    public uint Id
    {
        get { return GetId(); }
    }

    public DeviceKind Type
    {
        get { return GetDeviceType(); }
    }

    public static DeviceDescriptor CPUDevice
    {
        get { return GetCPUDevice(); }
    }
<<<<<<< HEAD

    public static DeviceDescriptor DefaultDevice
    {
        get { return GetDefaultDevice(); }
    }

    public static DeviceDescriptor BestDevice
    {
        get { return GetBestDevice(); }
    }

    //public static System.Collections.Generic.List<DeviceDescriptor> AllDevices()
    //{
    //    lock (deviceVectorInitLock)
    //    {
    //        // TODO: support devices added/removed after creation. 
    //        if (deviceVector == null)
    //        {
    //            deviceVector = GetAllDevices();
    //            deviceList = new System.Collections.Generic.List<DeviceDescriptor>(deviceVector.Count);
    //            foreach (var d in deviceVector)
    //            {
    //                deviceList.Add(d);
    //            }
    //        }
    //    }
    //    return deviceList;
    //}
=======
    
    public static System.Collections.Generic.List<DeviceDescriptor> AllDevices()
    {
        var devices = GetAllDevices();
        var ret = new System.Collections.Generic.List<DeviceDescriptor>(devices.Count);
        foreach (var d in devices)
        {
            ret.Add(d);
        }
        return ret;
    }
>>>>>>> 3ac55535

    public override bool Equals(System.Object obj)
    {
        // If parameter is null return false.
        if (obj == null)
        {
            return false;
        }

        // If parameter cannot be cast to Point return false.
        DeviceDescriptor p = obj as DeviceDescriptor;
        if ((System.Object)p == null)
        {
            return false;
        }

        // Return true if the fields match:
        return CNTKLib.AreEqualDeviceDescriptor(this, p);
    }

    public bool Equals(DeviceDescriptor p)
    {
        // If parameter is null return false:
        if ((object)p == null)
        {
            return false;
        }

        // Return true if the fields match:
        return CNTKLib.AreEqualDeviceDescriptor(this, p);
    }

    public static bool operator ==(DeviceDescriptor first, DeviceDescriptor second)
    {
        // If both are null, or both are same instance, return true.
        if (System.Object.ReferenceEquals(first, second))
        {
            return true;
        }

        // If one is null, but not both, return false.
        if (((object)first == null) || ((object)second == null))
        {
            return false;
        }

        // Return true if the fields match:
        return CNTKLib.AreEqualDeviceDescriptor(first, second);
    }

    public static bool operator !=(DeviceDescriptor first, DeviceDescriptor second)
    {
        return !(first == second);
    }

    public override int GetHashCode()
    {
        return this.GetDeviceType().GetHashCode();
    }
%}

%rename (GetName) CNTK::Axis::Name;
%rename (IsOrderedAxis) CNTK::Axis::IsOrdered;
%rename (AreEqualAxis) CNTK::operator==(const Axis& first, const Axis& second);

%typemap(cscode) CNTK::Axis %{

    public string Name
    {
        get 
        {
            return GetName();
        }
    }

    public bool IsStatic
    {
        get 
        {
            return IsStaticAxis();
        }
    }

    public bool IsDynamic
    {
        get 
        {
            return IsDynamicAxis();
        }
    }

    public bool IsOrdered
    {
        get 
        {
            return IsOrderedAxis();
        }
    }

    public override bool Equals(System.Object obj)
    {
        // If parameter is null return false.
        if (obj == null)
        {
            return false;
        }

        // If parameter cannot be cast to Point return false.
        Axis p = obj as Axis;
        if ((System.Object)p == null)
        {
            return false;
        }

        // Return true if the fields match:
        return CNTKLib.AreEqualAxis(this, p);
    }

    public bool Equals(Axis p)
    {
        // If parameter is null return false:
        if ((object)p == null)
        {
            return false;
        }

        // Return true if the fields match:
        return CNTKLib.AreEqualAxis(this, p);
    }

    public static bool operator ==(Axis first, Axis second)
    {
        // If both are null, or both are same instance, return true.
        if (System.Object.ReferenceEquals(first, second))
        {
            return true;
        }

        // If one is null, but not both, return false.
        if (((object)first == null) || ((object)second == null))
        {
            return false;
        }

        // Return true if the fields match:
        return CNTKLib.AreEqualAxis(first, second);
    }

    public static bool operator !=(Axis first, Axis second)
    {
        return !(first == second);
    }

    public override int GetHashCode()
    {
        if (this.IsDynamicAxis())
        {
            return this.GetName().GetHashCode();
        }
        else
        {
            return this.StaticAxisIndex().GetHashCode();
        }
    }
%}

%rename (GetName) CNTK::Function::Name;
%rename (GetUid) CNTK::Function::Uid;
%rename (GetRootFunction) CNTK::Function::RootFunction;
%rename (GetInputs) CNTK::Function::Inputs;
%rename (GetOutput) CNTK::Function::Output;
%rename (GetOutputs) CNTK::Function::Outputs;
%rename (GetArguments) CNTK::Function::Arguments;
%rename (GetOpName) CNTK::Function::OpName;
%rename (_IsComposite) CNTK::Function::IsComposite;
%rename (_IsPrimitive) CNTK::Function::IsPrimitive;
%rename (_IsBlock) CNTK::Function::IsBlock;

%typemap(cscode) CNTK::Function %{

    // This is a reference to prevent premature garbage collection 
    // and resulting in dangling access to Variable.
    private VariableVector argumentVector;
    private VariableVector outputVector;
    private System.Collections.Generic.List<Variable> argumentList;
    private System.Collections.Generic.List<Variable> outputList;
    private UnorderedMapVariableValuePtr outMap = new UnorderedMapVariableValuePtr();

    public string Name
    {
        get 
        {
            return GetName();
        }
    }

    public string Uid
    {
        get 
        {
            return GetUid();
        }
    }

    public Function RootFunction
    {
        get 
        {
            return GetRootFunction();
        }
    }

    public System.Collections.Generic.List<Variable> Outputs
    {
        get 
        {
            // Assuming that outputs of Function can not be changed after creation.
            if (outputVector == null)
            {
                outputVector = GetOutputs();
                outputList = new System.Collections.Generic.List<Variable>(outputVector.Count);
                foreach (var v in outputVector)
                {
                    outputList.Add(v);
                }
            }
            return outputList;
        }
    }

    public Variable Output
    {
        get { return GetOutput(); }
    }

    public string OpName
    {
        get { return GetOpName(); }
    }

    public bool IsComposite
    {
        get { return _IsComposite(); }
    }

    public bool IsPrimitive
    {
        get { return _IsPrimitive(); }
    }

    public bool IsBlock
    {
        get { return _IsBlock(); }
    }

    public System.Collections.Generic.List<Variable> Arguments
    {
        get
        {
            // Assuming that arguments of Function can not be changed after creation.
            if (argumentVector == null)
            {
                argumentVector = GetArguments();
                argumentList = new System.Collections.Generic.List<Variable>(argumentVector.Count);
                foreach (var v in argumentVector)
                {
                    argumentList.Add(v);
                }
            }
            return argumentList;
        }
    }

    // Todo: do we have a better place to put this function?
    public static Function Combine(System.Collections.Generic.IEnumerable<Variable> outputVariable)
    {
        var varVect = new VariableVector();
        foreach (var v in outputVariable)
        {
            varVect.Add(v);
        }
        return CNTKLib.Combine(varVect);
    }

<<<<<<< HEAD
    public void Evaluate(System.Collections.Generic.Dictionary<Variable, Value> arguments, System.Collections.Generic.Dictionary<Variable, Value> outputs, DeviceDescriptor computeDevice)
    {
        // Evaluate the rootFunction.
        var argMap = new UnorderedMapVariableValuePtr();
        foreach (var p in arguments)
        {
            argMap.Add(p.Key, p.Value);
        }

        outMap.Clear();
        foreach (var p in outputs)
        {
            outMap.Add(p.Key, p.Value);
        }

        Evaluate(argMap, outMap, computeDevice);

        foreach (var p in outMap)
        {
            outputs[p.Key] = p.Value;
        }
    }
=======
>>>>>>> 3ac55535
%}

%rename (GetShape) CNTK::Variable::Shape;
%rename (GetName) CNTK::Variable::Name;
%rename (GetVariableKind) CNTK::Variable::Kind;
%rename (GetDynamicAxes) CNTK::Variable::DynamicAxes;
%rename (_IsSparse) CNTK::Variable::IsSparse;
%rename (_IsInput) CNTK::Variable::IsInput;
%rename (_IsOutput) CNTK::Variable::IsOutput;
%rename (_IsParameter) CNTK::Variable::IsParameter;
%rename (_IsConstant) CNTK::Variable::IsConstant;
%rename (_IsPlaceholder) CNTK::Variable::IsPlaceholder;
%rename (GetOwner) CNTK::Variable::Owner;
%rename (AreEqualVariable) CNTK::operator==(const Variable& first, const Variable& second);

%typemap(cscode) CNTK::Variable %{

    public NDShape Shape
    {
        get { return GetShape(); }
    }

    public string Name
    {
        get { return GetName(); }
    }

    public VariableKind Kind
    {
        get { return GetVariableKind(); }
    }

    public DataType DataType
    {
        get { return GetDataType(); }
    }

    public System.Collections.Generic.List<Axis> DynamicAxes
    {
        get {
            var axes = new System.Collections.Generic.List<Axis>();
            foreach (var axis in GetDynamicAxes())
            {
                axes.Add(axis);
            }
            return axes;
        }
    }

    public bool IsSparse
    {
        get { return _IsSparse(); }
    }

    public bool IsInput
    {
        get { return _IsInput(); }
    }

    public bool IsOutput
    {
        get { return _IsOutput(); }
    }

    public bool IsParameter
    {
        get { return _IsParameter(); }
    }

    public bool IsConstant
    {
        get { return _IsConstant(); }
    }

    public bool IsPlaceholder
    {
        get { return _IsPlaceholder(); }
    }

    public Function Owner
    {
        get { return GetOwner(); }
    }

    public override bool Equals(System.Object obj)
    {
        // If parameter is null return false.
        if (obj == null)
        {
            return false;
        }

        // If parameter cannot be cast to Point return false.
        Variable p = obj as Variable;
        if ((System.Object)p == null)
        {
            return false;
        }

        // Return true if the fields match:
        return CNTKLib.AreEqualVariable(this, p);
    }

    public bool Equals(Variable p)
    {
        // If parameter is null return false:
        if ((object)p == null)
        {
            return false;
        }

        // Return true if the fields match:
        return CNTKLib.AreEqualVariable(this, p);
    }

    public static bool operator ==(Variable first, Variable second)
    {
        // If both are null, or both are same instance, return true.
        if (System.Object.ReferenceEquals(first, second))
        {
            return true;
        }

        // If one is null, but not both, return false.
        if (((object)first == null) || ((object)second == null))
        {
            return false;
        }

        // Return true if the fields match:
        return CNTKLib.AreEqualVariable(first, second);
    }

    public static bool operator !=(Variable first, Variable second)
    {
        return !(first == second);
    }

    public override int GetHashCode()
    {
        // Todo: the hash value in C++ is size_t, but only in in C#
        return (int)GetHashValue();
    }
%}

%rename (GetDimensions) CNTK::NDShape::Dimensions;
%rename (GetRank) CNTK::NDShape::Rank;
%rename (GetTotalSize) CNTK::NDShape::TotalSize;
%rename (AreEqualShape) CNTK::operator==(const NDShape& first, const NDShape& second);
%rename (_IsUnknown) CNTK::NDShape::IsUnknown;
%rename (_HasInferredDimension) CNTK::NDShape::HasInferredDimension;

%typemap(cscode) CNTK::NDShape %{
    public uint Rank
    {
        get { return GetRank(); }
    }

    public System.Collections.Generic.List<uint> Dimensions
    {
        get 
        { 
            var ret = new System.Collections.Generic.List<uint>((int)GetRank());
            foreach (var dim in GetDimensions())
            {
                ret.Add((uint)dim);
            }
            return ret;
        }
    }

    public bool IsUnknown 
    {
        get { return _IsUnknown(); }
    }

    public bool HasInferredDimension
    {
        get { return _HasInferredDimension(); }
    }

    public uint TotalSize
    {
        get { return GetTotalSize(); }
    }

    public uint this[int key]
    {
        get { return GetDimensionSize((uint)key); }
    }

    public override bool Equals(System.Object obj)
    {
        // If parameter is null return false.
        if (obj == null)
        {
            return false;
        }

        // If parameter cannot be cast to Point return false.
        NDShape p = obj as NDShape;
        if ((System.Object)p == null)
        {
            return false;
        }

        // Return true if the fields match:
        return CNTKLib.AreEqualShape(this, p);
    }

    public bool Equals(NDShape p)
    {
        // If parameter is null return false:
        if ((object)p == null)
        {
            return false;
        }

        // Return true if the fields match:
        return CNTKLib.AreEqualShape(this, p);
    }

    public static bool operator ==(NDShape first, NDShape second)
    {
        // If both are null, or both are same instance, return true.
        if (System.Object.ReferenceEquals(first, second))
        {
            return true;
        }

        // If one is null, but not both, return false.
        if (((object)first == null) || ((object)second == null))
        {
            return false;
        }

        // Return true if the fields match:
        return CNTKLib.AreEqualShape(first, second);
    }

    public static bool operator !=(NDShape first, NDShape second)
    {
        return !(first == second);
    }

    public override int GetHashCode()
    {
        //Todo: another hash function??
        return this.GetDimensions().GetHashCode();
    }

%}

%rename (GetDevice) CNTK::Value::Device;
%rename (GetShape) CNTK::Value::Shape;
%rename (_IsSparse) CNTK::Value::IsSparse;
%rename (_IsReadOnly) CNTK::Value::IsReadOnly;
%rename (_MaskedCount) CNTK::Value::MaskedCount;

%typemap(cscode) CNTK::Value %{

    public DeviceDescriptor Device
    {
        get
        {
            return GetDevice();
        }
    }

    public DataType DataType
    {
        get
        {
            return GetDataType();
        }
    }

    public StorageFormat StorgeFormat
    {
        get
        {
            return GetStorageFormat();
        }
    }

    public NDShape Shape
    {
        get
        {
            return GetShape();
        }
    }

    public bool IsSparse
    {
        get
        {
            return _IsSparse();
        }
    }

    public bool IsReadOnly
    {
        get
        {
            return _IsReadOnly();
        }
    }

    public uint MaskedCount
    {
        get
        {
            return _MaskedCount();
        }
    }

    // Create Value object from dense input: batch, sequence or batch of sequences.
    public static Value CreateBatch<T>(NDShape shape, System.Collections.Generic.List<T> batch, DeviceDescriptor device, bool readOnly = false)
    {
        var shapeSize = shape.TotalSize;

        if (batch.Count % shapeSize != 0)
            throw new System.ArgumentException("The number of elements in the batch must be a multiple of the size of the shape");
        var count = batch.Count / shapeSize;
        var input = new System.Collections.Generic.List<System.Collections.Generic.List<T>>((int)count);
        for (int i = 0; i < count; i++)
        {
            var seq = new System.Collections.Generic.List<T>();
            seq.AddRange(batch.GetRange((int)(i * shapeSize), (int)shapeSize));
            input.Add(seq);
        }
        // Pass the empty seqStartFlags means all sequences have the start flag with true.
        return Create<T>(shape, input, new System.Collections.Generic.List<bool>(0), device, readOnly);
    }

     public static Value CreateSequence<T>(NDShape shape,
                                          System.Collections.Generic.List<T> sequence,
                                          DeviceDescriptor device,
                                          bool readOnly = false)
    {
        return CreateSequence<T>(shape, sequence, true, device, readOnly);
    }

    public static Value CreateSequence<T>(NDShape shape,
                                          System.Collections.Generic.List<T> sequence,
                                          bool seqStartFlag,
                                          DeviceDescriptor device,
                                          bool readOnly = false)
    {
        var input = new System.Collections.Generic.List<System.Collections.Generic.List<T>>(1) {sequence};
        return Create(shape, input, new System.Collections.Generic.List<bool>(1) {seqStartFlag}, device, readOnly);
    }

    public static Value CreateBatchOfSequences<T>(NDShape shape,
                                                  System.Collections.Generic.List<System.Collections.Generic.List<T>> batchOfSequences,
                                                  DeviceDescriptor device,
                                                  bool readOnly = false)
    {
        return Create(shape, batchOfSequences, new System.Collections.Generic.List<bool>(0), device, readOnly);
    }

    public static Value CreateBatchOfSequences<T>(NDShape shape,
                                                  System.Collections.Generic.List<System.Collections.Generic.List<T>> batchOfSequences,
                                                  System.Collections.Generic.List<bool> seqStartFlags,
                                                  DeviceDescriptor device,
                                                  bool readOnly = false)
    {
        return Create(shape, batchOfSequences, seqStartFlags, device, readOnly);
    }

    private static Value Create<T>(NDShape sampleShape,
                                  System.Collections.Generic.List<System.Collections.Generic.List<T>> sequences,
                                  System.Collections.Generic.List<bool> sequenceStartFlags,
                                  DeviceDescriptor device,
                                  bool readOnly = false)
    {
        var seqFlags = new BoolVector(sequenceStartFlags);
        if (typeof(T).Equals(typeof(float)))
        {
            var inputSeqVector = new FloatVectorVector();
            var floatVectorRefList = new System.Collections.Generic.List<FloatVector>();
            foreach (var seq in sequences)
            {
                var seqFloatVector = new FloatVector(seq);
                floatVectorRefList.Add(seqFloatVector);
                inputSeqVector.Add(seqFloatVector);
            }
            return Value.CreateDenseFloat(sampleShape, inputSeqVector, seqFlags, device, readOnly);
        }
        else if (typeof(T).Equals(typeof(double)))
        {
            var inputSeqVector = new DoubleVectorVector();
            var doubleVectorRefList = new System.Collections.Generic.List<DoubleVector>();
            foreach (var seq in sequences)
            {
                var seqDoubleVector = new DoubleVector(seq);
                doubleVectorRefList.Add(seqDoubleVector);
                inputSeqVector.Add(seqDoubleVector);
            }
            return Value.CreateDenseDouble(sampleShape, inputSeqVector, seqFlags, device, readOnly);
        }
        else
        {
            throw new System.ArgumentException("The data type " + typeof(T).ToString() + " is not supported. Only float or double is supported by CNTK.");
        }
    }

    // Create Value object from OneHotVector input: batch, sequence or batch of sequences
    public static Value CreateBatch<T>(uint dimension, System.Collections.Generic.List<uint> batch, DeviceDescriptor device, bool readOnly = false)
    {
        // Is CreateBatch for OneHot really useful? 
        var input = new System.Collections.Generic.List<System.Collections.Generic.List<uint>>();
        batch.ForEach(element => input.Add(new System.Collections.Generic.List<uint>(1) {element}));
        
        return Create<T>(dimension, input, new System.Collections.Generic.List<bool>(0), device, readOnly);
    }

    public static Value CreateSequence<T>(uint dimension,
                                          System.Collections.Generic.List<uint> sequence,
                                          DeviceDescriptor device,
                                          bool readOnly = false)
    {
        return CreateSequence<T>(dimension, sequence, true, device, readOnly);
    }

    public static Value CreateSequence<T>(uint dimension,
                                          System.Collections.Generic.List<uint> sequence,
                                          bool seqStartFlag,
                                          DeviceDescriptor device,
                                          bool readOnly = false)
    {
        var input = new System.Collections.Generic.List<System.Collections.Generic.List<uint>>(1) {sequence};
        return Create<T>(dimension, input, new System.Collections.Generic.List<bool>(1) {seqStartFlag}, device, readOnly);
    }

    public static Value CreateBatchOfSequences<T>(uint dimension,
                                                  System.Collections.Generic.List<System.Collections.Generic.List<uint>> batchOfSequences,
                                                  DeviceDescriptor device,
                                                  bool readOnly = false)
    {
        return Create<T>(dimension, batchOfSequences, new System.Collections.Generic.List<bool>(0), device, readOnly);
    }

    public static Value CreateBatchOfSequences<T>(uint dimension, 
                                                  System.Collections.Generic.List<System.Collections.Generic.List<uint>> batchOfSequences,
                                                  System.Collections.Generic.List<bool> seqStartFlags,
                                                  DeviceDescriptor device,
                                                  bool readOnly = false)
    {
        return Create<T>(dimension, batchOfSequences, seqStartFlags, device, readOnly);
    }

    private static Value Create<T>(uint dimension,
                                  System.Collections.Generic.List<System.Collections.Generic.List<uint>> sequences,
                                  System.Collections.Generic.List<bool> sequenceStartFlags,
                                  DeviceDescriptor device,
                                  bool readOnly = false)
    {
        var seqFlags = new BoolVector(sequenceStartFlags);
        var inputSeqVector = new SizeTVectorVector();
        var sizeTVectorRefList = new System.Collections.Generic.List<SizeTVector>();
        foreach (var seq in sequences)
        {
            var s = new SizeTVector(seq);
            sizeTVectorRefList.Add(s);
            inputSeqVector.Add(s);
        }
        if (typeof(T).Equals(typeof(float)))
        {
            return Value.CreateOneHotFloat(dimension, inputSeqVector, seqFlags, device, readOnly);
        }
        else if (typeof(T).Equals(typeof(double)))
        {
            return Value.CreateOneHotDouble(dimension, inputSeqVector, seqFlags, device, readOnly);
        }
        else
        {
            throw new System.ArgumentException("The data type " + typeof(T).ToString() + " is not supported. Only float or double is supported by CNTK.");
        }
    }

    // Create value object from NDArrayView
    public static Value Create(NDShape sampleShape,
                               System.Collections.Generic.List<NDArrayView> sequences,
                               System.Collections.Generic.List<bool> sequenceStartFlags,
                               DeviceDescriptor device,
                               bool readOnly = false)
    {
        var seqVector = new NDArrayViewVector(sequences);
        var startVector = new BoolVector(sequenceStartFlags);
        return Create(sampleShape, seqVector, startVector, device, false);
    }

<<<<<<< HEAD
    //
    // Copy the data of the Value object into the buffer provided by 'sequences'.
    // The 'sequences' is a list of sequences with variable length. 
    // The number of items contained in the outer list of 'sequences' is the number of sequences in the Value object.
    // Each element of the outer list represents a sequence.
    // Each sequence, represented by List<T>, contains a variable number of samples. 
    // Each sample consits of a fixed number of elements with type of 'T'. The number of elements is determined by the variable shape.
    // The number of samples = the count of elements in List<T> / the count of elements of the sample
    // The shape of the variable should match the shape of the Value object.
    //
    public void CopyVariableValueTo<T>(Variable sampleVariable, System.Collections.Generic.List<System.Collections.Generic.List<T>> sequences)
    {
        if (typeof(T).Equals(typeof(float)))
        {
            if (GetDataType() != DataType.Float)
            {
                throw new System.ArgumentException("The value type does not match the list type.");
            }

            var seqVec = new FloatVectorVector();
            CopyVariableValueToFloat(sampleVariable, seqVec);
            sequences.Clear();
            foreach (var seq in seqVec)
            {
                var seqList = seq as System.Collections.Generic.IEnumerable<T>;
                if (seqList == null)
                    throw new System.TypeAccessException("Cannot convert to the value type.");
                sequences.Add(new System.Collections.Generic.List<T>(seqList));
            }
        }
        else if (typeof(T).Equals(typeof(double)))
        {
            if (GetDataType() != DataType.Double)
            {
                throw new System.ArgumentException("The value type does not match the list type.");
            }

            var seqVec = new DoubleVectorVector();
            CopyVariableValueToDouble(sampleVariable, seqVec);
            sequences.Clear();
            foreach (var seq in seqVec)
            {
                var seqList = seq as System.Collections.Generic.IEnumerable<T>;
                if (seqList == null)
                    throw new System.TypeAccessException("Cannot convert to the value type.");
                sequences.Add(new System.Collections.Generic.List<T>(seqList));
            }
        }
        else
        {
            throw new System.ArgumentException("The value type does not match the list type.");
        }
    }

    //
    // Copy the data of the Value object into the buffer provided by 'sequences'.
    // The 'sequences' is a list of sequences with variable length.
    // The number of items contained in the outer list of 'sequences' is the number of sequences in the Value object.
    // Each element of the outer list represents a sequence.
    // Each sequence, represented by List<uint>, contains a variable number of samples. 
    // Each sample is represented by an index of the OneHot vector. The size of the OneHot vector should match that defined in the variable. 
    // The number of samples = the count of elements in List<uint>.
    //
    public void CopyVariableValueTo(Variable sampleVariable, System.Collections.Generic.List<System.Collections.Generic.List<uint>> sequences)
    {
        if (sampleVariable.Shape[0] != sampleVariable.Shape.TotalSize)
        {
            throw new System.ArgumentException("The sample variable's leading axis dimensionality must equal to the total size of the shape for sparse data");
        }

        var seqVec = new SizeTVectorVector();
        CopyVariableValueTo(sampleVariable, seqVec);

        sequences.Clear();
        foreach(var seq in seqVec)
        {
            sequences.Add(new System.Collections.Generic.List<uint>(seq));
        }
        return;
    }
=======
    public static Value Create(NDShape sampleShape,
                               System.Collections.Generic.List<NDArrayView> sequences,
                               DeviceDescriptor device,
                               bool readOnly = false)
    {
        return Create(sampleShape, sequences, new System.Collections.Generic.List<bool>(0), device, readOnly);
    }


>>>>>>> 3ac55535
%}

%extend CNTK::Value {
    void CNTK::Value::CopyVariableValueToFloat(const CNTK::Variable& sampleVariable, std::vector<std::vector<float>>& sequences)
    {
        return self->CopyVariableValueTo<float>(sampleVariable, sequences);
    }

    void CNTK::Value::CopyVariableValueToDouble(const CNTK::Variable& sampleVariable, std::vector<std::vector<double>>& sequences)
    {
        return self->CopyVariableValueTo<double>(sampleVariable, sequences);
    }
}

%include "CNTKLibraryInternals.h"
%include "CNTKLibrary.h"

%include "CNTKValueExtend.i"

//
// NDArryView
//
%extend CNTK::NDArrayView {
    NDArrayView(const NDShape& viewShape, float *dataBuffer, size_t numBufferElements, const DeviceDescriptor& device, bool readOnly = false)
    {
        return new CNTK::NDArrayView(CNTK::DataType::Float, viewShape, dataBuffer, numBufferElements * sizeof(float), device, readOnly);
    }

    NDArrayView(const NDShape& viewShape, double *dataBuffer, size_t numBufferElements, const DeviceDescriptor& device, bool readOnly = false)
    {
        return new CNTK::NDArrayView(CNTK::DataType::Double, viewShape, dataBuffer, numBufferElements * sizeof(double), device, readOnly);
    }
}

// 
// NDShape
//
%extend CNTK::NDShape {
    size_t GetDimensionSize(size_t axisId)
    {
        return (*self)[axisId];
    }
}
<|MERGE_RESOLUTION|>--- conflicted
+++ resolved
@@ -456,12 +456,9 @@
     { 
         SWIG_exception(SWIG_RuntimeError,e.what()); 
     }
-<<<<<<< HEAD
-    // TODO: print call stack trace info when it is available.
-=======
+
     // TODO: print out C++ call stack trace info.
     // It is currently not available as a part of exception message.
->>>>>>> 3ac55535
     catch (std::runtime_error &e)
     {
         SWIG_exception(SWIG_RuntimeError,e.what()); 
@@ -508,17 +505,6 @@
     public static DeviceDescriptor CPUDevice
     {
         get { return GetCPUDevice(); }
-    }
-<<<<<<< HEAD
-
-    public static DeviceDescriptor DefaultDevice
-    {
-        get { return GetDefaultDevice(); }
-    }
-
-    public static DeviceDescriptor BestDevice
-    {
-        get { return GetBestDevice(); }
     }
 
     //public static System.Collections.Generic.List<DeviceDescriptor> AllDevices()
@@ -538,19 +524,6 @@
     //    }
     //    return deviceList;
     //}
-=======
-    
-    public static System.Collections.Generic.List<DeviceDescriptor> AllDevices()
-    {
-        var devices = GetAllDevices();
-        var ret = new System.Collections.Generic.List<DeviceDescriptor>(devices.Count);
-        foreach (var d in devices)
-        {
-            ret.Add(d);
-        }
-        return ret;
-    }
->>>>>>> 3ac55535
 
     public override bool Equals(System.Object obj)
     {
@@ -835,7 +808,6 @@
         return CNTKLib.Combine(varVect);
     }
 
-<<<<<<< HEAD
     public void Evaluate(System.Collections.Generic.Dictionary<Variable, Value> arguments, System.Collections.Generic.Dictionary<Variable, Value> outputs, DeviceDescriptor computeDevice)
     {
         // Evaluate the rootFunction.
@@ -858,8 +830,6 @@
             outputs[p.Key] = p.Value;
         }
     }
-=======
->>>>>>> 3ac55535
 %}
 
 %rename (GetShape) CNTK::Variable::Shape;
@@ -1345,6 +1315,14 @@
     // Create value object from NDArrayView
     public static Value Create(NDShape sampleShape,
                                System.Collections.Generic.List<NDArrayView> sequences,
+                               DeviceDescriptor device,
+                               bool readOnly = false)
+    {
+        return Create(sampleShape, sequences, new System.Collections.Generic.List<bool>(0), device, readOnly);
+    }
+
+    public static Value Create(NDShape sampleShape,
+                               System.Collections.Generic.List<NDArrayView> sequences,
                                System.Collections.Generic.List<bool> sequenceStartFlags,
                                DeviceDescriptor device,
                                bool readOnly = false)
@@ -1354,7 +1332,6 @@
         return Create(sampleShape, seqVector, startVector, device, false);
     }
 
-<<<<<<< HEAD
     //
     // Copy the data of the Value object into the buffer provided by 'sequences'.
     // The 'sequences' is a list of sequences with variable length. 
@@ -1435,17 +1412,9 @@
         }
         return;
     }
-=======
-    public static Value Create(NDShape sampleShape,
-                               System.Collections.Generic.List<NDArrayView> sequences,
-                               DeviceDescriptor device,
-                               bool readOnly = false)
-    {
-        return Create(sampleShape, sequences, new System.Collections.Generic.List<bool>(0), device, readOnly);
-    }
-
-
->>>>>>> 3ac55535
+
+
+
 %}
 
 %extend CNTK::Value {
