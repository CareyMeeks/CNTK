<<<<<<< HEAD
﻿<?xml version="1.0" encoding="utf-8"?>
<Project DefaultTargets="Build" ToolsVersion="12.0" xmlns="http://schemas.microsoft.com/developer/msbuild/2003">
  <ItemGroup Label="ProjectConfigurations">
    <ProjectConfiguration Include="Debug|x64">
      <Configuration>Debug</Configuration>
      <Platform>x64</Platform>
    </ProjectConfiguration>
    <ProjectConfiguration Include="Release|x64">
      <Configuration>Release</Configuration>
      <Platform>x64</Platform>
    </ProjectConfiguration>
  </ItemGroup>
  <PropertyGroup Label="Globals">
    <ProjectGuid>{9A2F2441-5972-4EA8-9215-4119FCE0FB68}</ProjectGuid>
    <SccProjectName>
    </SccProjectName>
    <SccAuxPath>
    </SccAuxPath>
    <SccLocalPath>
    </SccLocalPath>
    <SccProvider>
    </SccProvider>
    <Keyword>Win32Proj</Keyword>
    <RootNamespace>UCIReader</RootNamespace>
    <ProjectName>LMSequenceReader</ProjectName>
  </PropertyGroup>
  <Import Project="$(VCTargetsPath)\Microsoft.Cpp.Default.props" />
  <PropertyGroup Condition="'$(Configuration)|$(Platform)'=='Debug|x64'" Label="Configuration">
    <ConfigurationType>DynamicLibrary</ConfigurationType>
    <UseDebugLibraries>true</UseDebugLibraries>
    <PlatformToolset>v120</PlatformToolset>
    <CharacterSet>Unicode</CharacterSet>
  </PropertyGroup>
  <PropertyGroup Condition="'$(Configuration)|$(Platform)'=='Release|x64'" Label="Configuration">
    <ConfigurationType>DynamicLibrary</ConfigurationType>
    <UseDebugLibraries>false</UseDebugLibraries>
    <PlatformToolset>v120</PlatformToolset>
    <WholeProgramOptimization>true</WholeProgramOptimization>
    <CharacterSet>Unicode</CharacterSet>
  </PropertyGroup>
  <Import Project="$(VCTargetsPath)\Microsoft.Cpp.props" />
  <ImportGroup Label="ExtensionSettings">
  </ImportGroup>
  <ImportGroup Condition="'$(Configuration)|$(Platform)'=='Debug|x64'" Label="PropertySheets">
    <Import Project="$(UserRootDir)\Microsoft.Cpp.$(Platform).user.props" Condition="exists('$(UserRootDir)\Microsoft.Cpp.$(Platform).user.props')" Label="LocalAppDataPlatform" />
  </ImportGroup>
  <ImportGroup Condition="'$(Configuration)|$(Platform)'=='Release|x64'" Label="PropertySheets">
    <Import Project="$(UserRootDir)\Microsoft.Cpp.$(Platform).user.props" Condition="exists('$(UserRootDir)\Microsoft.Cpp.$(Platform).user.props')" Label="LocalAppDataPlatform" />
  </ImportGroup>
  <PropertyGroup Label="UserMacros" />
  <PropertyGroup Condition="'$(Configuration)|$(Platform)'=='Debug|x64'">
    <LinkIncremental>true</LinkIncremental>
    <IncludePath>..\..\common\include;..\..\math\math;$(VCInstallDir)include;$(VCInstallDir)atlmfc\include;$(WindowsSDK_IncludePath);</IncludePath>
    <LibraryPath>$(SolutionDir)$(Platform)\$(Configuration);$(VCInstallDir)lib\amd64;$(VCInstallDir)atlmfc\lib\amd64;$(WindowsSDK_LibraryPath_x64);</LibraryPath>
    <IntDir>$(Platform)\$(Configuration)\$(ProjectName)\</IntDir>
  </PropertyGroup>
  <PropertyGroup Condition="'$(Configuration)|$(Platform)'=='Release|x64'">
    <LinkIncremental>false</LinkIncremental>
    <IncludePath>..\..\common\include;..\..\math\math;$(VCInstallDir)include;$(VCInstallDir)atlmfc\include;$(WindowsSDK_IncludePath);</IncludePath>
    <LibraryPath>$(SolutionDir)$(Platform)\$(Configuration);$(VCInstallDir)lib\amd64;$(VCInstallDir)atlmfc\lib\amd64;$(WindowsSDK_LibraryPath_x64);</LibraryPath>
    <IntDir>$(Platform)\$(Configuration)\$(ProjectName)\</IntDir>
  </PropertyGroup>
  <ItemDefinitionGroup Condition="'$(Configuration)|$(Platform)'=='Debug|x64'">
    <ClCompile>
      <PrecompiledHeader>Use</PrecompiledHeader>
      <WarningLevel>Level4</WarningLevel>
      <Optimization>Disabled</Optimization>
      <PreprocessorDefinitions>WIN32;_DEBUG;_WINDOWS;_USRDLL;UCIREADER_EXPORTS;%(PreprocessorDefinitions)</PreprocessorDefinitions>
      <SDLCheck>true</SDLCheck>
      <AdditionalIncludeDirectories>..\..\common\include;..\..\math\math</AdditionalIncludeDirectories>
      <TreatWarningAsError>true</TreatWarningAsError>
    </ClCompile>
    <Link>
      <SubSystem>Windows</SubSystem>
      <GenerateDebugInformation>true</GenerateDebugInformation>
      <AdditionalDependencies>CNTKMath.lib;kernel32.lib;user32.lib;gdi32.lib;winspool.lib;comdlg32.lib;advapi32.lib;shell32.lib;ole32.lib;oleaut32.lib;uuid.lib;odbc32.lib;odbccp32.lib;%(AdditionalDependencies)</AdditionalDependencies>
      <AdditionalLibraryDirectories>$(SolutionDir)$(Platform)\$(Configuration)\;..\..\math\$(Platform)\$(Configuration);..\$(Platform)\$(Configuration)</AdditionalLibraryDirectories>
    </Link>
  </ItemDefinitionGroup>
  <ItemDefinitionGroup Condition="'$(Configuration)|$(Platform)'=='Release|x64'">
    <ClCompile>
      <WarningLevel>Level4</WarningLevel>
      <PrecompiledHeader>Use</PrecompiledHeader>
      <Optimization>MaxSpeed</Optimization>
      <FunctionLevelLinking>true</FunctionLevelLinking>
      <IntrinsicFunctions>true</IntrinsicFunctions>
      <PreprocessorDefinitions>WIN32;NDEBUG;_WINDOWS;_USRDLL;UCIREADER_EXPORTS;%(PreprocessorDefinitions)</PreprocessorDefinitions>
      <SDLCheck>true</SDLCheck>
      <AdditionalIncludeDirectories>..\..\common\include;..\..\math\math</AdditionalIncludeDirectories>
      <OpenMPSupport>false</OpenMPSupport>
      <AdditionalOptions>/d2Zi+ %(AdditionalOptions)</AdditionalOptions>
      <TreatWarningAsError>true</TreatWarningAsError>
    </ClCompile>
    <Link>
      <SubSystem>Windows</SubSystem>
      <GenerateDebugInformation>true</GenerateDebugInformation>
      <EnableCOMDATFolding>true</EnableCOMDATFolding>
      <OptimizeReferences>true</OptimizeReferences>
      <AdditionalDependencies>CNTKmath.lib;kernel32.lib;user32.lib;gdi32.lib;winspool.lib;comdlg32.lib;advapi32.lib;shell32.lib;ole32.lib;oleaut32.lib;uuid.lib;odbc32.lib;odbccp32.lib;%(AdditionalDependencies)</AdditionalDependencies>
      <AdditionalLibraryDirectories>..\..\math\$(Platform)\$(Configuration);$(SolutionDir)$(Platform)\$(Configuration)\</AdditionalLibraryDirectories>
      <Profile>true</Profile>
    </Link>
  </ItemDefinitionGroup>
  <ItemGroup>
    <ClInclude Include="..\..\Common\Include\basetypes.h" />
    <ClInclude Include="..\..\Common\Include\DataReader.h" />
    <ClInclude Include="..\..\Common\Include\DataWriter.h" />
    <ClInclude Include="..\..\Common\Include\File.h" />
    <ClInclude Include="..\..\Common\Include\fileutil.h" />
    <ClInclude Include="..\..\Common\Include\DebugUtil.h" />
    <ClInclude Include="minibatchsourcehelpers.h" />
    <ClInclude Include="SequenceWriter.h" />
    <ClInclude Include="stdafx.h" />
    <ClInclude Include="targetver.h" />
    <ClInclude Include="SequenceReader.h" />
    <ClInclude Include="SequenceParser.h" />
  </ItemGroup>
  <ItemGroup>
    <ClCompile Include="..\..\Common\ConfigFile.cpp">
      <PrecompiledHeader Condition="'$(Configuration)|$(Platform)'=='Debug|x64'">NotUsing</PrecompiledHeader>
      <PrecompiledHeader Condition="'$(Configuration)|$(Platform)'=='Release|x64'">NotUsing</PrecompiledHeader>
    </ClCompile>
    <ClCompile Include="..\..\Common\DataReader.cpp" />
    <ClCompile Include="..\..\Common\DataWriter.cpp" />
    <ClCompile Include="..\..\Common\File.cpp">
      <PrecompiledHeader Condition="'$(Configuration)|$(Platform)'=='Debug|x64'">NotUsing</PrecompiledHeader>
      <PrecompiledHeader Condition="'$(Configuration)|$(Platform)'=='Release|x64'">NotUsing</PrecompiledHeader>
    </ClCompile>
    <ClCompile Include="..\..\Common\fileutil.cpp">
      <PrecompiledHeader Condition="'$(Configuration)|$(Platform)'=='Debug|x64'">NotUsing</PrecompiledHeader>
      <PrecompiledHeader Condition="'$(Configuration)|$(Platform)'=='Release|x64'">NotUsing</PrecompiledHeader>
    </ClCompile>
    <ClCompile Include="..\..\Common\DebugUtil.cpp">
      <PrecompiledHeader Condition="'$(Configuration)|$(Platform)'=='Debug|x64'">NotUsing</PrecompiledHeader>
      <PrecompiledHeader Condition="'$(Configuration)|$(Platform)'=='Release|x64'">NotUsing</PrecompiledHeader>
    </ClCompile>
    <ClCompile Include="Exports.cpp" />
    <ClCompile Include="dllmain.cpp">
      <CompileAsManaged Condition="'$(Configuration)|$(Platform)'=='Debug|x64'">false</CompileAsManaged>
      <PrecompiledHeader Condition="'$(Configuration)|$(Platform)'=='Debug|x64'">
      </PrecompiledHeader>
      <CompileAsManaged Condition="'$(Configuration)|$(Platform)'=='Release|x64'">false</CompileAsManaged>
      <PrecompiledHeader Condition="'$(Configuration)|$(Platform)'=='Release|x64'">
      </PrecompiledHeader>
    </ClCompile>
    <ClCompile Include="SequenceWriter.cpp" />
    <ClCompile Include="stdafx.cpp">
      <PrecompiledHeader Condition="'$(Configuration)|$(Platform)'=='Debug|x64'">Create</PrecompiledHeader>
      <PrecompiledHeader Condition="'$(Configuration)|$(Platform)'=='Release|x64'">Create</PrecompiledHeader>
    </ClCompile>
    <ClCompile Include="SequenceReader.cpp" />
    <ClCompile Include="SequenceParser.cpp" />
  </ItemGroup>
  <ItemGroup>
    <Text Include="SentenceTest.txt" />
    <Text Include="SequenceTest.txt" />
  </ItemGroup>
  <Import Project="$(VCTargetsPath)\Microsoft.Cpp.targets" />
  <ImportGroup Label="ExtensionTargets">
  </ImportGroup>
=======
﻿<?xml version="1.0" encoding="utf-8"?>
<Project DefaultTargets="Build" ToolsVersion="12.0" xmlns="http://schemas.microsoft.com/developer/msbuild/2003">
  <ItemGroup Label="ProjectConfigurations">
    <ProjectConfiguration Include="Debug|x64">
      <Configuration>Debug</Configuration>
      <Platform>x64</Platform>
    </ProjectConfiguration>
    <ProjectConfiguration Include="Release|x64">
      <Configuration>Release</Configuration>
      <Platform>x64</Platform>
    </ProjectConfiguration>
  </ItemGroup>
  <PropertyGroup Label="Globals">
    <ProjectGuid>{9A2F2441-5972-4EA8-9215-4119FCE0FB68}</ProjectGuid>
    <SccProjectName>
    </SccProjectName>
    <SccAuxPath>
    </SccAuxPath>
    <SccLocalPath>
    </SccLocalPath>
    <SccProvider>
    </SccProvider>
    <Keyword>Win32Proj</Keyword>
    <RootNamespace>UCIReader</RootNamespace>
    <ProjectName>LMSequenceReader</ProjectName>
  </PropertyGroup>
  <Import Project="$(VCTargetsPath)\Microsoft.Cpp.Default.props" />
  <PropertyGroup Condition="'$(Configuration)|$(Platform)'=='Debug|x64'" Label="Configuration">
    <ConfigurationType>DynamicLibrary</ConfigurationType>
    <UseDebugLibraries>true</UseDebugLibraries>
    <PlatformToolset>v120</PlatformToolset>
    <CharacterSet>Unicode</CharacterSet>
  </PropertyGroup>
  <PropertyGroup Condition="'$(Configuration)|$(Platform)'=='Release|x64'" Label="Configuration">
    <ConfigurationType>DynamicLibrary</ConfigurationType>
    <UseDebugLibraries>false</UseDebugLibraries>
    <PlatformToolset>v120</PlatformToolset>
    <WholeProgramOptimization>true</WholeProgramOptimization>
    <CharacterSet>Unicode</CharacterSet>
  </PropertyGroup>
  <Import Project="$(VCTargetsPath)\Microsoft.Cpp.props" />
  <ImportGroup Label="ExtensionSettings">
  </ImportGroup>
  <ImportGroup Condition="'$(Configuration)|$(Platform)'=='Debug|x64'" Label="PropertySheets">
    <Import Project="$(UserRootDir)\Microsoft.Cpp.$(Platform).user.props" Condition="exists('$(UserRootDir)\Microsoft.Cpp.$(Platform).user.props')" Label="LocalAppDataPlatform" />
  </ImportGroup>
  <ImportGroup Condition="'$(Configuration)|$(Platform)'=='Release|x64'" Label="PropertySheets">
    <Import Project="$(UserRootDir)\Microsoft.Cpp.$(Platform).user.props" Condition="exists('$(UserRootDir)\Microsoft.Cpp.$(Platform).user.props')" Label="LocalAppDataPlatform" />
  </ImportGroup>
  <PropertyGroup Label="UserMacros" />
  <PropertyGroup Condition="'$(Configuration)|$(Platform)'=='Debug|x64'">
    <LinkIncremental>true</LinkIncremental>
    <IncludePath>..\..\common\include;..\..\math\math;$(VCInstallDir)include;$(VCInstallDir)atlmfc\include;$(WindowsSDK_IncludePath);</IncludePath>
    <LibraryPath>$(SolutionDir)$(Platform)\$(Configuration);$(VCInstallDir)lib\amd64;$(VCInstallDir)atlmfc\lib\amd64;$(WindowsSDK_LibraryPath_x64);</LibraryPath>
    <IntDir>$(Platform)\$(Configuration)\$(ProjectName)\</IntDir>
  </PropertyGroup>
  <PropertyGroup Condition="'$(Configuration)|$(Platform)'=='Release|x64'">
    <LinkIncremental>false</LinkIncremental>
    <IncludePath>..\..\common\include;..\..\math\math;$(VCInstallDir)include;$(VCInstallDir)atlmfc\include;$(WindowsSDK_IncludePath);</IncludePath>
    <LibraryPath>$(SolutionDir)$(Platform)\$(Configuration);$(VCInstallDir)lib\amd64;$(VCInstallDir)atlmfc\lib\amd64;$(WindowsSDK_LibraryPath_x64);</LibraryPath>
    <IntDir>$(Platform)\$(Configuration)\$(ProjectName)\</IntDir>
  </PropertyGroup>
  <ItemDefinitionGroup Condition="'$(Configuration)|$(Platform)'=='Debug|x64'">
    <ClCompile>
      <PrecompiledHeader>Use</PrecompiledHeader>
      <WarningLevel>Level4</WarningLevel>
      <Optimization>Disabled</Optimization>
      <PreprocessorDefinitions>WIN32;_DEBUG;_WINDOWS;_USRDLL;UCIREADER_EXPORTS;%(PreprocessorDefinitions)</PreprocessorDefinitions>
      <SDLCheck>true</SDLCheck>
      <AdditionalIncludeDirectories>..\..\common\include;..\..\math\math</AdditionalIncludeDirectories>
      <TreatWarningAsError>true</TreatWarningAsError>
    </ClCompile>
    <Link>
      <SubSystem>Windows</SubSystem>
      <GenerateDebugInformation>true</GenerateDebugInformation>
      <AdditionalDependencies>CNTKMathDll.lib;kernel32.lib;user32.lib;gdi32.lib;winspool.lib;comdlg32.lib;advapi32.lib;shell32.lib;ole32.lib;oleaut32.lib;uuid.lib;odbc32.lib;odbccp32.lib;%(AdditionalDependencies)</AdditionalDependencies>
      <AdditionalLibraryDirectories>$(SolutionDir)$(Platform)\$(Configuration)\;..\..\math\$(Platform)\$(Configuration);..\$(Platform)\$(Configuration)</AdditionalLibraryDirectories>
    </Link>
  </ItemDefinitionGroup>
  <ItemDefinitionGroup Condition="'$(Configuration)|$(Platform)'=='Release|x64'">
    <ClCompile>
      <WarningLevel>Level4</WarningLevel>
      <PrecompiledHeader>Use</PrecompiledHeader>
      <Optimization>MaxSpeed</Optimization>
      <FunctionLevelLinking>true</FunctionLevelLinking>
      <IntrinsicFunctions>true</IntrinsicFunctions>
      <PreprocessorDefinitions>WIN32;NDEBUG;_WINDOWS;_USRDLL;UCIREADER_EXPORTS;%(PreprocessorDefinitions)</PreprocessorDefinitions>
      <SDLCheck>true</SDLCheck>
      <AdditionalIncludeDirectories>..\..\common\include;..\..\math\math</AdditionalIncludeDirectories>
      <OpenMPSupport>false</OpenMPSupport>
      <AdditionalOptions>/d2Zi+ %(AdditionalOptions)</AdditionalOptions>
      <TreatWarningAsError>true</TreatWarningAsError>
    </ClCompile>
    <Link>
      <SubSystem>Windows</SubSystem>
      <GenerateDebugInformation>true</GenerateDebugInformation>
      <EnableCOMDATFolding>true</EnableCOMDATFolding>
      <OptimizeReferences>true</OptimizeReferences>
      <AdditionalDependencies>CNTKMathDll.lib;kernel32.lib;user32.lib;gdi32.lib;winspool.lib;comdlg32.lib;advapi32.lib;shell32.lib;ole32.lib;oleaut32.lib;uuid.lib;odbc32.lib;odbccp32.lib;%(AdditionalDependencies)</AdditionalDependencies>
      <AdditionalLibraryDirectories>..\..\math\$(Platform)\$(Configuration);$(SolutionDir)$(Platform)\$(Configuration)\</AdditionalLibraryDirectories>
      <Profile>true</Profile>
    </Link>
  </ItemDefinitionGroup>
  <ItemGroup>
    <ClInclude Include="..\..\Common\Include\basetypes.h" />
    <ClInclude Include="..\..\Common\Include\DataReader.h" />
    <ClInclude Include="..\..\Common\Include\DataWriter.h" />
    <ClInclude Include="..\..\Common\Include\File.h" />
    <ClInclude Include="..\..\Common\Include\fileutil.h" />
    <ClInclude Include="minibatchsourcehelpers.h" />
    <ClInclude Include="SequenceWriter.h" />
    <ClInclude Include="stdafx.h" />
    <ClInclude Include="targetver.h" />
    <ClInclude Include="SequenceReader.h" />
    <ClInclude Include="SequenceParser.h" />
  </ItemGroup>
  <ItemGroup>
    <ClCompile Include="..\..\Common\ConfigFile.cpp">
      <PrecompiledHeader Condition="'$(Configuration)|$(Platform)'=='Debug|x64'">NotUsing</PrecompiledHeader>
      <PrecompiledHeader Condition="'$(Configuration)|$(Platform)'=='Release|x64'">NotUsing</PrecompiledHeader>
    </ClCompile>
    <ClCompile Include="..\..\Common\DataReader.cpp" />
    <ClCompile Include="..\..\Common\DataWriter.cpp" />
    <ClCompile Include="..\..\Common\File.cpp">
      <PrecompiledHeader Condition="'$(Configuration)|$(Platform)'=='Debug|x64'">NotUsing</PrecompiledHeader>
      <PrecompiledHeader Condition="'$(Configuration)|$(Platform)'=='Release|x64'">NotUsing</PrecompiledHeader>
    </ClCompile>
    <ClCompile Include="..\..\Common\fileutil.cpp">
      <PrecompiledHeader Condition="'$(Configuration)|$(Platform)'=='Debug|x64'">NotUsing</PrecompiledHeader>
      <PrecompiledHeader Condition="'$(Configuration)|$(Platform)'=='Release|x64'">NotUsing</PrecompiledHeader>
    </ClCompile>
    <ClCompile Include="Exports.cpp" />
    <ClCompile Include="dllmain.cpp">
      <CompileAsManaged Condition="'$(Configuration)|$(Platform)'=='Debug|x64'">false</CompileAsManaged>
      <PrecompiledHeader Condition="'$(Configuration)|$(Platform)'=='Debug|x64'">
      </PrecompiledHeader>
      <CompileAsManaged Condition="'$(Configuration)|$(Platform)'=='Release|x64'">false</CompileAsManaged>
      <PrecompiledHeader Condition="'$(Configuration)|$(Platform)'=='Release|x64'">
      </PrecompiledHeader>
    </ClCompile>
    <ClCompile Include="SequenceWriter.cpp" />
    <ClCompile Include="stdafx.cpp">
      <PrecompiledHeader Condition="'$(Configuration)|$(Platform)'=='Debug|x64'">Create</PrecompiledHeader>
      <PrecompiledHeader Condition="'$(Configuration)|$(Platform)'=='Release|x64'">Create</PrecompiledHeader>
    </ClCompile>
    <ClCompile Include="SequenceReader.cpp" />
    <ClCompile Include="SequenceParser.cpp" />
  </ItemGroup>
  <ItemGroup>
    <Text Include="SentenceTest.txt" />
    <Text Include="SequenceTest.txt" />
  </ItemGroup>
  <Import Project="$(VCTargetsPath)\Microsoft.Cpp.targets" />
  <ImportGroup Label="ExtensionTargets">
  </ImportGroup>
>>>>>>> 2abaa83c
</Project><|MERGE_RESOLUTION|>--- conflicted
+++ resolved
@@ -1,165 +1,3 @@
-<<<<<<< HEAD
-﻿<?xml version="1.0" encoding="utf-8"?>
-<Project DefaultTargets="Build" ToolsVersion="12.0" xmlns="http://schemas.microsoft.com/developer/msbuild/2003">
-  <ItemGroup Label="ProjectConfigurations">
-    <ProjectConfiguration Include="Debug|x64">
-      <Configuration>Debug</Configuration>
-      <Platform>x64</Platform>
-    </ProjectConfiguration>
-    <ProjectConfiguration Include="Release|x64">
-      <Configuration>Release</Configuration>
-      <Platform>x64</Platform>
-    </ProjectConfiguration>
-  </ItemGroup>
-  <PropertyGroup Label="Globals">
-    <ProjectGuid>{9A2F2441-5972-4EA8-9215-4119FCE0FB68}</ProjectGuid>
-    <SccProjectName>
-    </SccProjectName>
-    <SccAuxPath>
-    </SccAuxPath>
-    <SccLocalPath>
-    </SccLocalPath>
-    <SccProvider>
-    </SccProvider>
-    <Keyword>Win32Proj</Keyword>
-    <RootNamespace>UCIReader</RootNamespace>
-    <ProjectName>LMSequenceReader</ProjectName>
-  </PropertyGroup>
-  <Import Project="$(VCTargetsPath)\Microsoft.Cpp.Default.props" />
-  <PropertyGroup Condition="'$(Configuration)|$(Platform)'=='Debug|x64'" Label="Configuration">
-    <ConfigurationType>DynamicLibrary</ConfigurationType>
-    <UseDebugLibraries>true</UseDebugLibraries>
-    <PlatformToolset>v120</PlatformToolset>
-    <CharacterSet>Unicode</CharacterSet>
-  </PropertyGroup>
-  <PropertyGroup Condition="'$(Configuration)|$(Platform)'=='Release|x64'" Label="Configuration">
-    <ConfigurationType>DynamicLibrary</ConfigurationType>
-    <UseDebugLibraries>false</UseDebugLibraries>
-    <PlatformToolset>v120</PlatformToolset>
-    <WholeProgramOptimization>true</WholeProgramOptimization>
-    <CharacterSet>Unicode</CharacterSet>
-  </PropertyGroup>
-  <Import Project="$(VCTargetsPath)\Microsoft.Cpp.props" />
-  <ImportGroup Label="ExtensionSettings">
-  </ImportGroup>
-  <ImportGroup Condition="'$(Configuration)|$(Platform)'=='Debug|x64'" Label="PropertySheets">
-    <Import Project="$(UserRootDir)\Microsoft.Cpp.$(Platform).user.props" Condition="exists('$(UserRootDir)\Microsoft.Cpp.$(Platform).user.props')" Label="LocalAppDataPlatform" />
-  </ImportGroup>
-  <ImportGroup Condition="'$(Configuration)|$(Platform)'=='Release|x64'" Label="PropertySheets">
-    <Import Project="$(UserRootDir)\Microsoft.Cpp.$(Platform).user.props" Condition="exists('$(UserRootDir)\Microsoft.Cpp.$(Platform).user.props')" Label="LocalAppDataPlatform" />
-  </ImportGroup>
-  <PropertyGroup Label="UserMacros" />
-  <PropertyGroup Condition="'$(Configuration)|$(Platform)'=='Debug|x64'">
-    <LinkIncremental>true</LinkIncremental>
-    <IncludePath>..\..\common\include;..\..\math\math;$(VCInstallDir)include;$(VCInstallDir)atlmfc\include;$(WindowsSDK_IncludePath);</IncludePath>
-    <LibraryPath>$(SolutionDir)$(Platform)\$(Configuration);$(VCInstallDir)lib\amd64;$(VCInstallDir)atlmfc\lib\amd64;$(WindowsSDK_LibraryPath_x64);</LibraryPath>
-    <IntDir>$(Platform)\$(Configuration)\$(ProjectName)\</IntDir>
-  </PropertyGroup>
-  <PropertyGroup Condition="'$(Configuration)|$(Platform)'=='Release|x64'">
-    <LinkIncremental>false</LinkIncremental>
-    <IncludePath>..\..\common\include;..\..\math\math;$(VCInstallDir)include;$(VCInstallDir)atlmfc\include;$(WindowsSDK_IncludePath);</IncludePath>
-    <LibraryPath>$(SolutionDir)$(Platform)\$(Configuration);$(VCInstallDir)lib\amd64;$(VCInstallDir)atlmfc\lib\amd64;$(WindowsSDK_LibraryPath_x64);</LibraryPath>
-    <IntDir>$(Platform)\$(Configuration)\$(ProjectName)\</IntDir>
-  </PropertyGroup>
-  <ItemDefinitionGroup Condition="'$(Configuration)|$(Platform)'=='Debug|x64'">
-    <ClCompile>
-      <PrecompiledHeader>Use</PrecompiledHeader>
-      <WarningLevel>Level4</WarningLevel>
-      <Optimization>Disabled</Optimization>
-      <PreprocessorDefinitions>WIN32;_DEBUG;_WINDOWS;_USRDLL;UCIREADER_EXPORTS;%(PreprocessorDefinitions)</PreprocessorDefinitions>
-      <SDLCheck>true</SDLCheck>
-      <AdditionalIncludeDirectories>..\..\common\include;..\..\math\math</AdditionalIncludeDirectories>
-      <TreatWarningAsError>true</TreatWarningAsError>
-    </ClCompile>
-    <Link>
-      <SubSystem>Windows</SubSystem>
-      <GenerateDebugInformation>true</GenerateDebugInformation>
-      <AdditionalDependencies>CNTKMath.lib;kernel32.lib;user32.lib;gdi32.lib;winspool.lib;comdlg32.lib;advapi32.lib;shell32.lib;ole32.lib;oleaut32.lib;uuid.lib;odbc32.lib;odbccp32.lib;%(AdditionalDependencies)</AdditionalDependencies>
-      <AdditionalLibraryDirectories>$(SolutionDir)$(Platform)\$(Configuration)\;..\..\math\$(Platform)\$(Configuration);..\$(Platform)\$(Configuration)</AdditionalLibraryDirectories>
-    </Link>
-  </ItemDefinitionGroup>
-  <ItemDefinitionGroup Condition="'$(Configuration)|$(Platform)'=='Release|x64'">
-    <ClCompile>
-      <WarningLevel>Level4</WarningLevel>
-      <PrecompiledHeader>Use</PrecompiledHeader>
-      <Optimization>MaxSpeed</Optimization>
-      <FunctionLevelLinking>true</FunctionLevelLinking>
-      <IntrinsicFunctions>true</IntrinsicFunctions>
-      <PreprocessorDefinitions>WIN32;NDEBUG;_WINDOWS;_USRDLL;UCIREADER_EXPORTS;%(PreprocessorDefinitions)</PreprocessorDefinitions>
-      <SDLCheck>true</SDLCheck>
-      <AdditionalIncludeDirectories>..\..\common\include;..\..\math\math</AdditionalIncludeDirectories>
-      <OpenMPSupport>false</OpenMPSupport>
-      <AdditionalOptions>/d2Zi+ %(AdditionalOptions)</AdditionalOptions>
-      <TreatWarningAsError>true</TreatWarningAsError>
-    </ClCompile>
-    <Link>
-      <SubSystem>Windows</SubSystem>
-      <GenerateDebugInformation>true</GenerateDebugInformation>
-      <EnableCOMDATFolding>true</EnableCOMDATFolding>
-      <OptimizeReferences>true</OptimizeReferences>
-      <AdditionalDependencies>CNTKmath.lib;kernel32.lib;user32.lib;gdi32.lib;winspool.lib;comdlg32.lib;advapi32.lib;shell32.lib;ole32.lib;oleaut32.lib;uuid.lib;odbc32.lib;odbccp32.lib;%(AdditionalDependencies)</AdditionalDependencies>
-      <AdditionalLibraryDirectories>..\..\math\$(Platform)\$(Configuration);$(SolutionDir)$(Platform)\$(Configuration)\</AdditionalLibraryDirectories>
-      <Profile>true</Profile>
-    </Link>
-  </ItemDefinitionGroup>
-  <ItemGroup>
-    <ClInclude Include="..\..\Common\Include\basetypes.h" />
-    <ClInclude Include="..\..\Common\Include\DataReader.h" />
-    <ClInclude Include="..\..\Common\Include\DataWriter.h" />
-    <ClInclude Include="..\..\Common\Include\File.h" />
-    <ClInclude Include="..\..\Common\Include\fileutil.h" />
-    <ClInclude Include="..\..\Common\Include\DebugUtil.h" />
-    <ClInclude Include="minibatchsourcehelpers.h" />
-    <ClInclude Include="SequenceWriter.h" />
-    <ClInclude Include="stdafx.h" />
-    <ClInclude Include="targetver.h" />
-    <ClInclude Include="SequenceReader.h" />
-    <ClInclude Include="SequenceParser.h" />
-  </ItemGroup>
-  <ItemGroup>
-    <ClCompile Include="..\..\Common\ConfigFile.cpp">
-      <PrecompiledHeader Condition="'$(Configuration)|$(Platform)'=='Debug|x64'">NotUsing</PrecompiledHeader>
-      <PrecompiledHeader Condition="'$(Configuration)|$(Platform)'=='Release|x64'">NotUsing</PrecompiledHeader>
-    </ClCompile>
-    <ClCompile Include="..\..\Common\DataReader.cpp" />
-    <ClCompile Include="..\..\Common\DataWriter.cpp" />
-    <ClCompile Include="..\..\Common\File.cpp">
-      <PrecompiledHeader Condition="'$(Configuration)|$(Platform)'=='Debug|x64'">NotUsing</PrecompiledHeader>
-      <PrecompiledHeader Condition="'$(Configuration)|$(Platform)'=='Release|x64'">NotUsing</PrecompiledHeader>
-    </ClCompile>
-    <ClCompile Include="..\..\Common\fileutil.cpp">
-      <PrecompiledHeader Condition="'$(Configuration)|$(Platform)'=='Debug|x64'">NotUsing</PrecompiledHeader>
-      <PrecompiledHeader Condition="'$(Configuration)|$(Platform)'=='Release|x64'">NotUsing</PrecompiledHeader>
-    </ClCompile>
-    <ClCompile Include="..\..\Common\DebugUtil.cpp">
-      <PrecompiledHeader Condition="'$(Configuration)|$(Platform)'=='Debug|x64'">NotUsing</PrecompiledHeader>
-      <PrecompiledHeader Condition="'$(Configuration)|$(Platform)'=='Release|x64'">NotUsing</PrecompiledHeader>
-    </ClCompile>
-    <ClCompile Include="Exports.cpp" />
-    <ClCompile Include="dllmain.cpp">
-      <CompileAsManaged Condition="'$(Configuration)|$(Platform)'=='Debug|x64'">false</CompileAsManaged>
-      <PrecompiledHeader Condition="'$(Configuration)|$(Platform)'=='Debug|x64'">
-      </PrecompiledHeader>
-      <CompileAsManaged Condition="'$(Configuration)|$(Platform)'=='Release|x64'">false</CompileAsManaged>
-      <PrecompiledHeader Condition="'$(Configuration)|$(Platform)'=='Release|x64'">
-      </PrecompiledHeader>
-    </ClCompile>
-    <ClCompile Include="SequenceWriter.cpp" />
-    <ClCompile Include="stdafx.cpp">
-      <PrecompiledHeader Condition="'$(Configuration)|$(Platform)'=='Debug|x64'">Create</PrecompiledHeader>
-      <PrecompiledHeader Condition="'$(Configuration)|$(Platform)'=='Release|x64'">Create</PrecompiledHeader>
-    </ClCompile>
-    <ClCompile Include="SequenceReader.cpp" />
-    <ClCompile Include="SequenceParser.cpp" />
-  </ItemGroup>
-  <ItemGroup>
-    <Text Include="SentenceTest.txt" />
-    <Text Include="SequenceTest.txt" />
-  </ItemGroup>
-  <Import Project="$(VCTargetsPath)\Microsoft.Cpp.targets" />
-  <ImportGroup Label="ExtensionTargets">
-  </ImportGroup>
-=======
 ﻿<?xml version="1.0" encoding="utf-8"?>
 <Project DefaultTargets="Build" ToolsVersion="12.0" xmlns="http://schemas.microsoft.com/developer/msbuild/2003">
   <ItemGroup Label="ProjectConfigurations">
@@ -269,6 +107,7 @@
     <ClInclude Include="..\..\Common\Include\DataWriter.h" />
     <ClInclude Include="..\..\Common\Include\File.h" />
     <ClInclude Include="..\..\Common\Include\fileutil.h" />
+    <ClInclude Include="..\..\Common\Include\DebugUtil.h" />
     <ClInclude Include="minibatchsourcehelpers.h" />
     <ClInclude Include="SequenceWriter.h" />
     <ClInclude Include="stdafx.h" />
@@ -288,6 +127,10 @@
       <PrecompiledHeader Condition="'$(Configuration)|$(Platform)'=='Release|x64'">NotUsing</PrecompiledHeader>
     </ClCompile>
     <ClCompile Include="..\..\Common\fileutil.cpp">
+      <PrecompiledHeader Condition="'$(Configuration)|$(Platform)'=='Debug|x64'">NotUsing</PrecompiledHeader>
+      <PrecompiledHeader Condition="'$(Configuration)|$(Platform)'=='Release|x64'">NotUsing</PrecompiledHeader>
+    </ClCompile>
+    <ClCompile Include="..\..\Common\DebugUtil.cpp">
       <PrecompiledHeader Condition="'$(Configuration)|$(Platform)'=='Debug|x64'">NotUsing</PrecompiledHeader>
       <PrecompiledHeader Condition="'$(Configuration)|$(Platform)'=='Release|x64'">NotUsing</PrecompiledHeader>
     </ClCompile>
@@ -315,5 +158,4 @@
   <Import Project="$(VCTargetsPath)\Microsoft.Cpp.targets" />
   <ImportGroup Label="ExtensionTargets">
   </ImportGroup>
->>>>>>> 2abaa83c
 </Project>