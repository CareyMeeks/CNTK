#include "basetypes.h"
#include "htkfeatio_utils.h"
#include "UtteranceDerivativeBuffer.h"

namespace Microsoft { namespace MSR { namespace CNTK {

    // Constructor.
    template<class ElemType>
    UtteranceDerivativeBuffer<ElemType>::UtteranceDerivativeBuffer(
        size_t numberOfuttsPerMinibatch,
        UtteranceDerivativeComputationInterface<ElemType>* derivativeInterface)
    {
        assert(derivativeInterface != NULL);
        m_derivativeInterface = derivativeInterface;
        m_numUttsPerMinibatch = numberOfuttsPerMinibatch;
        m_needLikelihood = true;
        m_currentObj = 0;
        m_uttReady.assign(m_numUttsPerMinibatch, false);
        m_epochEnd = false;
        m_dimension = 0;
    }

    template<class ElemType>
    void UtteranceDerivativeBuffer<ElemType>::ProcessUttInfo(
        const std::vector<std::vector<std::pair<wstring, size_t>>>& uttInfo,
<<<<<<< HEAD
        const Matrix<ElemType>& sentenceBegin,
        const std::vector<MinibatchPackingFlags>& minibatchPackingFlags,
=======
        const MBLayoutPtr pMBLayout,
>>>>>>> aa80293b
        std::vector<std::vector<std::pair<
            wstring, std::pair<size_t, size_t>>>>* uttInfoInMinibatch) const
    {
        assert(uttInfoInMinibatch != NULL);
        assert(uttInfo.size() == m_numUttsPerMinibatch);
<<<<<<< HEAD
        assert(sentenceBegin.GetNumRows() == m_numUttsPerMinibatch);
        assert(minibatchPackingFlags.size() == sentenceBegin.GetNumCols());
=======
        assert(pMBLayout->GetNumParallelSequences() == m_numUttsPerMinibatch);
>>>>>>> aa80293b
        uttInfoInMinibatch->clear();
        uttInfoInMinibatch->resize(uttInfo.size());
        for (size_t i = 0; i < uttInfo.size(); ++i)
        {
            size_t startFrameIndexInMinibatch = 0;
            size_t numFrames = 0;
            for (size_t j = 0; j < pMBLayout->GetNumTimeSteps(); ++j)
            {
                if (pMBLayout->Is(i, j, MinibatchPackingFlags::NoLabel))
                {
                    continue;
                }
                if (pMBLayout->Is(i, j, MinibatchPackingFlags::NoFeature))
                {
                    continue;
                }
                numFrames += 1;
                if (pMBLayout->Is(i, j, MinibatchPackingFlags::SequenceEnd)
                         || j == pMBLayout->GetNumTimeSteps() - 1)
                {
                    size_t uttIndex = (*uttInfoInMinibatch)[i].size();
                    wstring uttID = uttInfo[i][uttIndex].first;
                    (*uttInfoInMinibatch)[i].push_back(
                        make_pair(uttID, make_pair(startFrameIndexInMinibatch,
                                                   numFrames)));
                    startFrameIndexInMinibatch = j + 1;
                    numFrames = 0;
                }
            }
            assert(uttInfo[i].size() == (*uttInfoInMinibatch)[i].size());
        }
    }

    // Suppose we have a, b, c 3 streams, the <logLikelihoodIn> is the in the
    // following format:
    // 1: a11 b11 c11 a12 b12 c12...
    // 2: a21 b21 c21 a22 b22 c22...
    // 3: a31 b31 c31 a32 b32 c32...
    template<class ElemType>
    bool UtteranceDerivativeBuffer<ElemType>::SetLikelihood(
        const std::vector<std::vector<std::pair<wstring, size_t>>>& uttInfo,
        const Matrix<ElemType>& logLikelihoodIn,
<<<<<<< HEAD
        const Matrix<ElemType>& sentenceBegin,
        const std::vector<MinibatchPackingFlags>& minibatchPackingFlags)
=======
        const MBLayoutPtr pMBLayout)
>>>>>>> aa80293b
    {
        assert(m_needLikelihood == true);
        assert(m_epochEnd == false);

        if (m_dimension == 0)
        {
            m_dimension = logLikelihoodIn.GetNumRows();
        }
        assert(m_dimension == logLikelihoodIn.GetNumRows());

        std::vector<std::vector<
            std::pair<wstring, std::pair<size_t, size_t>>>> uttInfoInMinibatch;
<<<<<<< HEAD
        ProcessUttInfo(uttInfo, sentenceBegin,
                       minibatchPackingFlags, &uttInfoInMinibatch);
=======
        ProcessUttInfo(uttInfo, pMBLayout, &uttInfoInMinibatch);
>>>>>>> aa80293b

        // Checks if we need to move data to CPU.
        Matrix<ElemType> logLikelihood(logLikelihoodIn);
        if (logLikelihood.GetDeviceId() >= 0)
        {
            logLikelihood.TransferFromDeviceToDevice(
                logLikelihood.GetDeviceId(), CPUDEVICE, true, false, false);
        }

<<<<<<< HEAD
        size_t currentMBSize = minibatchPackingFlags.size();
=======
        size_t currentMBSize = pMBLayout->GetNumTimeSteps();
>>>>>>> aa80293b
        for (size_t i = 0; i < uttInfo.size(); ++i)
        {
            assert(uttInfo[i].size() == uttInfoInMinibatch[i].size());
            for (size_t j = 0; j < uttInfo[i].size(); ++j)
            {
                wstring uttID = uttInfo[i][j].first;
                if (m_uttPool.find(uttID) == m_uttPool.end())
                {
                    UtteranceDerivativeUnit tmpUttUnit;
                    tmpUttUnit.hasDerivative = false;
                    tmpUttUnit.uttLength = uttInfo[i][j].second;
                    tmpUttUnit.progress = 0;
                    tmpUttUnit.streamID = i;
                    tmpUttUnit.logLikelihood.Resize(logLikelihood.GetNumRows(),
                                                    tmpUttUnit.uttLength);
                    m_uttPool[uttID] = tmpUttUnit;
                }

                // Sets the likelihood and computes derivatives.
                assert(m_uttPool.find(uttID) != m_uttPool.end());
                if (m_uttPool[uttID].hasDerivative == false)
                {
                    assert(uttID == uttInfoInMinibatch[i][j].first);
                    size_t startFrame = uttInfoInMinibatch[i][j].second.first;
                    size_t numFrames = uttInfoInMinibatch[i][j].second.second;
                    assert(m_uttPool[uttID].progress + numFrames
                           <= m_uttPool[uttID].uttLength);

                    // Sets the likelihood.
                    for (size_t k = 0; k < numFrames; ++k)
                    {
                        m_uttPool[uttID].logLikelihood.SetColumn(
                            logLikelihood.ColumnSlice(
                            (startFrame + k) * m_numUttsPerMinibatch + i, 1),
                            m_uttPool[uttID].progress + k);
                    }

                    m_uttPool[uttID].progress += numFrames;
                    if (m_uttPool[uttID].progress == m_uttPool[uttID].uttLength)
                    {
                        m_derivativeInterface->ComputeDerivative(
                            uttID,
                            m_uttPool[uttID].logLikelihood,
                            &m_uttPool[uttID].derivative,
                            &m_uttPool[uttID].objective);
                        m_uttPool[uttID].hasDerivative = true;
                        m_uttPool[uttID].progress = 0;
                        m_uttReady[m_uttPool[uttID].streamID] = true;
                    }
                }
            }
        }

        // Checks if we are ready to provide derivatives.
        m_needLikelihood = false;
        for (size_t i = 0; i < m_uttReady.size(); ++i)
        {
            if (m_uttReady[i] == false)
            {
                m_needLikelihood = true;
                break;
            }
        }
    }

    // Suppose we have a, b, c 3 streams, the <derivativesOut> should be in the
    // following format:
    // 1: a11 b11 c11 a12 b12 c12...
    // 2: a21 b21 c21 a22 b22 c22...
    // 3: a31 b31 c31 a32 b32 c32...
    template<class ElemType>
    bool UtteranceDerivativeBuffer<ElemType>::GetDerivative(
        const std::vector<std::vector<std::pair<wstring, size_t>>>& uttInfo,
<<<<<<< HEAD
        const Matrix<ElemType>& sentenceBegin,
        const std::vector<MinibatchPackingFlags>& minibatchPackingFlags,
=======
        const MBLayoutPtr pMBLayout,
>>>>>>> aa80293b
        Matrix<ElemType>* derivativesOut)
    {
        assert(derivativesOut != NULL);
        assert(m_needLikelihood == false);
        std::vector<std::vector<
            std::pair<wstring, std::pair<size_t, size_t>>>> uttInfoInMinibatch;
<<<<<<< HEAD
        ProcessUttInfo(uttInfo, sentenceBegin,
                       minibatchPackingFlags, &uttInfoInMinibatch);
=======
        ProcessUttInfo(uttInfo, pMBLayout, &uttInfoInMinibatch);
>>>>>>> aa80293b

        m_currentObj = 0;
        Matrix<ElemType> derivatives(CPUDEVICE);
        derivatives.Resize(m_dimension, pMBLayout->GetNumCols());
        for (size_t i = 0; i < uttInfo.size(); ++i)
        {
            assert(uttInfo[i].size() == uttInfoInMinibatch[i].size());
            for (size_t j = 0; j < uttInfo[i].size(); ++j)
            {
                wstring uttID = uttInfo[i][j].first;

                // Checks if we have derivatives.
                if (m_uttPool.find(uttID) == m_uttPool.end()
                    || (m_uttPool.find(uttID) != m_uttPool.end()
                        && m_uttPool[uttID].hasDerivative == false))
                {
                    RuntimeError("Derivatives are not ready for utterance:"
                                 " %S\n", uttID.c_str());
                }

                // Assign the derivatives.
                assert(uttID == uttInfoInMinibatch[i][j].first);
                size_t startFrame = uttInfoInMinibatch[i][j].second.first;
                size_t startFrameInUtt = m_uttPool[uttID].progress;
                size_t numFrames = uttInfoInMinibatch[i][j].second.second;
                for (size_t k = 0; k < numFrames; ++k)
                {
                    derivatives.SetColumn(
                        m_uttPool[uttID].derivative.ColumnSlice(
                        startFrameInUtt + k, 1),
                        (startFrame + k) * m_numUttsPerMinibatch + i);
                }
                m_currentObj += m_uttPool[uttID].objective
                    * numFrames / m_uttPool[uttID].uttLength;
                m_uttPool[uttID].progress += numFrames;
                assert(m_uttPool[uttID].progress <= m_uttPool[uttID].uttLength);
                if (m_uttPool[uttID].progress == m_uttPool[uttID].uttLength)
                {
                    m_uttPool.erase(uttID);
                }
            }
        }

        // Checks if we need to move data to GPU.
        if (derivativesOut->GetDeviceId() >= 0)
        {
            derivatives.TransferFromDeviceToDevice(
                CPUDEVICE, derivativesOut->GetDeviceId(), true, false, false);
        }
        derivativesOut->SetValue(derivatives);

        // Keeps the utterance information so we can check next time when we
        // gives the objectives.
        m_currentUttInfo = uttInfo;

        // Checks if we need to read more loglikelihoods.
        m_needLikelihood = (m_epochEnd || m_uttPool.size() > 0) ? false : true;
        if (m_needLikelihood == true)
        {
            m_uttReady.assign(m_numUttsPerMinibatch, false);
        }
        return true;
    }

    template<class ElemType>
    bool UtteranceDerivativeBuffer<ElemType>::GetObjective(
        const std::vector<std::vector<std::pair<wstring, size_t>>>& uttInfo,
        Matrix<ElemType>* objectivesIn)
    {
        assert(objectivesIn != NULL);

        // Checks utterance information.
        bool match = CompareUttInfo(uttInfo, m_currentUttInfo);
        if (!match)
        {
            RuntimeError("Current objective does not correspond to the"
                         " minibatch utterance information, perhaps you did not"
                         " run GetObjective() right after GetDerivative()?");
        }

        // Sets the objectives...
        objectivesIn->Resize(1, 1);
        objectivesIn->SetValue(m_currentObj);

        return true;
    }

    template<class ElemType>
    bool UtteranceDerivativeBuffer<ElemType>::HasResourceForDerivative(
        const wstring& uttID) const
    {
        return m_derivativeInterface->HasResourceForDerivative(uttID);
    }

    template<class ElemType>
    bool UtteranceDerivativeBuffer<ElemType>::CompareUttInfo(
        const std::vector<std::vector<std::pair<wstring, size_t>>>& uttInfo1,
        const std::vector<std::vector<std::pair<wstring, size_t>>>& uttInfo2)
    {
        bool match = true;
        if (uttInfo1.size() == uttInfo2.size())
        {
            for (size_t i = 0; i < uttInfo1.size(); ++i)
            {
                if (uttInfo1[i].size() != uttInfo2[i].size())
                {
                    match = false;
                    break;
                }
                for (size_t j = 0; j < uttInfo1[i].size(); ++j)
                {
                    if (uttInfo1[i][j].first != uttInfo2[i][j].first ||
                        uttInfo1[i][j].second != uttInfo2[i][j].second)
                    {
                        match = false;
                        break;
                    }
                }
            }
        }
        else
        {
            match = false;
        }
        return match;
    }

    template<class ElemType>
    void UtteranceDerivativeBuffer<ElemType>::ResetEpoch()
    {
        m_needLikelihood = true;
        m_currentObj = 0;
        m_epochEnd = false;
        m_uttPool.clear();
        m_currentUttInfo.clear();
        m_uttReady.assign(m_numUttsPerMinibatch, false);
    }

    template class UtteranceDerivativeBuffer<float>;
    template class UtteranceDerivativeBuffer<double>;
}}}<|MERGE_RESOLUTION|>--- conflicted
+++ resolved
@@ -23,23 +23,13 @@
     template<class ElemType>
     void UtteranceDerivativeBuffer<ElemType>::ProcessUttInfo(
         const std::vector<std::vector<std::pair<wstring, size_t>>>& uttInfo,
-<<<<<<< HEAD
-        const Matrix<ElemType>& sentenceBegin,
-        const std::vector<MinibatchPackingFlags>& minibatchPackingFlags,
-=======
         const MBLayoutPtr pMBLayout,
->>>>>>> aa80293b
         std::vector<std::vector<std::pair<
             wstring, std::pair<size_t, size_t>>>>* uttInfoInMinibatch) const
     {
         assert(uttInfoInMinibatch != NULL);
         assert(uttInfo.size() == m_numUttsPerMinibatch);
-<<<<<<< HEAD
-        assert(sentenceBegin.GetNumRows() == m_numUttsPerMinibatch);
-        assert(minibatchPackingFlags.size() == sentenceBegin.GetNumCols());
-=======
         assert(pMBLayout->GetNumParallelSequences() == m_numUttsPerMinibatch);
->>>>>>> aa80293b
         uttInfoInMinibatch->clear();
         uttInfoInMinibatch->resize(uttInfo.size());
         for (size_t i = 0; i < uttInfo.size(); ++i)
@@ -82,12 +72,7 @@
     bool UtteranceDerivativeBuffer<ElemType>::SetLikelihood(
         const std::vector<std::vector<std::pair<wstring, size_t>>>& uttInfo,
         const Matrix<ElemType>& logLikelihoodIn,
-<<<<<<< HEAD
-        const Matrix<ElemType>& sentenceBegin,
-        const std::vector<MinibatchPackingFlags>& minibatchPackingFlags)
-=======
         const MBLayoutPtr pMBLayout)
->>>>>>> aa80293b
     {
         assert(m_needLikelihood == true);
         assert(m_epochEnd == false);
@@ -100,12 +85,7 @@
 
         std::vector<std::vector<
             std::pair<wstring, std::pair<size_t, size_t>>>> uttInfoInMinibatch;
-<<<<<<< HEAD
-        ProcessUttInfo(uttInfo, sentenceBegin,
-                       minibatchPackingFlags, &uttInfoInMinibatch);
-=======
         ProcessUttInfo(uttInfo, pMBLayout, &uttInfoInMinibatch);
->>>>>>> aa80293b
 
         // Checks if we need to move data to CPU.
         Matrix<ElemType> logLikelihood(logLikelihoodIn);
@@ -115,11 +95,7 @@
                 logLikelihood.GetDeviceId(), CPUDEVICE, true, false, false);
         }
 
-<<<<<<< HEAD
-        size_t currentMBSize = minibatchPackingFlags.size();
-=======
         size_t currentMBSize = pMBLayout->GetNumTimeSteps();
->>>>>>> aa80293b
         for (size_t i = 0; i < uttInfo.size(); ++i)
         {
             assert(uttInfo[i].size() == uttInfoInMinibatch[i].size());
@@ -193,24 +169,14 @@
     template<class ElemType>
     bool UtteranceDerivativeBuffer<ElemType>::GetDerivative(
         const std::vector<std::vector<std::pair<wstring, size_t>>>& uttInfo,
-<<<<<<< HEAD
-        const Matrix<ElemType>& sentenceBegin,
-        const std::vector<MinibatchPackingFlags>& minibatchPackingFlags,
-=======
         const MBLayoutPtr pMBLayout,
->>>>>>> aa80293b
         Matrix<ElemType>* derivativesOut)
     {
         assert(derivativesOut != NULL);
         assert(m_needLikelihood == false);
         std::vector<std::vector<
             std::pair<wstring, std::pair<size_t, size_t>>>> uttInfoInMinibatch;
-<<<<<<< HEAD
-        ProcessUttInfo(uttInfo, sentenceBegin,
-                       minibatchPackingFlags, &uttInfoInMinibatch);
-=======
         ProcessUttInfo(uttInfo, pMBLayout, &uttInfoInMinibatch);
->>>>>>> aa80293b
 
         m_currentObj = 0;
         Matrix<ElemType> derivatives(CPUDEVICE);
