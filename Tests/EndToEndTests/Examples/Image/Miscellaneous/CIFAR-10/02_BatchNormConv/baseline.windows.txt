--- conflicted
+++ resolved
@@ -3,21 +3,12 @@
     Hardware threads: 24
     Total Memory: 268381192 kB
 -------------------------------------------------------------------
-<<<<<<< HEAD
-=== Running /cygdrive/c/jenkins/workspace/CNTK-Test-Windows-W1/x64/release/cntk.exe configFile=C:\jenkins\workspace\CNTK-Test-Windows-W1\Examples\Image\Miscellaneous\CIFAR-10/02_BatchNormConv.cntk currentDirectory=C:\Users\svcphil\AppData\Local\Temp\cntk-test-20160816030038.674053\Examples\Image\Miscellaneous\CIFAR-10_02_BatchNormConv@release_gpu\TestData RunDir=C:\Users\svcphil\AppData\Local\Temp\cntk-test-20160816030038.674053\Examples\Image\Miscellaneous\CIFAR-10_02_BatchNormConv@release_gpu DataDir=C:\Users\svcphil\AppData\Local\Temp\cntk-test-20160816030038.674053\Examples\Image\Miscellaneous\CIFAR-10_02_BatchNormConv@release_gpu\TestData ConfigDir=C:\jenkins\workspace\CNTK-Test-Windows-W1\Examples\Image\Miscellaneous\CIFAR-10 OutputDir=C:\Users\svcphil\AppData\Local\Temp\cntk-test-20160816030038.674053\Examples\Image\Miscellaneous\CIFAR-10_02_BatchNormConv@release_gpu DeviceId=0 timestamping=true Train=[SGD=[maxEpochs=5]] Train=[SGD=[epochSize=100]] stderr=-
--------------------------------------------------------------------
-Build info: 
-
-		Built time: Aug 16 2016 02:54:53
-		Last modified date: Fri Aug 12 05:31:21 2016
-=======
 === Running /cygdrive/c/jenkins/workspace/CNTK-Test-Windows-W1/x64/release/cntk.exe configFile=C:\jenkins\workspace\CNTK-Test-Windows-W1\Examples\Image\Miscellaneous\CIFAR-10/02_BatchNormConv.cntk currentDirectory=C:\Users\svcphil\AppData\Local\Temp\cntk-test-20160822092732.247426\Examples\Image\Miscellaneous\CIFAR-10_02_BatchNormConv@release_gpu\TestData RunDir=C:\Users\svcphil\AppData\Local\Temp\cntk-test-20160822092732.247426\Examples\Image\Miscellaneous\CIFAR-10_02_BatchNormConv@release_gpu DataDir=C:\Users\svcphil\AppData\Local\Temp\cntk-test-20160822092732.247426\Examples\Image\Miscellaneous\CIFAR-10_02_BatchNormConv@release_gpu\TestData ConfigDir=C:\jenkins\workspace\CNTK-Test-Windows-W1\Examples\Image\Miscellaneous\CIFAR-10 OutputDir=C:\Users\svcphil\AppData\Local\Temp\cntk-test-20160822092732.247426\Examples\Image\Miscellaneous\CIFAR-10_02_BatchNormConv@release_gpu DeviceId=0 timestamping=true Train=[SGD=[maxEpochs=5]] Train=[SGD=[epochSize=100]] stderr=-
 -------------------------------------------------------------------
 Build info: 
 
 		Built time: Aug 22 2016 08:48:03
 		Last modified date: Mon Aug 22 08:26:39 2016
->>>>>>> f3ce8155
 		Build type: Release
 		Build target: GPU
 		With 1bit-SGD: no
@@ -26,48 +17,6 @@
 		CUB_PATH: C:\src\cub-1.4.1
 		CUDNN_PATH: C:\NVIDIA\cudnn-5.0\cuda
 		Build Branch: HEAD
-<<<<<<< HEAD
-		Build SHA1: 026b1e772b963461e189f8f00aa7ed6951298f84
-		Built by svcphil on Philly-Pool3
-		Build Path: c:\Jenkins\workspace\CNTK-Build-Windows\Source\CNTK\
--------------------------------------------------------------------
-Changed current directory to C:\Users\svcphil\AppData\Local\Temp\cntk-test-20160816030038.674053\Examples\Image\Miscellaneous\CIFAR-10_02_BatchNormConv@release_gpu\TestData
-08/16/2016 03:02:22: Redirecting stderr to file -_Train_Test.log
-08/16/2016 03:02:22: -------------------------------------------------------------------
-08/16/2016 03:02:22: Build info: 
-
-08/16/2016 03:02:22: 		Built time: Aug 16 2016 02:54:53
-08/16/2016 03:02:22: 		Last modified date: Fri Aug 12 05:31:21 2016
-08/16/2016 03:02:22: 		Build type: Release
-08/16/2016 03:02:22: 		Build target: GPU
-08/16/2016 03:02:22: 		With 1bit-SGD: no
-08/16/2016 03:02:22: 		Math lib: mkl
-08/16/2016 03:02:22: 		CUDA_PATH: C:\Program Files\NVIDIA GPU Computing Toolkit\CUDA\v7.5
-08/16/2016 03:02:22: 		CUB_PATH: c:\src\cub-1.4.1
-08/16/2016 03:02:22: 		CUDNN_PATH: c:\NVIDIA\cudnn-4.0\cuda
-08/16/2016 03:02:22: 		Build Branch: HEAD
-08/16/2016 03:02:22: 		Build SHA1: 026b1e772b963461e189f8f00aa7ed6951298f84
-08/16/2016 03:02:22: 		Built by svcphil on Philly-Pool3
-08/16/2016 03:02:22: 		Build Path: c:\Jenkins\workspace\CNTK-Build-Windows\Source\CNTK\
-08/16/2016 03:02:22: -------------------------------------------------------------------
-08/16/2016 03:02:25: -------------------------------------------------------------------
-08/16/2016 03:02:25: GPU info:
-
-08/16/2016 03:02:25: 		Device[0]: cores = 2880; computeCapability = 3.5; type = "GeForce GTX 780 Ti"; memory = 3072 MB
-08/16/2016 03:02:25: 		Device[1]: cores = 2880; computeCapability = 3.5; type = "GeForce GTX 780 Ti"; memory = 3072 MB
-08/16/2016 03:02:25: 		Device[2]: cores = 2880; computeCapability = 3.5; type = "GeForce GTX 780 Ti"; memory = 3072 MB
-08/16/2016 03:02:25: 		Device[3]: cores = 2880; computeCapability = 3.5; type = "GeForce GTX 780 Ti"; memory = 3072 MB
-08/16/2016 03:02:25: -------------------------------------------------------------------
-
-08/16/2016 03:02:25: Running on DPHAIM-24 at 2016/08/16 03:02:25
-08/16/2016 03:02:25: Command line: 
-C:\jenkins\workspace\CNTK-Test-Windows-W1\x64\release\cntk.exe  configFile=C:\jenkins\workspace\CNTK-Test-Windows-W1\Examples\Image\Miscellaneous\CIFAR-10/02_BatchNormConv.cntk  currentDirectory=C:\Users\svcphil\AppData\Local\Temp\cntk-test-20160816030038.674053\Examples\Image\Miscellaneous\CIFAR-10_02_BatchNormConv@release_gpu\TestData  RunDir=C:\Users\svcphil\AppData\Local\Temp\cntk-test-20160816030038.674053\Examples\Image\Miscellaneous\CIFAR-10_02_BatchNormConv@release_gpu  DataDir=C:\Users\svcphil\AppData\Local\Temp\cntk-test-20160816030038.674053\Examples\Image\Miscellaneous\CIFAR-10_02_BatchNormConv@release_gpu\TestData  ConfigDir=C:\jenkins\workspace\CNTK-Test-Windows-W1\Examples\Image\Miscellaneous\CIFAR-10  OutputDir=C:\Users\svcphil\AppData\Local\Temp\cntk-test-20160816030038.674053\Examples\Image\Miscellaneous\CIFAR-10_02_BatchNormConv@release_gpu  DeviceId=0  timestamping=true  Train=[SGD=[maxEpochs=5]]  Train=[SGD=[epochSize=100]]  stderr=-
-
-
-
-08/16/2016 03:02:25: >>>>>>>>>>>>>>>>>>>> RAW CONFIG (VARIABLES NOT RESOLVED) >>>>>>>>>>>>>>>>>>>>
-08/16/2016 03:02:25: RootDir = "."
-=======
 		Build SHA1: db500985aff6d7d67b90c1d0dedcbcd7f8ae7b96
 		Built by svcphil on dphaim-26-new
 		Build Path: c:\jenkins\workspace\CNTK-Build-Windows\Source\CNTK\
@@ -108,7 +57,6 @@
 
 08/22/2016 09:28:34: >>>>>>>>>>>>>>>>>>>> RAW CONFIG (VARIABLES NOT RESOLVED) >>>>>>>>>>>>>>>>>>>>
 08/22/2016 09:28:34: RootDir = "."
->>>>>>> f3ce8155
 ConfigDir = "$RootDir$"
 DataDir = "$RootDir$"
 OutputDir = "$RootDir$/Output"
@@ -171,35 +119,17 @@
         ]
     ]    
 ]
-<<<<<<< HEAD
-currentDirectory=C:\Users\svcphil\AppData\Local\Temp\cntk-test-20160816030038.674053\Examples\Image\Miscellaneous\CIFAR-10_02_BatchNormConv@release_gpu\TestData
-RunDir=C:\Users\svcphil\AppData\Local\Temp\cntk-test-20160816030038.674053\Examples\Image\Miscellaneous\CIFAR-10_02_BatchNormConv@release_gpu
-DataDir=C:\Users\svcphil\AppData\Local\Temp\cntk-test-20160816030038.674053\Examples\Image\Miscellaneous\CIFAR-10_02_BatchNormConv@release_gpu\TestData
-ConfigDir=C:\jenkins\workspace\CNTK-Test-Windows-W1\Examples\Image\Miscellaneous\CIFAR-10
-OutputDir=C:\Users\svcphil\AppData\Local\Temp\cntk-test-20160816030038.674053\Examples\Image\Miscellaneous\CIFAR-10_02_BatchNormConv@release_gpu
-=======
 currentDirectory=C:\Users\svcphil\AppData\Local\Temp\cntk-test-20160822092732.247426\Examples\Image\Miscellaneous\CIFAR-10_02_BatchNormConv@release_gpu\TestData
 RunDir=C:\Users\svcphil\AppData\Local\Temp\cntk-test-20160822092732.247426\Examples\Image\Miscellaneous\CIFAR-10_02_BatchNormConv@release_gpu
 DataDir=C:\Users\svcphil\AppData\Local\Temp\cntk-test-20160822092732.247426\Examples\Image\Miscellaneous\CIFAR-10_02_BatchNormConv@release_gpu\TestData
 ConfigDir=C:\jenkins\workspace\CNTK-Test-Windows-W1\Examples\Image\Miscellaneous\CIFAR-10
 OutputDir=C:\Users\svcphil\AppData\Local\Temp\cntk-test-20160822092732.247426\Examples\Image\Miscellaneous\CIFAR-10_02_BatchNormConv@release_gpu
->>>>>>> f3ce8155
 DeviceId=0
 timestamping=true
 Train=[SGD=[maxEpochs=5]]
 Train=[SGD=[epochSize=100]]
 stderr=-
 
-<<<<<<< HEAD
-08/16/2016 03:02:25: <<<<<<<<<<<<<<<<<<<< RAW CONFIG (VARIABLES NOT RESOLVED)  <<<<<<<<<<<<<<<<<<<<
-
-08/16/2016 03:02:25: >>>>>>>>>>>>>>>>>>>> RAW CONFIG WITH ALL VARIABLES RESOLVED >>>>>>>>>>>>>>>>>>>>
-08/16/2016 03:02:25: RootDir = "."
-ConfigDir = "."
-DataDir = "."
-OutputDir = "./Output"
-ModelDir = "C:\Users\svcphil\AppData\Local\Temp\cntk-test-20160816030038.674053\Examples\Image\Miscellaneous\CIFAR-10_02_BatchNormConv@release_gpu/Models"
-=======
 08/22/2016 09:28:34: <<<<<<<<<<<<<<<<<<<< RAW CONFIG (VARIABLES NOT RESOLVED)  <<<<<<<<<<<<<<<<<<<<
 
 08/22/2016 09:28:34: >>>>>>>>>>>>>>>>>>>> RAW CONFIG WITH ALL VARIABLES RESOLVED >>>>>>>>>>>>>>>>>>>>
@@ -208,27 +138,18 @@
 DataDir = "."
 OutputDir = "./Output"
 ModelDir = "C:\Users\svcphil\AppData\Local\Temp\cntk-test-20160822092732.247426\Examples\Image\Miscellaneous\CIFAR-10_02_BatchNormConv@release_gpu/Models"
->>>>>>> f3ce8155
 ndlMacros = "C:\jenkins\workspace\CNTK-Test-Windows-W1\Examples\Image\Miscellaneous\CIFAR-10/Macros.ndl"
 precision = "float"
 deviceId = 0
 imageLayout = "cudnn"
 initOnCPUOnly=true
 command = Train:Test
-<<<<<<< HEAD
-stderr = "C:\Users\svcphil\AppData\Local\Temp\cntk-test-20160816030038.674053\Examples\Image\Miscellaneous\CIFAR-10_02_BatchNormConv@release_gpu/02_BatchNormConv"
-=======
 stderr = "C:\Users\svcphil\AppData\Local\Temp\cntk-test-20160822092732.247426\Examples\Image\Miscellaneous\CIFAR-10_02_BatchNormConv@release_gpu/02_BatchNormConv"
->>>>>>> f3ce8155
 traceLevel = 1
 numMBsToShowResult = 500
 Train = [
     action = "train"
-<<<<<<< HEAD
-    modelPath = "C:\Users\svcphil\AppData\Local\Temp\cntk-test-20160816030038.674053\Examples\Image\Miscellaneous\CIFAR-10_02_BatchNormConv@release_gpu/Models/02_BatchNormConv"
-=======
     modelPath = "C:\Users\svcphil\AppData\Local\Temp\cntk-test-20160822092732.247426\Examples\Image\Miscellaneous\CIFAR-10_02_BatchNormConv@release_gpu/Models/02_BatchNormConv"
->>>>>>> f3ce8155
      NDLNetworkBuilder = [
         networkDescription = "C:\jenkins\workspace\CNTK-Test-Windows-W1\Examples\Image\Miscellaneous\CIFAR-10/02_BatchNormConv.ndl"
     ]
@@ -243,11 +164,7 @@
     ]
     reader = [
         readerType = "CNTKTextFormatReader"
-<<<<<<< HEAD
-        file = "C:\Users\svcphil\AppData\Local\Temp\cntk-test-20160816030038.674053\Examples\Image\Miscellaneous\CIFAR-10_02_BatchNormConv@release_gpu\TestData/Train_cntk_text.txt"
-=======
         file = "C:\Users\svcphil\AppData\Local\Temp\cntk-test-20160822092732.247426\Examples\Image\Miscellaneous\CIFAR-10_02_BatchNormConv@release_gpu\TestData/Train_cntk_text.txt"
->>>>>>> f3ce8155
         input = [
             features = [
                 dim = 3072
@@ -262,19 +179,11 @@
 ]
 Test = [
     action = "test"
-<<<<<<< HEAD
-    modelPath = "C:\Users\svcphil\AppData\Local\Temp\cntk-test-20160816030038.674053\Examples\Image\Miscellaneous\CIFAR-10_02_BatchNormConv@release_gpu/Models/02_BatchNormConv"
-    minibatchSize = 16
-    reader = [
-        readerType = "CNTKTextFormatReader"
-        file = "C:\Users\svcphil\AppData\Local\Temp\cntk-test-20160816030038.674053\Examples\Image\Miscellaneous\CIFAR-10_02_BatchNormConv@release_gpu\TestData/Test_cntk_text.txt"
-=======
     modelPath = "C:\Users\svcphil\AppData\Local\Temp\cntk-test-20160822092732.247426\Examples\Image\Miscellaneous\CIFAR-10_02_BatchNormConv@release_gpu/Models/02_BatchNormConv"
     minibatchSize = 16
     reader = [
         readerType = "CNTKTextFormatReader"
         file = "C:\Users\svcphil\AppData\Local\Temp\cntk-test-20160822092732.247426\Examples\Image\Miscellaneous\CIFAR-10_02_BatchNormConv@release_gpu\TestData/Test_cntk_text.txt"
->>>>>>> f3ce8155
         input = [
             features = [
                 dim = 3072
@@ -287,52 +196,17 @@
         ]
     ]    
 ]
-<<<<<<< HEAD
-currentDirectory=C:\Users\svcphil\AppData\Local\Temp\cntk-test-20160816030038.674053\Examples\Image\Miscellaneous\CIFAR-10_02_BatchNormConv@release_gpu\TestData
-RunDir=C:\Users\svcphil\AppData\Local\Temp\cntk-test-20160816030038.674053\Examples\Image\Miscellaneous\CIFAR-10_02_BatchNormConv@release_gpu
-DataDir=C:\Users\svcphil\AppData\Local\Temp\cntk-test-20160816030038.674053\Examples\Image\Miscellaneous\CIFAR-10_02_BatchNormConv@release_gpu\TestData
-ConfigDir=C:\jenkins\workspace\CNTK-Test-Windows-W1\Examples\Image\Miscellaneous\CIFAR-10
-OutputDir=C:\Users\svcphil\AppData\Local\Temp\cntk-test-20160816030038.674053\Examples\Image\Miscellaneous\CIFAR-10_02_BatchNormConv@release_gpu
-=======
 currentDirectory=C:\Users\svcphil\AppData\Local\Temp\cntk-test-20160822092732.247426\Examples\Image\Miscellaneous\CIFAR-10_02_BatchNormConv@release_gpu\TestData
 RunDir=C:\Users\svcphil\AppData\Local\Temp\cntk-test-20160822092732.247426\Examples\Image\Miscellaneous\CIFAR-10_02_BatchNormConv@release_gpu
 DataDir=C:\Users\svcphil\AppData\Local\Temp\cntk-test-20160822092732.247426\Examples\Image\Miscellaneous\CIFAR-10_02_BatchNormConv@release_gpu\TestData
 ConfigDir=C:\jenkins\workspace\CNTK-Test-Windows-W1\Examples\Image\Miscellaneous\CIFAR-10
 OutputDir=C:\Users\svcphil\AppData\Local\Temp\cntk-test-20160822092732.247426\Examples\Image\Miscellaneous\CIFAR-10_02_BatchNormConv@release_gpu
->>>>>>> f3ce8155
 DeviceId=0
 timestamping=true
 Train=[SGD=[maxEpochs=5]]
 Train=[SGD=[epochSize=100]]
 stderr=-
 
-<<<<<<< HEAD
-08/16/2016 03:02:25: <<<<<<<<<<<<<<<<<<<< RAW CONFIG WITH ALL VARIABLES RESOLVED <<<<<<<<<<<<<<<<<<<<
-
-08/16/2016 03:02:25: >>>>>>>>>>>>>>>>>>>> PROCESSED CONFIG WITH ALL VARIABLES RESOLVED >>>>>>>>>>>>>>>>>>>>
-configparameters: 02_BatchNormConv.cntk:command=Train:Test
-configparameters: 02_BatchNormConv.cntk:ConfigDir=C:\jenkins\workspace\CNTK-Test-Windows-W1\Examples\Image\Miscellaneous\CIFAR-10
-configparameters: 02_BatchNormConv.cntk:currentDirectory=C:\Users\svcphil\AppData\Local\Temp\cntk-test-20160816030038.674053\Examples\Image\Miscellaneous\CIFAR-10_02_BatchNormConv@release_gpu\TestData
-configparameters: 02_BatchNormConv.cntk:DataDir=C:\Users\svcphil\AppData\Local\Temp\cntk-test-20160816030038.674053\Examples\Image\Miscellaneous\CIFAR-10_02_BatchNormConv@release_gpu\TestData
-configparameters: 02_BatchNormConv.cntk:deviceId=0
-configparameters: 02_BatchNormConv.cntk:imageLayout=cudnn
-configparameters: 02_BatchNormConv.cntk:initOnCPUOnly=true
-configparameters: 02_BatchNormConv.cntk:ModelDir=C:\Users\svcphil\AppData\Local\Temp\cntk-test-20160816030038.674053\Examples\Image\Miscellaneous\CIFAR-10_02_BatchNormConv@release_gpu/Models
-configparameters: 02_BatchNormConv.cntk:ndlMacros=C:\jenkins\workspace\CNTK-Test-Windows-W1\Examples\Image\Miscellaneous\CIFAR-10/Macros.ndl
-configparameters: 02_BatchNormConv.cntk:numMBsToShowResult=500
-configparameters: 02_BatchNormConv.cntk:OutputDir=C:\Users\svcphil\AppData\Local\Temp\cntk-test-20160816030038.674053\Examples\Image\Miscellaneous\CIFAR-10_02_BatchNormConv@release_gpu
-configparameters: 02_BatchNormConv.cntk:precision=float
-configparameters: 02_BatchNormConv.cntk:RootDir=.
-configparameters: 02_BatchNormConv.cntk:RunDir=C:\Users\svcphil\AppData\Local\Temp\cntk-test-20160816030038.674053\Examples\Image\Miscellaneous\CIFAR-10_02_BatchNormConv@release_gpu
-configparameters: 02_BatchNormConv.cntk:stderr=-
-configparameters: 02_BatchNormConv.cntk:Test=[
-    action = "test"
-    modelPath = "C:\Users\svcphil\AppData\Local\Temp\cntk-test-20160816030038.674053\Examples\Image\Miscellaneous\CIFAR-10_02_BatchNormConv@release_gpu/Models/02_BatchNormConv"
-    minibatchSize = 16
-    reader = [
-        readerType = "CNTKTextFormatReader"
-        file = "C:\Users\svcphil\AppData\Local\Temp\cntk-test-20160816030038.674053\Examples\Image\Miscellaneous\CIFAR-10_02_BatchNormConv@release_gpu\TestData/Test_cntk_text.txt"
-=======
 08/22/2016 09:28:34: <<<<<<<<<<<<<<<<<<<< RAW CONFIG WITH ALL VARIABLES RESOLVED <<<<<<<<<<<<<<<<<<<<
 
 08/22/2016 09:28:34: >>>>>>>>>>>>>>>>>>>> PROCESSED CONFIG WITH ALL VARIABLES RESOLVED >>>>>>>>>>>>>>>>>>>>
@@ -358,7 +232,6 @@
     reader = [
         readerType = "CNTKTextFormatReader"
         file = "C:\Users\svcphil\AppData\Local\Temp\cntk-test-20160822092732.247426\Examples\Image\Miscellaneous\CIFAR-10_02_BatchNormConv@release_gpu\TestData/Test_cntk_text.txt"
->>>>>>> f3ce8155
         input = [
             features = [
                 dim = 3072
@@ -376,11 +249,7 @@
 configparameters: 02_BatchNormConv.cntk:traceLevel=1
 configparameters: 02_BatchNormConv.cntk:Train=[
     action = "train"
-<<<<<<< HEAD
-    modelPath = "C:\Users\svcphil\AppData\Local\Temp\cntk-test-20160816030038.674053\Examples\Image\Miscellaneous\CIFAR-10_02_BatchNormConv@release_gpu/Models/02_BatchNormConv"
-=======
     modelPath = "C:\Users\svcphil\AppData\Local\Temp\cntk-test-20160822092732.247426\Examples\Image\Miscellaneous\CIFAR-10_02_BatchNormConv@release_gpu/Models/02_BatchNormConv"
->>>>>>> f3ce8155
      NDLNetworkBuilder = [
         networkDescription = "C:\jenkins\workspace\CNTK-Test-Windows-W1\Examples\Image\Miscellaneous\CIFAR-10/02_BatchNormConv.ndl"
     ]
@@ -395,11 +264,7 @@
     ]
     reader = [
         readerType = "CNTKTextFormatReader"
-<<<<<<< HEAD
-        file = "C:\Users\svcphil\AppData\Local\Temp\cntk-test-20160816030038.674053\Examples\Image\Miscellaneous\CIFAR-10_02_BatchNormConv@release_gpu\TestData/Train_cntk_text.txt"
-=======
         file = "C:\Users\svcphil\AppData\Local\Temp\cntk-test-20160822092732.247426\Examples\Image\Miscellaneous\CIFAR-10_02_BatchNormConv@release_gpu\TestData/Train_cntk_text.txt"
->>>>>>> f3ce8155
         input = [
             features = [
                 dim = 3072
@@ -413,25 +278,6 @@
     ]    
 ] [SGD=[maxEpochs=5]] [SGD=[epochSize=100]]
 
-<<<<<<< HEAD
-08/16/2016 03:02:25: <<<<<<<<<<<<<<<<<<<< PROCESSED CONFIG WITH ALL VARIABLES RESOLVED <<<<<<<<<<<<<<<<<<<<
-08/16/2016 03:02:25: Commands: Train Test
-08/16/2016 03:02:25: Precision = "float"
-08/16/2016 03:02:25: CNTKModelPath: C:\Users\svcphil\AppData\Local\Temp\cntk-test-20160816030038.674053\Examples\Image\Miscellaneous\CIFAR-10_02_BatchNormConv@release_gpu/Models/02_BatchNormConv
-08/16/2016 03:02:25: CNTKCommandTrainInfo: Train : 5
-08/16/2016 03:02:25: CNTKCommandTrainInfo: CNTKNoMoreCommands_Total : 5
-
-08/16/2016 03:02:25: ##############################################################################
-08/16/2016 03:02:25: #                                                                            #
-08/16/2016 03:02:25: # Action "train"                                                             #
-08/16/2016 03:02:25: #                                                                            #
-08/16/2016 03:02:25: ##############################################################################
-
-08/16/2016 03:02:25: CNTKCommandTrainBegin: Train
-NDLBuilder Using GPU 0
-
-08/16/2016 03:02:26: Creating virgin network.
-=======
 08/22/2016 09:28:34: <<<<<<<<<<<<<<<<<<<< PROCESSED CONFIG WITH ALL VARIABLES RESOLVED <<<<<<<<<<<<<<<<<<<<
 08/22/2016 09:28:34: Commands: Train Test
 08/22/2016 09:28:34: Precision = "float"
@@ -449,44 +295,27 @@
 NDLBuilder Using GPU 0
 
 08/22/2016 09:28:35: Creating virgin network.
->>>>>>> f3ce8155
 Node 'featOffs' (LearnableParameter operation): Initializing Parameter[1 x 1] <- 0.000000.
 Node 'conv1.c.W' (LearnableParameter operation): Initializing Parameter[32 x 75] <- 0.000000.
 Node 'conv1.c.c.b' (LearnableParameter operation): Initializing Parameter[32 x 1] <- 0.000000.
 Node 'conv1.c.c.sc' (LearnableParameter operation): Initializing Parameter[32 x 1] <- 0.000000.
 Node 'conv1.c.c.m' (LearnableParameter operation): Initializing Parameter[32 x 1] <- 0.000000.
-<<<<<<< HEAD
-Node 'conv1.c.c.isd' (LearnableParameter operation): Initializing Parameter[32 x 1] <- 0.000000.
-=======
 Node 'conv1.c.c.var' (LearnableParameter operation): Initializing Parameter[32 x 1] <- 0.000000.
->>>>>>> f3ce8155
 Node 'conv2.c.W' (LearnableParameter operation): Initializing Parameter[32 x 800] <- 0.000000.
 Node 'conv2.c.c.b' (LearnableParameter operation): Initializing Parameter[32 x 1] <- 0.000000.
 Node 'conv2.c.c.sc' (LearnableParameter operation): Initializing Parameter[32 x 1] <- 0.000000.
 Node 'conv2.c.c.m' (LearnableParameter operation): Initializing Parameter[32 x 1] <- 0.000000.
-<<<<<<< HEAD
-Node 'conv2.c.c.isd' (LearnableParameter operation): Initializing Parameter[32 x 1] <- 0.000000.
-=======
 Node 'conv2.c.c.var' (LearnableParameter operation): Initializing Parameter[32 x 1] <- 0.000000.
->>>>>>> f3ce8155
 Node 'conv3.c.W' (LearnableParameter operation): Initializing Parameter[64 x 800] <- 0.000000.
 Node 'conv3.c.c.b' (LearnableParameter operation): Initializing Parameter[64 x 1] <- 0.000000.
 Node 'conv3.c.c.sc' (LearnableParameter operation): Initializing Parameter[64 x 1] <- 0.000000.
 Node 'conv3.c.c.m' (LearnableParameter operation): Initializing Parameter[64 x 1] <- 0.000000.
-<<<<<<< HEAD
-Node 'conv3.c.c.isd' (LearnableParameter operation): Initializing Parameter[64 x 1] <- 0.000000.
-=======
 Node 'conv3.c.c.var' (LearnableParameter operation): Initializing Parameter[64 x 1] <- 0.000000.
->>>>>>> f3ce8155
 Node 'h1.W' (LearnableParameter operation): Initializing Parameter[64 x 3 x 3 x 64] <- 0.000000.
 Node 'h1.b' (LearnableParameter operation): Initializing Parameter[64 x 1] <- 0.000000.
 Node 'h1.sc' (LearnableParameter operation): Initializing Parameter[64 x 1] <- 0.000000.
 Node 'h1.m' (LearnableParameter operation): Initializing Parameter[64 x 1] <- 0.000000.
-<<<<<<< HEAD
-Node 'h1.isd' (LearnableParameter operation): Initializing Parameter[64 x 1] <- 0.000000.
-=======
 Node 'h1.var' (LearnableParameter operation): Initializing Parameter[64 x 1] <- 0.000000.
->>>>>>> f3ce8155
 Node 'OutputNodes.W' (LearnableParameter operation): Initializing Parameter[10 x 64] <- 0.000000.
 Node 'OutputNodes.b' (LearnableParameter operation): Initializing Parameter[10] <- 0.000000.
 Node 'featOffs' (LearnableParameter operation): Initializing Parameter[1 x 1] <- 128.000000.
@@ -497,38 +326,22 @@
 Node 'conv1.c.c.b' (LearnableParameter operation): Initializing Parameter[32 x 1] <- 0.000000.
 Node 'conv1.c.c.sc' (LearnableParameter operation): Initializing Parameter[32 x 1] <- 1.000000.
 Node 'conv1.c.c.m' (LearnableParameter operation): Initializing Parameter[32 x 1] <- 0.000000.
-<<<<<<< HEAD
-Node 'conv1.c.c.isd' (LearnableParameter operation): Initializing Parameter[32 x 1] <- 0.000000.
-=======
 Node 'conv1.c.c.var' (LearnableParameter operation): Initializing Parameter[32 x 1] <- 0.000000.
->>>>>>> f3ce8155
 Node 'conv2.c.W' (LearnableParameter operation): Initializing Parameter[32 x 800] <- gaussian(seed=2, range=0.007071*1.414000, onCPU=false).
 Node 'conv2.c.c.b' (LearnableParameter operation): Initializing Parameter[32 x 1] <- 0.000000.
 Node 'conv2.c.c.sc' (LearnableParameter operation): Initializing Parameter[32 x 1] <- 1.000000.
 Node 'conv2.c.c.m' (LearnableParameter operation): Initializing Parameter[32 x 1] <- 0.000000.
-<<<<<<< HEAD
-Node 'conv2.c.c.isd' (LearnableParameter operation): Initializing Parameter[32 x 1] <- 0.000000.
-=======
 Node 'conv2.c.c.var' (LearnableParameter operation): Initializing Parameter[32 x 1] <- 0.000000.
->>>>>>> f3ce8155
 Node 'conv3.c.W' (LearnableParameter operation): Initializing Parameter[64 x 800] <- gaussian(seed=3, range=0.007071*1.414000, onCPU=false).
 Node 'conv3.c.c.b' (LearnableParameter operation): Initializing Parameter[64 x 1] <- 0.000000.
 Node 'conv3.c.c.sc' (LearnableParameter operation): Initializing Parameter[64 x 1] <- 1.000000.
 Node 'conv3.c.c.m' (LearnableParameter operation): Initializing Parameter[64 x 1] <- 0.000000.
-<<<<<<< HEAD
-Node 'conv3.c.c.isd' (LearnableParameter operation): Initializing Parameter[64 x 1] <- 0.000000.
-=======
 Node 'conv3.c.c.var' (LearnableParameter operation): Initializing Parameter[64 x 1] <- 0.000000.
->>>>>>> f3ce8155
 Node 'h1.W' (LearnableParameter operation): Initializing Parameter[64 x 3 x 3 x 64] <- gaussian(seed=4, range=0.008333*12.000000, onCPU=false).
 Node 'h1.b' (LearnableParameter operation): Initializing Parameter[64 x 1] <- 0.000000.
 Node 'h1.sc' (LearnableParameter operation): Initializing Parameter[64 x 1] <- 1.000000.
 Node 'h1.m' (LearnableParameter operation): Initializing Parameter[64 x 1] <- 0.000000.
-<<<<<<< HEAD
-Node 'h1.isd' (LearnableParameter operation): Initializing Parameter[64 x 1] <- 0.000000.
-=======
 Node 'h1.var' (LearnableParameter operation): Initializing Parameter[64 x 1] <- 0.000000.
->>>>>>> f3ce8155
 Node 'OutputNodes.W' (LearnableParameter operation): Initializing Parameter[10 x 64] <- gaussian(seed=5, range=0.025000*1.500000, onCPU=false).
 Node 'OutputNodes.b' (LearnableParameter operation): Initializing Parameter[10] <- 0.000000.
 
@@ -536,7 +349,7 @@
 
 3 roots:
 	CE = CrossEntropyWithSoftmax()
-	Err = ClassificationError()
+	Err = ErrorPrediction()
 	OutputNodes.z = Plus()
 
 Validating network. 45 nodes to process in pass 1.
@@ -585,7 +398,7 @@
 Validating --> OutputNodes.b = LearnableParameter() :  -> [10]
 Validating --> OutputNodes.z = Plus (OutputNodes.t, OutputNodes.b) : [10 x *], [10] -> [10 x *]
 Validating --> CE = CrossEntropyWithSoftmax (labels, OutputNodes.z) : [10 x *], [10 x *] -> [1]
-Validating --> Err = ClassificationError (labels, OutputNodes.z) : [10 x *], [10 x *] -> [1]
+Validating --> Err = ErrorPrediction (labels, OutputNodes.z) : [10 x *], [10 x *] -> [1]
 
 Validating network. 20 nodes to process in pass 2.
 
@@ -618,15 +431,6 @@
 
 Post-processing network complete.
 
-<<<<<<< HEAD
-08/16/2016 03:02:27: Created model with 45 nodes on GPU 0.
-
-08/16/2016 03:02:27: Training criterion node(s):
-08/16/2016 03:02:27: 	CE = CrossEntropyWithSoftmax
-
-08/16/2016 03:02:27: Evaluation criterion node(s):
-08/16/2016 03:02:27: 	Err = ClassificationError
-=======
 08/22/2016 09:28:36: Created model with 45 nodes on GPU 0.
 
 08/22/2016 09:28:36: Training criterion node(s):
@@ -634,54 +438,21 @@
 
 08/22/2016 09:28:36: Evaluation criterion node(s):
 08/22/2016 09:28:36: 	Err = ErrorPrediction
->>>>>>> f3ce8155
 
 
 Allocating matrices for forward and/or backward propagation.
 
 Memory Sharing: Out of 77 matrices, 38 are shared as 16, and 39 are not shared.
 
-<<<<<<< HEAD
-	{ OutputNodes.W : [10 x 64] (gradient)
-	  OutputNodes.z : [10 x *] (gradient) }
-	{ conv2.c.W : [32 x 800] (gradient)
-	  conv3.c.c.c : [7 x 7 x 64 x *] }
-	{ conv3.c.W : [64 x 800] (gradient)
-	  h1.t : [64 x *] (gradient)
-	  h1.y : [64 x *] }
-	{ OutputNodes.t : [10 x *]
-	  h1.bn : [64 x *] (gradient) }
-	{ conv1.c.W : [32 x 75] (gradient)
-	  conv2.c.c.c : [15 x 15 x 32 x *] }
-	{ conv1.c.c.c : [32 x 32 x 32 x *] (gradient)
-	  conv1.y : [32 x 32 x 32 x *] }
-	{ conv2.c.c.y : [15 x 15 x 32 x *] (gradient)
-	  pool2 : [7 x 7 x 32 x *] }
-	{ conv2.c.c.sc : [32 x 1] (gradient)
-	  conv2.y : [15 x 15 x 32 x *] (gradient) }
-	{ conv3.c.c.sc : [64 x 1] (gradient)
-	  conv3.y : [7 x 7 x 64 x *] (gradient)
-	  h1.t : [64 x *] }
-	{ conv1.c.c.sc : [32 x 1] (gradient)
-	  conv1.y : [32 x 32 x 32 x *] (gradient) }
-	{ conv1.c.c.b : [32 x 1] (gradient)
-	  conv2.c.c.c : [15 x 15 x 32 x *] (gradient)
-	  conv2.y : [15 x 15 x 32 x *] }
-=======
 	{ conv1.c.c.sc : [32 x 1] (gradient)
 	  conv1.y : [32 x 32 x 32 x *] (gradient) }
 	{ conv2.c.c.y : [15 x 15 x 32 x *] (gradient)
 	  pool2 : [7 x 7 x 32 x *] }
->>>>>>> f3ce8155
 	{ conv2.c.c.b : [32 x 1] (gradient)
 	  conv3.c.c.c : [7 x 7 x 64 x *] (gradient)
 	  conv3.y : [7 x 7 x 64 x *] }
 	{ conv3.c.c.y : [7 x 7 x 64 x *] (gradient)
 	  pool3 : [3 x 3 x 64 x *] }
-<<<<<<< HEAD
-	{ conv1.c.c.y : [32 x 32 x 32 x *] (gradient)
-	  pool1 : [15 x 15 x 32 x *] }
-=======
 	{ conv3.c.c.sc : [64 x 1] (gradient)
 	  conv3.y : [7 x 7 x 64 x *] (gradient)
 	  h1.t : [64 x *] }
@@ -698,81 +469,12 @@
 	  conv2.y : [15 x 15 x 32 x *] }
 	{ conv2.c.c.sc : [32 x 1] (gradient)
 	  conv2.y : [15 x 15 x 32 x *] (gradient) }
->>>>>>> f3ce8155
 	{ OutputNodes.t : [10 x *] (gradient)
 	  pool1 : [15 x 15 x 32 x *] (gradient)
 	  pool2 : [7 x 7 x 32 x *] (gradient)
 	  pool3 : [3 x 3 x 64 x *] (gradient) }
 	{ h1.sc : [64 x 1] (gradient)
 	  h1.y : [64 x *] (gradient) }
-<<<<<<< HEAD
-
-
-08/16/2016 03:02:27: Training 117098 parameters in 14 out of 14 parameter tensors and 32 nodes with gradient:
-
-08/16/2016 03:02:27: 	Node 'OutputNodes.W' (LearnableParameter operation) : [10 x 64]
-08/16/2016 03:02:27: 	Node 'OutputNodes.b' (LearnableParameter operation) : [10]
-08/16/2016 03:02:27: 	Node 'conv1.c.W' (LearnableParameter operation) : [32 x 75]
-08/16/2016 03:02:27: 	Node 'conv1.c.c.b' (LearnableParameter operation) : [32 x 1]
-08/16/2016 03:02:27: 	Node 'conv1.c.c.sc' (LearnableParameter operation) : [32 x 1]
-08/16/2016 03:02:27: 	Node 'conv2.c.W' (LearnableParameter operation) : [32 x 800]
-08/16/2016 03:02:27: 	Node 'conv2.c.c.b' (LearnableParameter operation) : [32 x 1]
-08/16/2016 03:02:27: 	Node 'conv2.c.c.sc' (LearnableParameter operation) : [32 x 1]
-08/16/2016 03:02:27: 	Node 'conv3.c.W' (LearnableParameter operation) : [64 x 800]
-08/16/2016 03:02:27: 	Node 'conv3.c.c.b' (LearnableParameter operation) : [64 x 1]
-08/16/2016 03:02:27: 	Node 'conv3.c.c.sc' (LearnableParameter operation) : [64 x 1]
-08/16/2016 03:02:27: 	Node 'h1.W' (LearnableParameter operation) : [64 x 3 x 3 x 64]
-08/16/2016 03:02:27: 	Node 'h1.b' (LearnableParameter operation) : [64 x 1]
-08/16/2016 03:02:27: 	Node 'h1.sc' (LearnableParameter operation) : [64 x 1]
-
-08/16/2016 03:02:27: No PreCompute nodes found, or all already computed. Skipping pre-computation step.
-
-08/16/2016 03:02:27: Starting Epoch 1: learning rate per sample = 0.000469  effective momentum = 0.000000  momentum as time constant = 0.0 samples
-BlockRandomizer::StartEpoch: epoch 0: frames [0..100] (first sequence at sample 0), data subset 0 of 1
-
-08/16/2016 03:02:27: Starting minibatch loop.
-08/16/2016 03:02:32: Finished Epoch[ 1 of 5]: [Training] CE = 2.26618500 * 100; Err = 0.87000000 * 100; totalSamplesSeen = 100; learningRatePerSample = 0.00046874999; epochTime=5.56244s
-08/16/2016 03:02:32: SGD: Saving checkpoint model 'C:\Users\svcphil\AppData\Local\Temp\cntk-test-20160816030038.674053\Examples\Image\Miscellaneous\CIFAR-10_02_BatchNormConv@release_gpu/Models/02_BatchNormConv.1'
-
-08/16/2016 03:02:32: Starting Epoch 2: learning rate per sample = 0.000469  effective momentum = 0.000000  momentum as time constant = 0.0 samples
-BlockRandomizer::StartEpoch: epoch 1: frames [100..200] (first sequence at sample 100), data subset 0 of 1
-
-08/16/2016 03:02:32: Starting minibatch loop.
-08/16/2016 03:02:32: Finished Epoch[ 2 of 5]: [Training] CE = 2.24384949 * 100; Err = 0.82000000 * 100; totalSamplesSeen = 200; learningRatePerSample = 0.00046874999; epochTime=0.015922s
-08/16/2016 03:02:32: SGD: Saving checkpoint model 'C:\Users\svcphil\AppData\Local\Temp\cntk-test-20160816030038.674053\Examples\Image\Miscellaneous\CIFAR-10_02_BatchNormConv@release_gpu/Models/02_BatchNormConv.2'
-
-08/16/2016 03:02:32: Starting Epoch 3: learning rate per sample = 0.000469  effective momentum = 0.000000  momentum as time constant = 0.0 samples
-BlockRandomizer::StartEpoch: epoch 2: frames [200..300] (first sequence at sample 200), data subset 0 of 1
-
-08/16/2016 03:02:32: Starting minibatch loop.
-08/16/2016 03:02:33: Finished Epoch[ 3 of 5]: [Training] CE = 2.20850739 * 100; Err = 0.81000000 * 100; totalSamplesSeen = 300; learningRatePerSample = 0.00046874999; epochTime=0.015231s
-08/16/2016 03:02:33: SGD: Saving checkpoint model 'C:\Users\svcphil\AppData\Local\Temp\cntk-test-20160816030038.674053\Examples\Image\Miscellaneous\CIFAR-10_02_BatchNormConv@release_gpu/Models/02_BatchNormConv.3'
-
-08/16/2016 03:02:33: Starting Epoch 4: learning rate per sample = 0.000469  effective momentum = 0.000000  momentum as time constant = 0.0 samples
-BlockRandomizer::StartEpoch: epoch 3: frames [300..400] (first sequence at sample 300), data subset 0 of 1
-
-08/16/2016 03:02:33: Starting minibatch loop.
-08/16/2016 03:02:33: Finished Epoch[ 4 of 5]: [Training] CE = 2.21282410 * 100; Err = 0.85000000 * 100; totalSamplesSeen = 400; learningRatePerSample = 0.00046874999; epochTime=0.015851s
-08/16/2016 03:02:33: SGD: Saving checkpoint model 'C:\Users\svcphil\AppData\Local\Temp\cntk-test-20160816030038.674053\Examples\Image\Miscellaneous\CIFAR-10_02_BatchNormConv@release_gpu/Models/02_BatchNormConv.4'
-
-08/16/2016 03:02:33: Starting Epoch 5: learning rate per sample = 0.000469  effective momentum = 0.000000  momentum as time constant = 0.0 samples
-BlockRandomizer::StartEpoch: epoch 4: frames [400..500] (first sequence at sample 400), data subset 0 of 1
-
-08/16/2016 03:02:33: Starting minibatch loop.
-08/16/2016 03:02:33: Finished Epoch[ 5 of 5]: [Training] CE = 2.16235260 * 100; Err = 0.79000000 * 100; totalSamplesSeen = 500; learningRatePerSample = 0.00046874999; epochTime=0.015383s
-08/16/2016 03:02:33: SGD: Saving checkpoint model 'C:\Users\svcphil\AppData\Local\Temp\cntk-test-20160816030038.674053\Examples\Image\Miscellaneous\CIFAR-10_02_BatchNormConv@release_gpu/Models/02_BatchNormConv'
-08/16/2016 03:02:33: CNTKCommandTrainEnd: Train
-
-08/16/2016 03:02:33: Action "train" complete.
-
-
-08/16/2016 03:02:33: ##############################################################################
-08/16/2016 03:02:33: #                                                                            #
-08/16/2016 03:02:33: # Action "test"                                                              #
-08/16/2016 03:02:33: #                                                                            #
-08/16/2016 03:02:33: ##############################################################################
-
-=======
 	{ OutputNodes.t : [10 x *]
 	  h1.bn : [64 x *] (gradient) }
 	{ conv3.c.W : [64 x 800] (gradient)
@@ -850,13 +552,12 @@
 INFO: conv2.c.c.y: initialized samplesSeen from mbCount when loading pre-CuDNNv5 model
 INFO: conv3.c.c.y: initialized samplesSeen from mbCount when loading pre-CuDNNv5 model
 INFO: h1.bn: initialized samplesSeen from mbCount when loading pre-CuDNNv5 model
->>>>>>> f3ce8155
 
 Post-processing network...
 
 3 roots:
 	CE = CrossEntropyWithSoftmax()
-	Err = ClassificationError()
+	Err = ErrorPrediction()
 	OutputNodes.z = Plus()
 
 Validating network. 45 nodes to process in pass 1.
@@ -905,7 +606,7 @@
 Validating --> OutputNodes.b = LearnableParameter() :  -> [10]
 Validating --> OutputNodes.z = Plus (OutputNodes.t, OutputNodes.b) : [10 x *1], [10] -> [10 x *1]
 Validating --> CE = CrossEntropyWithSoftmax (labels, OutputNodes.z) : [10 x *1], [10 x *1] -> [1]
-Validating --> Err = ClassificationError (labels, OutputNodes.z) : [10 x *1], [10 x *1] -> [1]
+Validating --> Err = ErrorPrediction (labels, OutputNodes.z) : [10 x *1], [10 x *1] -> [1]
 
 Validating network. 20 nodes to process in pass 2.
 
@@ -947,20 +648,10 @@
 
 
 BlockRandomizer::StartEpoch: epoch 0: frames [0..10000] (first sequence at sample 0), data subset 0 of 1
-<<<<<<< HEAD
-08/16/2016 03:02:35: Minibatch[1-500]: Err = 0.87962500 * 8000; CE = 2.28452046 * 8000
-08/16/2016 03:02:35: Minibatch[501-625]: Err = 0.88300000 * 2000; CE = 2.28575908 * 2000
-08/16/2016 03:02:35: Final Results: Minibatch[1-625]: Err = 0.88030000 * 10000; CE = 2.28476819 * 10000; perplexity = 9.82340875
-
-08/16/2016 03:02:35: Action "test" complete.
-
-08/16/2016 03:02:35: __COMPLETED__
-=======
 08/22/2016 09:28:44: Minibatch[1-500]: Err = 0.83150000 * 8000; CE = 4.27479738 * 8000
 08/22/2016 09:28:44: Minibatch[501-625]: Err = 0.82350000 * 2000; CE = 4.33260401 * 2000
 08/22/2016 09:28:44: Final Results: Minibatch[1-625]: Err = 0.82990000 * 10000; CE = 4.28635871 * 10000; perplexity = 72.70125947
 
 08/22/2016 09:28:44: Action "test" complete.
 
-08/22/2016 09:28:44: __COMPLETED__
->>>>>>> f3ce8155
+08/22/2016 09:28:44: __COMPLETED__