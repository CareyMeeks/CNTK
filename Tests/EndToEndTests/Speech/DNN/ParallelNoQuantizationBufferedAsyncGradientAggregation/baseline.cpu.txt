--- conflicted
+++ resolved
@@ -1,127 +1,52 @@
-CPU info:
-    CPU Model Name: Intel(R) Xeon(R) CPU E5-2630 v2 @ 2.60GHz
-    Hardware threads: 24
-    Total Memory: 264172964 kB
--------------------------------------------------------------------
-=== Running mpiexec -n 3 /home/philly/jenkins/workspace/CNTK-Test-Linux-W1/build/gpu/release/bin/cntk configFile=/home/philly/jenkins/workspace/CNTK-Test-Linux-W1/Tests/EndToEndTests/Speech/DNN/ParallelNoQuantizationBufferedAsyncGradientAggregation/../cntk.cntk currentDirectory=/home/philly/jenkins/workspace/CNTK-Test-Linux-W1/Tests/EndToEndTests/Speech/Data RunDir=/tmp/cntk-test-20160816095713.701165/Speech/DNN_ParallelNoQuantizationBufferedAsyncGradientAggregation@release_cpu DataDir=/home/philly/jenkins/workspace/CNTK-Test-Linux-W1/Tests/EndToEndTests/Speech/Data ConfigDir=/home/philly/jenkins/workspace/CNTK-Test-Linux-W1/Tests/EndToEndTests/Speech/DNN/ParallelNoQuantizationBufferedAsyncGradientAggregation/.. OutputDir=/tmp/cntk-test-20160816095713.701165/Speech/DNN_ParallelNoQuantizationBufferedAsyncGradientAggregation@release_cpu DeviceId=-1 timestamping=true numCPUThreads=8 precision=double speechTrain=[SGD=[ParallelTrain=[DataParallelSGD=[gradientBits=64]]]] speechTrain=[SGD=[ParallelTrain=[DataParallelSGD=[useBufferedAsyncGradientAggregation=true]]]] speechTrain=[SGD=[ParallelTrain=[parallelizationStartEpoch=2]]] speechTrain=[SGD=[maxEpochs=4]] speechTrain=[SGD=[ParallelTrain=[syncPerfStats=5]]] stderr=/tmp/cntk-test-20160816095713.701165/Speech/DNN_ParallelNoQuantizationBufferedAsyncGradientAggregation@release_cpu/stderr
--------------------------------------------------------------------
-Build info: 
-
-		Built time: Aug 16 2016 09:41:56
-		Last modified date: Fri Aug 12 07:32:43 2016
-		Build type: release
-		Build target: GPU
-		With 1bit-SGD: no
-		Math lib: mkl
-		CUDA_PATH: /usr/local/cuda-7.5
-		CUB_PATH: /usr/local/cub-1.4.1
-		CUDNN_PATH: /usr/local/cudnn-4.0
-		Build Branch: HEAD
-		Build SHA1: 026b1e772b963461e189f8f00aa7ed6951298f84
-		Built by philly on f67b30a647de
-		Build Path: /home/philly/jenkins/workspace/CNTK-Build-Linux
--------------------------------------------------------------------
-Changed current directory to /home/philly/jenkins/workspace/CNTK-Test-Linux-W1/Tests/EndToEndTests/Speech/Data
+=== Running mpiexec -n 3 /home/mluser/src/cplx_master/build/debug/bin/cntk configFile=/home/mluser/src/cplx_master/Tests/EndToEndTests/Speech/DNN/ParallelNoQuantizationBufferedAsyncGradientAggregation/../cntk.config currentDirectory=/home/mluser/src/cplx_master/Tests/EndToEndTests/Speech/Data RunDir=/tmp/cntk-test-20160106232647.724209/Speech/DNN_ParallelNoQuantizationBufferedAsyncGradientAggregation@debug_cpu DataDir=/home/mluser/src/cplx_master/Tests/EndToEndTests/Speech/Data ConfigDir=/home/mluser/src/cplx_master/Tests/EndToEndTests/Speech/DNN/ParallelNoQuantizationBufferedAsyncGradientAggregation/.. DeviceId=-1 numCPUThreads=2 precision=double speechTrain=[SGD=[ParallelTrain=[DataParallelSGD=[gradientBits=64]]]] speechTrain=[SGD=[ParallelTrain=[DataParallelSGD=[useBufferedAsyncGradientAggregation=true]]]] speechTrain=[SGD=[ParallelTrain=[parallelizationStartEpoch=2]]] speechTrain=[SGD=[maxEpochs=4]] speechTrain=[SGD=[ParallelTrain=[syncPerfStats=5]]] stderr=/tmp/cntk-test-20160106232647.724209/Speech/DNN_ParallelNoQuantizationBufferedAsyncGradientAggregation@debug_cpu/stderr
 MPIWrapper: initializing MPI
--------------------------------------------------------------------
-Build info: 
-
-		Built time: Aug 16 2016 09:41:56
-		Last modified date: Fri Aug 12 07:32:43 2016
-		Build type: release
-		Build target: GPU
-		With 1bit-SGD: no
-		Math lib: mkl
-		CUDA_PATH: /usr/local/cuda-7.5
-		CUB_PATH: /usr/local/cub-1.4.1
-		CUDNN_PATH: /usr/local/cudnn-4.0
-		Build Branch: HEAD
-		Build SHA1: 026b1e772b963461e189f8f00aa7ed6951298f84
-		Built by philly on f67b30a647de
-		Build Path: /home/philly/jenkins/workspace/CNTK-Build-Linux
--------------------------------------------------------------------
--------------------------------------------------------------------
-Build info: 
-
-		Built time: Aug 16 2016 09:41:56
-		Last modified date: Fri Aug 12 07:32:43 2016
-		Build type: release
-		Build target: GPU
-		With 1bit-SGD: no
-		Math lib: mkl
-		CUDA_PATH: /usr/local/cuda-7.5
-		CUB_PATH: /usr/local/cub-1.4.1
-		CUDNN_PATH: /usr/local/cudnn-4.0
-		Build Branch: HEAD
-		Build SHA1: 026b1e772b963461e189f8f00aa7ed6951298f84
-		Built by philly on f67b30a647de
-		Build Path: /home/philly/jenkins/workspace/CNTK-Build-Linux
--------------------------------------------------------------------
-Changed current directory to /home/philly/jenkins/workspace/CNTK-Test-Linux-W1/Tests/EndToEndTests/Speech/Data
-Changed current directory to /home/philly/jenkins/workspace/CNTK-Test-Linux-W1/Tests/EndToEndTests/Speech/Data
 MPIWrapper: initializing MPI
 MPIWrapper: initializing MPI
 ping [requestnodes (before change)]: 3 nodes pinging each other
 ping [requestnodes (before change)]: 3 nodes pinging each other
 ping [requestnodes (before change)]: 3 nodes pinging each other
 ping [requestnodes (before change)]: all 3 nodes responded
-requestnodes [MPIWrapper]: using 3 out of 3 MPI nodes (3 requested); we (0) are in (participating)
-ping [requestnodes (after change)]: 3 nodes pinging each other
-ping [requestnodes (before change)]: all 3 nodes responded
 requestnodes [MPIWrapper]: using 3 out of 3 MPI nodes (3 requested); we (1) are in (participating)
-ping [requestnodes (after change)]: 3 nodes pinging each other
-ping [requestnodes (before change)]: all 3 nodes responded
-requestnodes [MPIWrapper]: using 3 out of 3 MPI nodes (3 requested); we (2) are in (participating)
 ping [requestnodes (after change)]: 3 nodes pinging each other
 ping [requestnodes (after change)]: all 3 nodes responded
 mpihelper: we are cog 1 in a gearbox of 3
 ping [mpihelper]: 3 nodes pinging each other
 ping [mpihelper]: all 3 nodes responded
+ping [requestnodes (before change)]: all 3 nodes responded
+requestnodes [MPIWrapper]: using 3 out of 3 MPI nodes (3 requested); we (2) are in (participating)
+ping [requestnodes (after change)]: 3 nodes pinging each other
+ping [requestnodes (after change)]: all 3 nodes responded
+mpihelper: we are cog 2 in a gearbox of 3
+ping [mpihelper]: 3 nodes pinging each other
+ping [mpihelper]: all 3 nodes responded
+ping [requestnodes (before change)]: all 3 nodes responded
+requestnodes [MPIWrapper]: using 3 out of 3 MPI nodes (3 requested); we (0) are in (participating)
+ping [requestnodes (after change)]: 3 nodes pinging each other
 ping [requestnodes (after change)]: all 3 nodes responded
 mpihelper: we are cog 0 in a gearbox of 3
 ping [mpihelper]: 3 nodes pinging each other
 ping [mpihelper]: all 3 nodes responded
-ping [requestnodes (after change)]: all 3 nodes responded
-mpihelper: we are cog 2 in a gearbox of 3
-ping [mpihelper]: 3 nodes pinging each other
-ping [mpihelper]: all 3 nodes responded
-08/16/2016 09:58:33: Redirecting stderr to file /tmp/cntk-test-20160816095713.701165/Speech/DNN_ParallelNoQuantizationBufferedAsyncGradientAggregation@release_cpu/stderr_speechTrain.logrank0
-08/16/2016 09:58:34: Redirecting stderr to file /tmp/cntk-test-20160816095713.701165/Speech/DNN_ParallelNoQuantizationBufferedAsyncGradientAggregation@release_cpu/stderr_speechTrain.logrank1
-08/16/2016 09:58:34: Redirecting stderr to file /tmp/cntk-test-20160816095713.701165/Speech/DNN_ParallelNoQuantizationBufferedAsyncGradientAggregation@release_cpu/stderr_speechTrain.logrank2
-MPI Rank 0: 08/16/2016 09:58:33: -------------------------------------------------------------------
-MPI Rank 0: 08/16/2016 09:58:33: Build info: 
-MPI Rank 0: 
-MPI Rank 0: 08/16/2016 09:58:33: 		Built time: Aug 16 2016 09:41:56
-MPI Rank 0: 08/16/2016 09:58:33: 		Last modified date: Fri Aug 12 07:32:43 2016
-MPI Rank 0: 08/16/2016 09:58:33: 		Build type: release
-MPI Rank 0: 08/16/2016 09:58:33: 		Build target: GPU
-MPI Rank 0: 08/16/2016 09:58:33: 		With 1bit-SGD: no
-MPI Rank 0: 08/16/2016 09:58:33: 		Math lib: mkl
-MPI Rank 0: 08/16/2016 09:58:33: 		CUDA_PATH: /usr/local/cuda-7.5
-MPI Rank 0: 08/16/2016 09:58:33: 		CUB_PATH: /usr/local/cub-1.4.1
-MPI Rank 0: 08/16/2016 09:58:33: 		CUDNN_PATH: /usr/local/cudnn-4.0
-MPI Rank 0: 08/16/2016 09:58:33: 		Build Branch: HEAD
-MPI Rank 0: 08/16/2016 09:58:33: 		Build SHA1: 026b1e772b963461e189f8f00aa7ed6951298f84
-MPI Rank 0: 08/16/2016 09:58:33: 		Built by philly on f67b30a647de
-MPI Rank 0: 08/16/2016 09:58:33: 		Build Path: /home/philly/jenkins/workspace/CNTK-Build-Linux
-MPI Rank 0: 08/16/2016 09:58:33: -------------------------------------------------------------------
-MPI Rank 0: 08/16/2016 09:58:35: -------------------------------------------------------------------
-MPI Rank 0: 08/16/2016 09:58:35: GPU info:
-MPI Rank 0: 
-MPI Rank 0: 08/16/2016 09:58:35: 		Device[0]: cores = 2880; computeCapability = 3.5; type = "GeForce GTX 780 Ti"; memory = 3071 MB
-MPI Rank 0: 08/16/2016 09:58:35: 		Device[1]: cores = 2880; computeCapability = 3.5; type = "GeForce GTX 780 Ti"; memory = 3071 MB
-MPI Rank 0: 08/16/2016 09:58:35: 		Device[2]: cores = 2880; computeCapability = 3.5; type = "GeForce GTX 780 Ti"; memory = 3071 MB
-MPI Rank 0: 08/16/2016 09:58:35: 		Device[3]: cores = 2880; computeCapability = 3.5; type = "GeForce GTX 780 Ti"; memory = 3071 MB
-MPI Rank 0: 08/16/2016 09:58:35: -------------------------------------------------------------------
-MPI Rank 0: 
-MPI Rank 0: 08/16/2016 09:58:35: Running on localhost at 2016/08/16 09:58:35
-MPI Rank 0: 08/16/2016 09:58:35: Command line: 
-MPI Rank 0: /home/philly/jenkins/workspace/CNTK-Test-Linux-W1/build/gpu/release/bin/cntk  configFile=/home/philly/jenkins/workspace/CNTK-Test-Linux-W1/Tests/EndToEndTests/Speech/DNN/ParallelNoQuantizationBufferedAsyncGradientAggregation/../cntk.cntk  currentDirectory=/home/philly/jenkins/workspace/CNTK-Test-Linux-W1/Tests/EndToEndTests/Speech/Data  RunDir=/tmp/cntk-test-20160816095713.701165/Speech/DNN_ParallelNoQuantizationBufferedAsyncGradientAggregation@release_cpu  DataDir=/home/philly/jenkins/workspace/CNTK-Test-Linux-W1/Tests/EndToEndTests/Speech/Data  ConfigDir=/home/philly/jenkins/workspace/CNTK-Test-Linux-W1/Tests/EndToEndTests/Speech/DNN/ParallelNoQuantizationBufferedAsyncGradientAggregation/..  OutputDir=/tmp/cntk-test-20160816095713.701165/Speech/DNN_ParallelNoQuantizationBufferedAsyncGradientAggregation@release_cpu  DeviceId=-1  timestamping=true  numCPUThreads=8  precision=double  speechTrain=[SGD=[ParallelTrain=[DataParallelSGD=[gradientBits=64]]]]  speechTrain=[SGD=[ParallelTrain=[DataParallelSGD=[useBufferedAsyncGradientAggregation=true]]]]  speechTrain=[SGD=[ParallelTrain=[parallelizationStartEpoch=2]]]  speechTrain=[SGD=[maxEpochs=4]]  speechTrain=[SGD=[ParallelTrain=[syncPerfStats=5]]]  stderr=/tmp/cntk-test-20160816095713.701165/Speech/DNN_ParallelNoQuantizationBufferedAsyncGradientAggregation@release_cpu/stderr
-MPI Rank 0: 
-MPI Rank 0: 
-MPI Rank 0: 
-MPI Rank 0: 08/16/2016 09:58:35: >>>>>>>>>>>>>>>>>>>> RAW CONFIG (VARIABLES NOT RESOLVED) >>>>>>>>>>>>>>>>>>>>
-MPI Rank 0: 08/16/2016 09:58:35: precision = "float"
+Redirecting stderr to file /tmp/cntk-test-20160106232647.724209/Speech/DNN_ParallelNoQuantizationBufferedAsyncGradientAggregation@debug_cpu/stderr_speechTrain.logrank0
+Redirecting stderr to file /tmp/cntk-test-20160106232647.724209/Speech/DNN_ParallelNoQuantizationBufferedAsyncGradientAggregation@debug_cpu/stderr_speechTrain.logrank1
+Redirecting stderr to file /tmp/cntk-test-20160106232647.724209/Speech/DNN_ParallelNoQuantizationBufferedAsyncGradientAggregation@debug_cpu/stderr_speechTrain.logrank2
+MPI Rank 0: -------------------------------------------------------------------
+MPI Rank 0: Build info: 
+MPI Rank 0: 
+MPI Rank 0: 		Built time: Jan  6 2016 19:01:02
+MPI Rank 0: 		Last modified date: Tue Jan  5 10:37:19 2016
+MPI Rank 0: 		Build type: debug
+MPI Rank 0: 		Math lib: acml
+MPI Rank 0: 		CUDA_PATH: /usr/local/cuda-7.0
+MPI Rank 0: 		CUB_PATH: /usr/local/cub-1.4.1
+MPI Rank 0: 		Build Branch: master
+MPI Rank 0: 		Build SHA1: f88156c7f48e6418e0e5e2998e159c54aaca3c1d
+MPI Rank 0: -------------------------------------------------------------------
+MPI Rank 0: running on localhost at 2016/01/06 23:26:48
+MPI Rank 0: command line: 
+MPI Rank 0: /home/mluser/src/cplx_master/build/debug/bin/cntk configFile=/home/mluser/src/cplx_master/Tests/EndToEndTests/Speech/DNN/ParallelNoQuantizationBufferedAsyncGradientAggregation/../cntk.config currentDirectory=/home/mluser/src/cplx_master/Tests/EndToEndTests/Speech/Data RunDir=/tmp/cntk-test-20160106232647.724209/Speech/DNN_ParallelNoQuantizationBufferedAsyncGradientAggregation@debug_cpu DataDir=/home/mluser/src/cplx_master/Tests/EndToEndTests/Speech/Data ConfigDir=/home/mluser/src/cplx_master/Tests/EndToEndTests/Speech/DNN/ParallelNoQuantizationBufferedAsyncGradientAggregation/.. DeviceId=-1 numCPUThreads=2 precision=double speechTrain=[SGD=[ParallelTrain=[DataParallelSGD=[gradientBits=64]]]] speechTrain=[SGD=[ParallelTrain=[DataParallelSGD=[useBufferedAsyncGradientAggregation=true]]]] speechTrain=[SGD=[ParallelTrain=[parallelizationStartEpoch=2]]] speechTrain=[SGD=[maxEpochs=4]] speechTrain=[SGD=[ParallelTrain=[syncPerfStats=5]]] stderr=/tmp/cntk-test-20160106232647.724209/Speech/DNN_ParallelNoQuantizationBufferedAsyncGradientAggregation@debug_cpu/stderr 
+MPI Rank 0: 
+MPI Rank 0: >>>>>>>>>>>>>>>>>>>> RAW CONFIG (VARIABLES NOT RESOLVED) >>>>>>>>>>>>>>>>>>>>
+MPI Rank 0: precision = "float"
 MPI Rank 0: command = speechTrain
 MPI Rank 0: deviceId = $DeviceId$
 MPI Rank 0: parallelTrain = true
@@ -133,7 +58,7 @@
 MPI Rank 0:     SimpleNetworkBuilder = [
 MPI Rank 0:         layerSizes = 363:512:512:132
 MPI Rank 0:         trainingCriterion = "CrossEntropyWithSoftmax"
-MPI Rank 0:         evalCriterion = "ClassificationError"
+MPI Rank 0:         evalCriterion = "ErrorPrediction"
 MPI Rank 0:         layerTypes = "Sigmoid"
 MPI Rank 0:         initValueScale = 1.0
 MPI Rank 0:         applyMeanVarNorm = true
@@ -159,11 +84,7 @@
 MPI Rank 0:              then CrossEntropyWithSoftmax(labels, outZ, tag='criterion')
 MPI Rank 0:              else Fail('unknown trainingCriterion ' + trainingCriterion)
 MPI Rank 0:         Err = if evalCriterion == 'Err' then
-<<<<<<< HEAD
-MPI Rank 0:               ClassificationError(labels, outZ, tag='eval')
-=======
-MPI Rank 0:               ErrorPrediction(labels, outZ, tag='evaluation')
->>>>>>> 8493f118
+MPI Rank 0:               ErrorPrediction(labels, outZ, tag='eval')
 MPI Rank 0:               else Fail('unknown evalCriterion ' + evalCriterion)
 MPI Rank 0:         logPrior = LogPrior(labels)
 MPI Rank 0:         // TODO: how to add a tag to an infix operation?
@@ -201,7 +122,6 @@
 MPI Rank 0:         miniBatchMode = "partial"
 MPI Rank 0:         randomize = "auto"
 MPI Rank 0:         verbosity = 0
-MPI Rank 0:         useMersenneTwisterRand=true
 MPI Rank 0:         features = [
 MPI Rank 0:             dim = 363
 MPI Rank 0:             type = "real"
@@ -215,38 +135,36 @@
 MPI Rank 0:         ]
 MPI Rank 0:     ]
 MPI Rank 0: ]
-MPI Rank 0: currentDirectory=/home/philly/jenkins/workspace/CNTK-Test-Linux-W1/Tests/EndToEndTests/Speech/Data
-MPI Rank 0: RunDir=/tmp/cntk-test-20160816095713.701165/Speech/DNN_ParallelNoQuantizationBufferedAsyncGradientAggregation@release_cpu
-MPI Rank 0: DataDir=/home/philly/jenkins/workspace/CNTK-Test-Linux-W1/Tests/EndToEndTests/Speech/Data
-MPI Rank 0: ConfigDir=/home/philly/jenkins/workspace/CNTK-Test-Linux-W1/Tests/EndToEndTests/Speech/DNN/ParallelNoQuantizationBufferedAsyncGradientAggregation/..
-MPI Rank 0: OutputDir=/tmp/cntk-test-20160816095713.701165/Speech/DNN_ParallelNoQuantizationBufferedAsyncGradientAggregation@release_cpu
+MPI Rank 0: currentDirectory=/home/mluser/src/cplx_master/Tests/EndToEndTests/Speech/Data
+MPI Rank 0: RunDir=/tmp/cntk-test-20160106232647.724209/Speech/DNN_ParallelNoQuantizationBufferedAsyncGradientAggregation@debug_cpu
+MPI Rank 0: DataDir=/home/mluser/src/cplx_master/Tests/EndToEndTests/Speech/Data
+MPI Rank 0: ConfigDir=/home/mluser/src/cplx_master/Tests/EndToEndTests/Speech/DNN/ParallelNoQuantizationBufferedAsyncGradientAggregation/..
 MPI Rank 0: DeviceId=-1
-MPI Rank 0: timestamping=true
-MPI Rank 0: numCPUThreads=8
+MPI Rank 0: numCPUThreads=2
 MPI Rank 0: precision=double
 MPI Rank 0: speechTrain=[SGD=[ParallelTrain=[DataParallelSGD=[gradientBits=64]]]]
 MPI Rank 0: speechTrain=[SGD=[ParallelTrain=[DataParallelSGD=[useBufferedAsyncGradientAggregation=true]]]]
 MPI Rank 0: speechTrain=[SGD=[ParallelTrain=[parallelizationStartEpoch=2]]]
 MPI Rank 0: speechTrain=[SGD=[maxEpochs=4]]
 MPI Rank 0: speechTrain=[SGD=[ParallelTrain=[syncPerfStats=5]]]
-MPI Rank 0: stderr=/tmp/cntk-test-20160816095713.701165/Speech/DNN_ParallelNoQuantizationBufferedAsyncGradientAggregation@release_cpu/stderr
-MPI Rank 0: 
-MPI Rank 0: 08/16/2016 09:58:35: <<<<<<<<<<<<<<<<<<<< RAW CONFIG (VARIABLES NOT RESOLVED)  <<<<<<<<<<<<<<<<<<<<
-MPI Rank 0: 
-MPI Rank 0: 08/16/2016 09:58:35: >>>>>>>>>>>>>>>>>>>> RAW CONFIG WITH ALL VARIABLES RESOLVED >>>>>>>>>>>>>>>>>>>>
-MPI Rank 0: 08/16/2016 09:58:35: precision = "float"
+MPI Rank 0: stderr=/tmp/cntk-test-20160106232647.724209/Speech/DNN_ParallelNoQuantizationBufferedAsyncGradientAggregation@debug_cpu/stderr
+MPI Rank 0: 
+MPI Rank 0: <<<<<<<<<<<<<<<<<<<< RAW CONFIG (VARIABLES NOT RESOLVED)  <<<<<<<<<<<<<<<<<<<<
+MPI Rank 0: 
+MPI Rank 0: >>>>>>>>>>>>>>>>>>>> RAW CONFIG WITH ALL VARIABLES RESOLVED >>>>>>>>>>>>>>>>>>>>
+MPI Rank 0: precision = "float"
 MPI Rank 0: command = speechTrain
 MPI Rank 0: deviceId = -1
 MPI Rank 0: parallelTrain = true
 MPI Rank 0: speechTrain = [
 MPI Rank 0:     action = "train"
-MPI Rank 0:     modelPath = "/tmp/cntk-test-20160816095713.701165/Speech/DNN_ParallelNoQuantizationBufferedAsyncGradientAggregation@release_cpu/models/cntkSpeech.dnn"
+MPI Rank 0:     modelPath = "/tmp/cntk-test-20160106232647.724209/Speech/DNN_ParallelNoQuantizationBufferedAsyncGradientAggregation@debug_cpu/models/cntkSpeech.dnn"
 MPI Rank 0:     deviceId = -1
 MPI Rank 0:     traceLevel = 1
 MPI Rank 0:     SimpleNetworkBuilder = [
 MPI Rank 0:         layerSizes = 363:512:512:132
 MPI Rank 0:         trainingCriterion = "CrossEntropyWithSoftmax"
-MPI Rank 0:         evalCriterion = "ClassificationError"
+MPI Rank 0:         evalCriterion = "ErrorPrediction"
 MPI Rank 0:         layerTypes = "Sigmoid"
 MPI Rank 0:         initValueScale = 1.0
 MPI Rank 0:         applyMeanVarNorm = true
@@ -272,11 +190,7 @@
 MPI Rank 0:              then CrossEntropyWithSoftmax(labels, outZ, tag='criterion')
 MPI Rank 0:              else Fail('unknown trainingCriterion ' + trainingCriterion)
 MPI Rank 0:         Err = if evalCriterion == 'Err' then
-<<<<<<< HEAD
-MPI Rank 0:               ClassificationError(labels, outZ, tag='eval')
-=======
-MPI Rank 0:               ErrorPrediction(labels, outZ, tag='evaluation')
->>>>>>> 8493f118
+MPI Rank 0:               ErrorPrediction(labels, outZ, tag='eval')
 MPI Rank 0:               else Fail('unknown evalCriterion ' + evalCriterion)
 MPI Rank 0:         logPrior = LogPrior(labels)
 MPI Rank 0:         // TODO: how to add a tag to an infix operation?
@@ -314,58 +228,54 @@
 MPI Rank 0:         miniBatchMode = "partial"
 MPI Rank 0:         randomize = "auto"
 MPI Rank 0:         verbosity = 0
-MPI Rank 0:         useMersenneTwisterRand=true
 MPI Rank 0:         features = [
 MPI Rank 0:             dim = 363
 MPI Rank 0:             type = "real"
 MPI Rank 0:             scpFile = "glob_0000.scp"
 MPI Rank 0:         ]
 MPI Rank 0:         labels = [
-MPI Rank 0:             mlfFile = "/home/philly/jenkins/workspace/CNTK-Test-Linux-W1/Tests/EndToEndTests/Speech/Data/glob_0000.mlf"
-MPI Rank 0:             labelMappingFile = "/home/philly/jenkins/workspace/CNTK-Test-Linux-W1/Tests/EndToEndTests/Speech/Data/state.list"
+MPI Rank 0:             mlfFile = "/home/mluser/src/cplx_master/Tests/EndToEndTests/Speech/Data/glob_0000.mlf"
+MPI Rank 0:             labelMappingFile = "/home/mluser/src/cplx_master/Tests/EndToEndTests/Speech/Data/state.list"
 MPI Rank 0:             labelDim = 132
 MPI Rank 0:             labelType = "category"
 MPI Rank 0:         ]
 MPI Rank 0:     ]
 MPI Rank 0: ]
-MPI Rank 0: currentDirectory=/home/philly/jenkins/workspace/CNTK-Test-Linux-W1/Tests/EndToEndTests/Speech/Data
-MPI Rank 0: RunDir=/tmp/cntk-test-20160816095713.701165/Speech/DNN_ParallelNoQuantizationBufferedAsyncGradientAggregation@release_cpu
-MPI Rank 0: DataDir=/home/philly/jenkins/workspace/CNTK-Test-Linux-W1/Tests/EndToEndTests/Speech/Data
-MPI Rank 0: ConfigDir=/home/philly/jenkins/workspace/CNTK-Test-Linux-W1/Tests/EndToEndTests/Speech/DNN/ParallelNoQuantizationBufferedAsyncGradientAggregation/..
-MPI Rank 0: OutputDir=/tmp/cntk-test-20160816095713.701165/Speech/DNN_ParallelNoQuantizationBufferedAsyncGradientAggregation@release_cpu
+MPI Rank 0: currentDirectory=/home/mluser/src/cplx_master/Tests/EndToEndTests/Speech/Data
+MPI Rank 0: RunDir=/tmp/cntk-test-20160106232647.724209/Speech/DNN_ParallelNoQuantizationBufferedAsyncGradientAggregation@debug_cpu
+MPI Rank 0: DataDir=/home/mluser/src/cplx_master/Tests/EndToEndTests/Speech/Data
+MPI Rank 0: ConfigDir=/home/mluser/src/cplx_master/Tests/EndToEndTests/Speech/DNN/ParallelNoQuantizationBufferedAsyncGradientAggregation/..
 MPI Rank 0: DeviceId=-1
-MPI Rank 0: timestamping=true
-MPI Rank 0: numCPUThreads=8
+MPI Rank 0: numCPUThreads=2
 MPI Rank 0: precision=double
 MPI Rank 0: speechTrain=[SGD=[ParallelTrain=[DataParallelSGD=[gradientBits=64]]]]
 MPI Rank 0: speechTrain=[SGD=[ParallelTrain=[DataParallelSGD=[useBufferedAsyncGradientAggregation=true]]]]
 MPI Rank 0: speechTrain=[SGD=[ParallelTrain=[parallelizationStartEpoch=2]]]
 MPI Rank 0: speechTrain=[SGD=[maxEpochs=4]]
 MPI Rank 0: speechTrain=[SGD=[ParallelTrain=[syncPerfStats=5]]]
-MPI Rank 0: stderr=/tmp/cntk-test-20160816095713.701165/Speech/DNN_ParallelNoQuantizationBufferedAsyncGradientAggregation@release_cpu/stderr
-MPI Rank 0: 
-MPI Rank 0: 08/16/2016 09:58:35: <<<<<<<<<<<<<<<<<<<< RAW CONFIG WITH ALL VARIABLES RESOLVED <<<<<<<<<<<<<<<<<<<<
-MPI Rank 0: 
-MPI Rank 0: 08/16/2016 09:58:35: >>>>>>>>>>>>>>>>>>>> PROCESSED CONFIG WITH ALL VARIABLES RESOLVED >>>>>>>>>>>>>>>>>>>>
-MPI Rank 0: configparameters: cntk.cntk:command=speechTrain
-MPI Rank 0: configparameters: cntk.cntk:ConfigDir=/home/philly/jenkins/workspace/CNTK-Test-Linux-W1/Tests/EndToEndTests/Speech/DNN/ParallelNoQuantizationBufferedAsyncGradientAggregation/..
-MPI Rank 0: configparameters: cntk.cntk:currentDirectory=/home/philly/jenkins/workspace/CNTK-Test-Linux-W1/Tests/EndToEndTests/Speech/Data
-MPI Rank 0: configparameters: cntk.cntk:DataDir=/home/philly/jenkins/workspace/CNTK-Test-Linux-W1/Tests/EndToEndTests/Speech/Data
-MPI Rank 0: configparameters: cntk.cntk:deviceId=-1
-MPI Rank 0: configparameters: cntk.cntk:numCPUThreads=8
-MPI Rank 0: configparameters: cntk.cntk:OutputDir=/tmp/cntk-test-20160816095713.701165/Speech/DNN_ParallelNoQuantizationBufferedAsyncGradientAggregation@release_cpu
-MPI Rank 0: configparameters: cntk.cntk:parallelTrain=true
-MPI Rank 0: configparameters: cntk.cntk:precision=double
-MPI Rank 0: configparameters: cntk.cntk:RunDir=/tmp/cntk-test-20160816095713.701165/Speech/DNN_ParallelNoQuantizationBufferedAsyncGradientAggregation@release_cpu
-MPI Rank 0: configparameters: cntk.cntk:speechTrain=[
+MPI Rank 0: stderr=/tmp/cntk-test-20160106232647.724209/Speech/DNN_ParallelNoQuantizationBufferedAsyncGradientAggregation@debug_cpu/stderr
+MPI Rank 0: 
+MPI Rank 0: <<<<<<<<<<<<<<<<<<<< RAW CONFIG WITH ALL VARIABLES RESOLVED <<<<<<<<<<<<<<<<<<<<
+MPI Rank 0: 
+MPI Rank 0: >>>>>>>>>>>>>>>>>>>> PROCESSED CONFIG WITH ALL VARIABLES RESOLVED >>>>>>>>>>>>>>>>>>>>
+MPI Rank 0: configparameters: cntk.config:command=speechTrain
+MPI Rank 0: configparameters: cntk.config:ConfigDir=/home/mluser/src/cplx_master/Tests/EndToEndTests/Speech/DNN/ParallelNoQuantizationBufferedAsyncGradientAggregation/..
+MPI Rank 0: configparameters: cntk.config:currentDirectory=/home/mluser/src/cplx_master/Tests/EndToEndTests/Speech/Data
+MPI Rank 0: configparameters: cntk.config:DataDir=/home/mluser/src/cplx_master/Tests/EndToEndTests/Speech/Data
+MPI Rank 0: configparameters: cntk.config:deviceId=-1
+MPI Rank 0: configparameters: cntk.config:numCPUThreads=2
+MPI Rank 0: configparameters: cntk.config:parallelTrain=true
+MPI Rank 0: configparameters: cntk.config:precision=double
+MPI Rank 0: configparameters: cntk.config:RunDir=/tmp/cntk-test-20160106232647.724209/Speech/DNN_ParallelNoQuantizationBufferedAsyncGradientAggregation@debug_cpu
+MPI Rank 0: configparameters: cntk.config:speechTrain=[
 MPI Rank 0:     action = "train"
-MPI Rank 0:     modelPath = "/tmp/cntk-test-20160816095713.701165/Speech/DNN_ParallelNoQuantizationBufferedAsyncGradientAggregation@release_cpu/models/cntkSpeech.dnn"
+MPI Rank 0:     modelPath = "/tmp/cntk-test-20160106232647.724209/Speech/DNN_ParallelNoQuantizationBufferedAsyncGradientAggregation@debug_cpu/models/cntkSpeech.dnn"
 MPI Rank 0:     deviceId = -1
 MPI Rank 0:     traceLevel = 1
 MPI Rank 0:     SimpleNetworkBuilder = [
 MPI Rank 0:         layerSizes = 363:512:512:132
 MPI Rank 0:         trainingCriterion = "CrossEntropyWithSoftmax"
-MPI Rank 0:         evalCriterion = "ClassificationError"
+MPI Rank 0:         evalCriterion = "ErrorPrediction"
 MPI Rank 0:         layerTypes = "Sigmoid"
 MPI Rank 0:         initValueScale = 1.0
 MPI Rank 0:         applyMeanVarNorm = true
@@ -391,11 +301,7 @@
 MPI Rank 0:              then CrossEntropyWithSoftmax(labels, outZ, tag='criterion')
 MPI Rank 0:              else Fail('unknown trainingCriterion ' + trainingCriterion)
 MPI Rank 0:         Err = if evalCriterion == 'Err' then
-<<<<<<< HEAD
-MPI Rank 0:               ClassificationError(labels, outZ, tag='eval')
-=======
-MPI Rank 0:               ErrorPrediction(labels, outZ, tag='evaluation')
->>>>>>> 8493f118
+MPI Rank 0:               ErrorPrediction(labels, outZ, tag='eval')
 MPI Rank 0:               else Fail('unknown evalCriterion ' + evalCriterion)
 MPI Rank 0:         logPrior = LogPrior(labels)
 MPI Rank 0:         // TODO: how to add a tag to an infix operation?
@@ -433,75 +339,51 @@
 MPI Rank 0:         miniBatchMode = "partial"
 MPI Rank 0:         randomize = "auto"
 MPI Rank 0:         verbosity = 0
-MPI Rank 0:         useMersenneTwisterRand=true
 MPI Rank 0:         features = [
 MPI Rank 0:             dim = 363
 MPI Rank 0:             type = "real"
 MPI Rank 0:             scpFile = "glob_0000.scp"
 MPI Rank 0:         ]
 MPI Rank 0:         labels = [
-MPI Rank 0:             mlfFile = "/home/philly/jenkins/workspace/CNTK-Test-Linux-W1/Tests/EndToEndTests/Speech/Data/glob_0000.mlf"
-MPI Rank 0:             labelMappingFile = "/home/philly/jenkins/workspace/CNTK-Test-Linux-W1/Tests/EndToEndTests/Speech/Data/state.list"
+MPI Rank 0:             mlfFile = "/home/mluser/src/cplx_master/Tests/EndToEndTests/Speech/Data/glob_0000.mlf"
+MPI Rank 0:             labelMappingFile = "/home/mluser/src/cplx_master/Tests/EndToEndTests/Speech/Data/state.list"
 MPI Rank 0:             labelDim = 132
 MPI Rank 0:             labelType = "category"
 MPI Rank 0:         ]
 MPI Rank 0:     ]
 MPI Rank 0: ] [SGD=[ParallelTrain=[DataParallelSGD=[gradientBits=64]]]] [SGD=[ParallelTrain=[DataParallelSGD=[useBufferedAsyncGradientAggregation=true]]]] [SGD=[ParallelTrain=[parallelizationStartEpoch=2]]] [SGD=[maxEpochs=4]] [SGD=[ParallelTrain=[syncPerfStats=5]]]
 MPI Rank 0: 
-MPI Rank 0: configparameters: cntk.cntk:stderr=/tmp/cntk-test-20160816095713.701165/Speech/DNN_ParallelNoQuantizationBufferedAsyncGradientAggregation@release_cpu/stderr
-MPI Rank 0: configparameters: cntk.cntk:timestamping=true
-MPI Rank 0: 08/16/2016 09:58:35: <<<<<<<<<<<<<<<<<<<< PROCESSED CONFIG WITH ALL VARIABLES RESOLVED <<<<<<<<<<<<<<<<<<<<
-MPI Rank 0: 08/16/2016 09:58:35: Commands: speechTrain
-MPI Rank 0: 08/16/2016 09:58:35: Precision = "double"
-MPI Rank 0: 08/16/2016 09:58:35: Using 8 CPU threads.
-MPI Rank 0: 08/16/2016 09:58:35: CNTKModelPath: /tmp/cntk-test-20160816095713.701165/Speech/DNN_ParallelNoQuantizationBufferedAsyncGradientAggregation@release_cpu/models/cntkSpeech.dnn
-MPI Rank 0: 08/16/2016 09:58:35: CNTKCommandTrainInfo: speechTrain : 4
-MPI Rank 0: 08/16/2016 09:58:35: CNTKCommandTrainInfo: CNTKNoMoreCommands_Total : 4
-MPI Rank 0: 
-MPI Rank 0: 08/16/2016 09:58:35: ##############################################################################
-MPI Rank 0: 08/16/2016 09:58:35: #                                                                            #
-MPI Rank 0: 08/16/2016 09:58:35: # Action "train"                                                             #
-MPI Rank 0: 08/16/2016 09:58:35: #                                                                            #
-MPI Rank 0: 08/16/2016 09:58:35: ##############################################################################
-MPI Rank 0: 
-MPI Rank 0: 08/16/2016 09:58:35: CNTKCommandTrainBegin: speechTrain
+MPI Rank 0: configparameters: cntk.config:stderr=/tmp/cntk-test-20160106232647.724209/Speech/DNN_ParallelNoQuantizationBufferedAsyncGradientAggregation@debug_cpu/stderr
+MPI Rank 0: <<<<<<<<<<<<<<<<<<<< PROCESSED CONFIG WITH ALL VARIABLES RESOLVED <<<<<<<<<<<<<<<<<<<<
+MPI Rank 0: command: speechTrain 
+MPI Rank 0: precision = double
+MPI Rank 0: Using 2 CPU threads
+MPI Rank 0: CNTKModelPath: /tmp/cntk-test-20160106232647.724209/Speech/DNN_ParallelNoQuantizationBufferedAsyncGradientAggregation@debug_cpu/models/cntkSpeech.dnn
+MPI Rank 0: CNTKCommandTrainInfo: speechTrain : 4
+MPI Rank 0: CNTKCommandTrainInfo: CNTKNoMoreCommands_Total : 4
+MPI Rank 0: CNTKCommandTrainBegin: speechTrain
 MPI Rank 0: SimpleNetworkBuilder Using CPU
 MPI Rank 0: reading script file glob_0000.scp ... 948 entries
-MPI Rank 0: total 132 state names in state list /home/philly/jenkins/workspace/CNTK-Test-Linux-W1/Tests/EndToEndTests/Speech/Data/state.list
-MPI Rank 0: htkmlfreader: reading MLF file /home/philly/jenkins/workspace/CNTK-Test-Linux-W1/Tests/EndToEndTests/Speech/Data/glob_0000.mlf ... total 948 entries
+MPI Rank 0: total 132 state names in state list /home/mluser/src/cplx_master/Tests/EndToEndTests/Speech/Data/state.list
+MPI Rank 0: htkmlfreader: reading MLF file /home/mluser/src/cplx_master/Tests/EndToEndTests/Speech/Data/glob_0000.mlf ... total 948 entries
 MPI Rank 0: ...............................................................................................feature set 0: 252734 frames in 948 out of 948 utterances
 MPI Rank 0: label set 0: 129 classes
 MPI Rank 0: minibatchutterancesource: 948 utterances grouped into 3 chunks, av. chunk size: 316.0 utterances, 84244.7 frames
 MPI Rank 0: 
-MPI Rank 0: 08/16/2016 09:58:35: Creating virgin network.
-MPI Rank 0: Node 'W0' (LearnableParameter operation): Initializing Parameter[512 x 363] <- 0.000000.
-MPI Rank 0: Node 'W0' (LearnableParameter operation): Initializing Parameter[512 x 363] <- uniform(seed=1, range=0.050000*1.000000, onCPU=false).
-MPI Rank 0: Node 'B0' (LearnableParameter operation): Initializing Parameter[512 x 1] <- 0.000000.
-MPI Rank 0: Node 'B0' (LearnableParameter operation): Initializing Parameter[512 x 1] <- 0.000000.
-MPI Rank 0: Node 'W1' (LearnableParameter operation): Initializing Parameter[512 x 512] <- 0.000000.
-MPI Rank 0: Node 'W1' (LearnableParameter operation): Initializing Parameter[512 x 512] <- uniform(seed=2, range=0.050000*1.000000, onCPU=false).
-MPI Rank 0: Node 'B1' (LearnableParameter operation): Initializing Parameter[512 x 1] <- 0.000000.
-MPI Rank 0: Node 'B1' (LearnableParameter operation): Initializing Parameter[512 x 1] <- 0.000000.
-MPI Rank 0: Node 'W2' (LearnableParameter operation): Initializing Parameter[132 x 512] <- 0.000000.
-MPI Rank 0: Node 'W2' (LearnableParameter operation): Initializing Parameter[132 x 512] <- uniform(seed=3, range=0.050000*1.000000, onCPU=false).
-MPI Rank 0: Node 'B2' (LearnableParameter operation): Initializing Parameter[132 x 1] <- 0.000000.
-MPI Rank 0: Node 'B2' (LearnableParameter operation): Initializing Parameter[132 x 1] <- 0.000000.
-MPI Rank 0: 
 MPI Rank 0: Post-processing network...
 MPI Rank 0: 
 MPI Rank 0: 7 roots:
-<<<<<<< HEAD
 MPI Rank 0: 	MeanOfFeatures = Mean
 MPI Rank 0: 	InvStdOfFeatures = InvStdDev
 MPI Rank 0: 	CrossEntropyWithSoftmax = CrossEntropyWithSoftmax
-MPI Rank 0: 	EvalClassificationError = ClassificationError
+MPI Rank 0: 	EvalErrorPrediction = ErrorPrediction
 MPI Rank 0: 	Prior = Mean
 MPI Rank 0: 	ScaledLogLikelihood = Minus
 MPI Rank 0: 	PosteriorProb = Softmax
 MPI Rank 0: FormNestedNetwork: WARNING: Was called twice for MeanOfFeatures Mean operation
 MPI Rank 0: FormNestedNetwork: WARNING: Was called twice for InvStdOfFeatures InvStdDev operation
 MPI Rank 0: FormNestedNetwork: WARNING: Was called twice for CrossEntropyWithSoftmax CrossEntropyWithSoftmax operation
-MPI Rank 0: FormNestedNetwork: WARNING: Was called twice for EvalClassificationError ClassificationError operation
+MPI Rank 0: FormNestedNetwork: WARNING: Was called twice for EvalErrorPrediction ErrorPrediction operation
 MPI Rank 0: FormNestedNetwork: WARNING: Was called twice for Prior Mean operation
 MPI Rank 0: FormNestedNetwork: WARNING: Was called twice for ScaledLogLikelihood Minus operation
 MPI Rank 0: FormNestedNetwork: WARNING: Was called twice for PosteriorProb Softmax operation
@@ -615,7 +497,7 @@
 MPI Rank 0: 9 out of 20 nodes do not share the minibatch layout with the input data.
 MPI Rank 0: 
 MPI Rank 0: 
-MPI Rank 0: Validating for node EvalClassificationError. 20 nodes to process in pass 1.
+MPI Rank 0: Validating for node EvalErrorPrediction. 20 nodes to process in pass 1.
 MPI Rank 0: 
 MPI Rank 0: Validating --> labels = InputValue -> [132 [132 {1}], MBSize 0]
 MPI Rank 0: Validating --> W2 = LearnableParameter -> [132 [132 {1}], 512]
@@ -636,9 +518,9 @@
 MPI Rank 0: Validating --> W2*H1 = Times(W2[132, 512], H2[512, MBSize 0]) -> [132 [132 {1}], MBSize 0]
 MPI Rank 0: Validating --> B2 = LearnableParameter -> [132 [132 {1}], 1]
 MPI Rank 0: Validating --> HLast = Plus(W2*H1[132, MBSize 0], B2[132, 1]) -> [132 [132 {1}], MBSize 0]
-MPI Rank 0: Validating --> EvalClassificationError = ClassificationError(labels[132, MBSize 0], HLast[132, MBSize 0]) -> [1 [1 {1}], 1]
-MPI Rank 0: 
-MPI Rank 0: Validating for node EvalClassificationError. 9 nodes to process in pass 2.
+MPI Rank 0: Validating --> EvalErrorPrediction = ErrorPrediction(labels[132, MBSize 0], HLast[132, MBSize 0]) -> [1 [1 {1}], 1]
+MPI Rank 0: 
+MPI Rank 0: Validating for node EvalErrorPrediction. 9 nodes to process in pass 2.
 MPI Rank 0: 
 MPI Rank 0: Validating --> labels = InputValue -> [132 [132 {1}], MBSize 0]
 MPI Rank 0: Validating --> W2 = LearnableParameter -> [132 [132 {1}], 512]
@@ -659,9 +541,9 @@
 MPI Rank 0: Validating --> W2*H1 = Times(W2[132, 512], H2[512, MBSize 0]) -> [132 [132 {1}], MBSize 0]
 MPI Rank 0: Validating --> B2 = LearnableParameter -> [132 [132 {1}], 1]
 MPI Rank 0: Validating --> HLast = Plus(W2*H1[132, MBSize 0], B2[132, 1]) -> [132 [132 {1}], MBSize 0]
-MPI Rank 0: Validating --> EvalClassificationError = ClassificationError(labels[132, MBSize 0], HLast[132, MBSize 0]) -> [1 [1 {1}], 1]
-MPI Rank 0: 
-MPI Rank 0: Validating for node EvalClassificationError, final verification.
+MPI Rank 0: Validating --> EvalErrorPrediction = ErrorPrediction(labels[132, MBSize 0], HLast[132, MBSize 0]) -> [1 [1 {1}], 1]
+MPI Rank 0: 
+MPI Rank 0: Validating for node EvalErrorPrediction, final verification.
 MPI Rank 0: 
 MPI Rank 0: Validating --> labels = InputValue -> [132 [132 {1}], MBSize 0]
 MPI Rank 0: Validating --> W2 = LearnableParameter -> [132 [132 {1}], 512]
@@ -682,7 +564,7 @@
 MPI Rank 0: Validating --> W2*H1 = Times(W2[132, 512], H2[512, MBSize 0]) -> [132 [132 {1}], MBSize 0]
 MPI Rank 0: Validating --> B2 = LearnableParameter -> [132 [132 {1}], 1]
 MPI Rank 0: Validating --> HLast = Plus(W2*H1[132, MBSize 0], B2[132, 1]) -> [132 [132 {1}], MBSize 0]
-MPI Rank 0: Validating --> EvalClassificationError = ClassificationError(labels[132, MBSize 0], HLast[132, MBSize 0]) -> [1 [1 {1}], 1]
+MPI Rank 0: Validating --> EvalErrorPrediction = ErrorPrediction(labels[132, MBSize 0], HLast[132, MBSize 0]) -> [1 [1 {1}], 1]
 MPI Rank 0: 
 MPI Rank 0: 9 out of 20 nodes do not share the minibatch layout with the input data.
 MPI Rank 0: 
@@ -850,158 +732,73 @@
 MPI Rank 0: Validating --> PosteriorProb = Softmax(HLast[132, MBSize 0]) -> [132 [132 {1}], MBSize 0]
 MPI Rank 0: 
 MPI Rank 0: 8 out of 19 nodes do not share the minibatch layout with the input data.
-=======
-MPI Rank 0: 	CrossEntropyWithSoftmax = CrossEntropyWithSoftmax()
-MPI Rank 0: 	EvalErrorPrediction = ErrorPrediction()
-MPI Rank 0: 	InvStdOfFeatures = InvStdDev()
-MPI Rank 0: 	MeanOfFeatures = Mean()
-MPI Rank 0: 	PosteriorProb = Softmax()
-MPI Rank 0: 	Prior = Mean()
-MPI Rank 0: 	ScaledLogLikelihood = Minus()
-MPI Rank 0: 
-MPI Rank 0: Validating network. 25 nodes to process in pass 1.
-MPI Rank 0: 
-MPI Rank 0: Validating --> labels = InputValue() :  -> [132 x *]
-MPI Rank 0: Validating --> W2 = LearnableParameter() :  -> [132 x 512]
-MPI Rank 0: Validating --> W1 = LearnableParameter() :  -> [512 x 512]
-MPI Rank 0: Validating --> W0 = LearnableParameter() :  -> [512 x 363]
-MPI Rank 0: Validating --> features = InputValue() :  -> [363 x *]
-MPI Rank 0: Validating --> MeanOfFeatures = Mean (features) : [363 x *] -> [363]
-MPI Rank 0: Validating --> InvStdOfFeatures = InvStdDev (features) : [363 x *] -> [363]
-MPI Rank 0: Validating --> MVNormalizedFeatures = PerDimMeanVarNormalization (features, MeanOfFeatures, InvStdOfFeatures) : [363 x *], [363], [363] -> [363 x *]
-MPI Rank 0: Validating --> W0*features = Times (W0, MVNormalizedFeatures) : [512 x 363], [363 x *] -> [512 x *]
-MPI Rank 0: Validating --> B0 = LearnableParameter() :  -> [512 x 1]
-MPI Rank 0: Validating --> W0*features+B0 = Plus (W0*features, B0) : [512 x *], [512 x 1] -> [512 x 1 x *]
-MPI Rank 0: Validating --> H1 = Sigmoid (W0*features+B0) : [512 x 1 x *] -> [512 x 1 x *]
-MPI Rank 0: Validating --> W1*H1 = Times (W1, H1) : [512 x 512], [512 x 1 x *] -> [512 x 1 x *]
-MPI Rank 0: Validating --> B1 = LearnableParameter() :  -> [512 x 1]
-MPI Rank 0: Validating --> W1*H1+B1 = Plus (W1*H1, B1) : [512 x 1 x *], [512 x 1] -> [512 x 1 x *]
-MPI Rank 0: Validating --> H2 = Sigmoid (W1*H1+B1) : [512 x 1 x *] -> [512 x 1 x *]
-MPI Rank 0: Validating --> W2*H1 = Times (W2, H2) : [132 x 512], [512 x 1 x *] -> [132 x 1 x *]
-MPI Rank 0: Validating --> B2 = LearnableParameter() :  -> [132 x 1]
-MPI Rank 0: Validating --> HLast = Plus (W2*H1, B2) : [132 x 1 x *], [132 x 1] -> [132 x 1 x *]
-MPI Rank 0: Validating --> CrossEntropyWithSoftmax = CrossEntropyWithSoftmax (labels, HLast) : [132 x *], [132 x 1 x *] -> [1]
-MPI Rank 0: Validating --> EvalErrorPrediction = ErrorPrediction (labels, HLast) : [132 x *], [132 x 1 x *] -> [1]
-MPI Rank 0: Validating --> PosteriorProb = Softmax (HLast) : [132 x 1 x *] -> [132 x 1 x *]
-MPI Rank 0: Validating --> Prior = Mean (labels) : [132 x *] -> [132]
-MPI Rank 0: Validating --> LogOfPrior = Log (Prior) : [132] -> [132]
-MPI Rank 0: Validating --> ScaledLogLikelihood = Minus (HLast, LogOfPrior) : [132 x 1 x *], [132] -> [132 x 1 x *]
-MPI Rank 0: 
-MPI Rank 0: Validating network. 17 nodes to process in pass 2.
-MPI Rank 0: 
-MPI Rank 0: 
-MPI Rank 0: Validating network, final pass.
-MPI Rank 0: 
-MPI Rank 0: 
-MPI Rank 0: 
-MPI Rank 0: 12 out of 25 nodes do not share the minibatch layout with the input data.
->>>>>>> 8493f118
 MPI Rank 0: 
 MPI Rank 0: Post-processing network complete.
 MPI Rank 0: 
-MPI Rank 0: 08/16/2016 09:58:35: Created model with 25 nodes on CPU.
-MPI Rank 0: 
-MPI Rank 0: 08/16/2016 09:58:35: Training criterion node(s):
-MPI Rank 0: 08/16/2016 09:58:35: 	CrossEntropyWithSoftmax = CrossEntropyWithSoftmax
-MPI Rank 0: 
-<<<<<<< HEAD
+MPI Rank 0: SGD using CPU.
+MPI Rank 0: 
+MPI Rank 0: Training criterion node(s):
+MPI Rank 0: 	CrossEntropyWithSoftmax = CrossEntropyWithSoftmax
+MPI Rank 0: 
 MPI Rank 0: Evaluation criterion node(s):
-MPI Rank 0: 	EvalClassificationError = ClassificationError
-=======
-MPI Rank 0: 08/16/2016 09:58:35: Evaluation criterion node(s):
-MPI Rank 0: 08/16/2016 09:58:35: 	EvalErrorPrediction = ErrorPrediction
->>>>>>> 8493f118
+MPI Rank 0: 	EvalErrorPrediction = ErrorPrediction
 MPI Rank 0: 
 MPI Rank 0: 
 MPI Rank 0: Allocating matrices for forward and/or backward propagation.
 MPI Rank 0: 
-MPI Rank 0: Memory Sharing: Out of 40 matrices, 19 are shared as 8, and 21 are not shared.
-MPI Rank 0: 
-MPI Rank 0: 	{ W0 : [512 x 363] (gradient)
-MPI Rank 0: 	  W0*features+B0 : [512 x 1 x *] }
-MPI Rank 0: 	{ H1 : [512 x 1 x *]
-MPI Rank 0: 	  W0*features : [512 x *] (gradient) }
-MPI Rank 0: 	{ W0*features+B0 : [512 x 1 x *] (gradient)
-MPI Rank 0: 	  W1*H1 : [512 x 1 x *] }
-MPI Rank 0: 	{ W1 : [512 x 512] (gradient)
-MPI Rank 0: 	  W1*H1+B1 : [512 x 1 x *] }
-MPI Rank 0: 	{ B1 : [512 x 1] (gradient)
-MPI Rank 0: 	  H2 : [512 x 1 x *] (gradient)
-MPI Rank 0: 	  HLast : [132 x 1 x *] (gradient) }
-MPI Rank 0: 	{ H2 : [512 x 1 x *]
-MPI Rank 0: 	  W1*H1 : [512 x 1 x *] (gradient) }
-MPI Rank 0: 	{ B0 : [512 x 1] (gradient)
-MPI Rank 0: 	  H1 : [512 x 1 x *] (gradient)
-MPI Rank 0: 	  W1*H1+B1 : [512 x 1 x *] (gradient)
-MPI Rank 0: 	  W2*H1 : [132 x 1 x *] }
-MPI Rank 0: 	{ HLast : [132 x 1 x *]
-MPI Rank 0: 	  W2 : [132 x 512] (gradient) }
-MPI Rank 0: 
-MPI Rank 0: 
-MPI Rank 0: 08/16/2016 09:58:35: Training 516740 parameters in 6 out of 6 parameter tensors and 15 nodes with gradient:
-MPI Rank 0: 
-MPI Rank 0: 08/16/2016 09:58:35: 	Node 'B0' (LearnableParameter operation) : [512 x 1]
-MPI Rank 0: 08/16/2016 09:58:35: 	Node 'B1' (LearnableParameter operation) : [512 x 1]
-MPI Rank 0: 08/16/2016 09:58:35: 	Node 'B2' (LearnableParameter operation) : [132 x 1]
-MPI Rank 0: 08/16/2016 09:58:35: 	Node 'W0' (LearnableParameter operation) : [512 x 363]
-MPI Rank 0: 08/16/2016 09:58:35: 	Node 'W1' (LearnableParameter operation) : [512 x 512]
-MPI Rank 0: 08/16/2016 09:58:35: 	Node 'W2' (LearnableParameter operation) : [132 x 512]
-MPI Rank 0: 
-MPI Rank 0: 
-MPI Rank 0: 08/16/2016 09:58:35: Precomputing --> 3 PreCompute nodes found.
-MPI Rank 0: 
-MPI Rank 0: 08/16/2016 09:58:35: 	MeanOfFeatures = Mean()
-MPI Rank 0: 08/16/2016 09:58:35: 	InvStdOfFeatures = InvStdDev()
-MPI Rank 0: 08/16/2016 09:58:35: 	Prior = Mean()
+MPI Rank 0: Precomputing --> 3 PreCompute nodes found.
+MPI Rank 0: 
+MPI Rank 0: 	NodeName: InvStdOfFeatures
+MPI Rank 0: 	NodeName: MeanOfFeatures
+MPI Rank 0: 	NodeName: Prior
 MPI Rank 0: minibatchiterator: epoch 0: frames [0..252734] (first utterance at frame 0), data subset 0 of 1, with 1 datapasses
 MPI Rank 0: requiredata: determined feature kind as 33-dimensional 'USER' with frame shift 10.0 ms
 MPI Rank 0: 
-MPI Rank 0: 08/16/2016 09:58:37: Precomputing --> Completed.
-MPI Rank 0: 
-MPI Rank 0: 
-MPI Rank 0: 08/16/2016 09:58:38: Starting Epoch 1: learning rate per sample = 0.015625  effective momentum = 0.900000  momentum as time constant = 607.4 samples
+MPI Rank 0: Precomputing --> Completed.
+MPI Rank 0: 
+MPI Rank 0: Set Max Temp Mem Size For Convolution Nodes to 0 samples.
+MPI Rank 0: Starting Epoch 1: learning rate per sample = 0.015625  effective momentum = 0.900000  momentum as time constant = 607.4 samples
 MPI Rank 0: minibatchiterator: epoch 0: frames [0..20480] (first utterance at frame 0), data subset 0 of 1, with 1 datapasses
 MPI Rank 0: 
-<<<<<<< HEAD
 MPI Rank 0: Starting minibatch loop.
 MPI Rank 0: #PLUS#
 MPI Rank 0: Tensor Op: Op 15: 512 x 64 {1,512} op 512 x 1 {1,512} -> 512 x 64 {1,512}
 MPI Rank 0: #NLop5#
 MPI Rank 0: Tensor Op: Op 5: 512 x 64 {1,512} -> 512 x 64 {1,512}
 MPI Rank 0: #PLUSBP#
-MPI Rank 0:  Epoch[ 1 of 4]-Minibatch[   1-  10, 3.12%]: * 640; CrossEntropyWithSoftmax =  4.36628272; EvalClassificationError = 0.90937500; TotalTime = 1.2313s; SamplesPerSecond = 519.8
-MPI Rank 0:  Epoch[ 1 of 4]-Minibatch[  11-  20, 6.25%]: * 640; CrossEntropyWithSoftmax =  4.15914991; EvalClassificationError = 0.89218750; TotalTime = 0.7968s; SamplesPerSecond = 803.2
-MPI Rank 0:  Epoch[ 1 of 4]-Minibatch[  21-  30, 9.38%]: * 640; CrossEntropyWithSoftmax =  3.99837967; EvalClassificationError = 0.86875000; TotalTime = 0.9684s; SamplesPerSecond = 660.9
-MPI Rank 0:  Epoch[ 1 of 4]-Minibatch[  31-  40, 12.50%]: * 640; CrossEntropyWithSoftmax =  3.86616341; EvalClassificationError = 0.86250000; TotalTime = 0.9333s; SamplesPerSecond = 685.7
-MPI Rank 0:  Epoch[ 1 of 4]-Minibatch[  41-  50, 15.62%]: * 640; CrossEntropyWithSoftmax =  3.80082643; EvalClassificationError = 0.87968750; TotalTime = 1.0671s; SamplesPerSecond = 599.7
-MPI Rank 0:  Epoch[ 1 of 4]-Minibatch[  51-  60, 18.75%]: * 640; CrossEntropyWithSoftmax =  3.73336112; EvalClassificationError = 0.87812500; TotalTime = 1.1067s; SamplesPerSecond = 578.3
-MPI Rank 0:  Epoch[ 1 of 4]-Minibatch[  61-  70, 21.88%]: * 640; CrossEntropyWithSoftmax =  3.57119384; EvalClassificationError = 0.82031250; TotalTime = 1.1035s; SamplesPerSecond = 580.0
-MPI Rank 0:  Epoch[ 1 of 4]-Minibatch[  71-  80, 25.00%]: * 640; CrossEntropyWithSoftmax =  3.44001005; EvalClassificationError = 0.81562500; TotalTime = 1.0778s; SamplesPerSecond = 593.8
-MPI Rank 0:  Epoch[ 1 of 4]-Minibatch[  81-  90, 28.12%]: * 640; CrossEntropyWithSoftmax =  3.36131109; EvalClassificationError = 0.77343750; TotalTime = 1.0580s; SamplesPerSecond = 604.9
-MPI Rank 0:  Epoch[ 1 of 4]-Minibatch[  91- 100, 31.25%]: * 640; CrossEntropyWithSoftmax =  3.39817487; EvalClassificationError = 0.85000000; TotalTime = 0.8092s; SamplesPerSecond = 791.0
-MPI Rank 0:  Epoch[ 1 of 4]-Minibatch[ 101- 110, 34.38%]: * 640; CrossEntropyWithSoftmax =  3.25116276; EvalClassificationError = 0.77031250; TotalTime = 0.8000s; SamplesPerSecond = 800.0
-MPI Rank 0:  Epoch[ 1 of 4]-Minibatch[ 111- 120, 37.50%]: * 640; CrossEntropyWithSoftmax =  3.35774005; EvalClassificationError = 0.79843750; TotalTime = 0.9890s; SamplesPerSecond = 647.1
-MPI Rank 0:  Epoch[ 1 of 4]-Minibatch[ 121- 130, 40.62%]: * 640; CrossEntropyWithSoftmax =  3.19791351; EvalClassificationError = 0.76406250; TotalTime = 1.0585s; SamplesPerSecond = 604.6
-MPI Rank 0:  Epoch[ 1 of 4]-Minibatch[ 131- 140, 43.75%]: * 640; CrossEntropyWithSoftmax =  3.06449990; EvalClassificationError = 0.71718750; TotalTime = 1.0774s; SamplesPerSecond = 594.0
-MPI Rank 0:  Epoch[ 1 of 4]-Minibatch[ 141- 150, 46.88%]: * 640; CrossEntropyWithSoftmax =  3.05357361; EvalClassificationError = 0.74218750; TotalTime = 1.1220s; SamplesPerSecond = 570.4
-MPI Rank 0:  Epoch[ 1 of 4]-Minibatch[ 151- 160, 50.00%]: * 640; CrossEntropyWithSoftmax =  3.02144079; EvalClassificationError = 0.74531250; TotalTime = 1.0985s; SamplesPerSecond = 582.6
-MPI Rank 0:  Epoch[ 1 of 4]-Minibatch[ 161- 170, 53.12%]: * 640; CrossEntropyWithSoftmax =  2.89890004; EvalClassificationError = 0.69687500; TotalTime = 1.0918s; SamplesPerSecond = 586.2
-MPI Rank 0:  Epoch[ 1 of 4]-Minibatch[ 171- 180, 56.25%]: * 640; CrossEntropyWithSoftmax =  2.74598358; EvalClassificationError = 0.68593750; TotalTime = 1.0858s; SamplesPerSecond = 589.4
-MPI Rank 0:  Epoch[ 1 of 4]-Minibatch[ 181- 190, 59.38%]: * 640; CrossEntropyWithSoftmax =  2.83604141; EvalClassificationError = 0.70625000; TotalTime = 1.0809s; SamplesPerSecond = 592.1
-MPI Rank 0:  Epoch[ 1 of 4]-Minibatch[ 191- 200, 62.50%]: * 640; CrossEntropyWithSoftmax =  2.62522562; EvalClassificationError = 0.64687500; TotalTime = 1.1356s; SamplesPerSecond = 563.6
-MPI Rank 0:  Epoch[ 1 of 4]-Minibatch[ 201- 210, 65.62%]: * 640; CrossEntropyWithSoftmax =  2.65507979; EvalClassificationError = 0.66562500; TotalTime = 0.9394s; SamplesPerSecond = 681.3
-MPI Rank 0:  Epoch[ 1 of 4]-Minibatch[ 211- 220, 68.75%]: * 640; CrossEntropyWithSoftmax =  2.59593989; EvalClassificationError = 0.65937500; TotalTime = 0.8181s; SamplesPerSecond = 782.3
-MPI Rank 0:  Epoch[ 1 of 4]-Minibatch[ 221- 230, 71.88%]: * 640; CrossEntropyWithSoftmax =  2.51177605; EvalClassificationError = 0.62343750; TotalTime = 0.8172s; SamplesPerSecond = 783.1
-MPI Rank 0:  Epoch[ 1 of 4]-Minibatch[ 231- 240, 75.00%]: * 640; CrossEntropyWithSoftmax =  2.42438840; EvalClassificationError = 0.63281250; TotalTime = 1.0088s; SamplesPerSecond = 634.4
-MPI Rank 0:  Epoch[ 1 of 4]-Minibatch[ 241- 250, 78.12%]: * 640; CrossEntropyWithSoftmax =  2.40372959; EvalClassificationError = 0.65156250; TotalTime = 1.0543s; SamplesPerSecond = 607.0
-MPI Rank 0:  Epoch[ 1 of 4]-Minibatch[ 251- 260, 81.25%]: * 640; CrossEntropyWithSoftmax =  2.48277420; EvalClassificationError = 0.63906250; TotalTime = 1.0675s; SamplesPerSecond = 599.5
-MPI Rank 0:  Epoch[ 1 of 4]-Minibatch[ 261- 270, 84.38%]: * 640; CrossEntropyWithSoftmax =  2.34181483; EvalClassificationError = 0.61718750; TotalTime = 1.1324s; SamplesPerSecond = 565.2
-MPI Rank 0:  Epoch[ 1 of 4]-Minibatch[ 271- 280, 87.50%]: * 640; CrossEntropyWithSoftmax =  2.22951559; EvalClassificationError = 0.57656250; TotalTime = 1.1390s; SamplesPerSecond = 561.9
-MPI Rank 0:  Epoch[ 1 of 4]-Minibatch[ 281- 290, 90.62%]: * 640; CrossEntropyWithSoftmax =  2.32715885; EvalClassificationError = 0.62031250; TotalTime = 1.1258s; SamplesPerSecond = 568.5
-MPI Rank 0:  Epoch[ 1 of 4]-Minibatch[ 291- 300, 93.75%]: * 640; CrossEntropyWithSoftmax =  2.21143816; EvalClassificationError = 0.61406250; TotalTime = 1.1357s; SamplesPerSecond = 563.5
-MPI Rank 0:  Epoch[ 1 of 4]-Minibatch[ 301- 310, 96.88%]: * 640; CrossEntropyWithSoftmax =  2.29118500; EvalClassificationError = 0.60156250; TotalTime = 1.1347s; SamplesPerSecond = 564.0
-MPI Rank 0:  Epoch[ 1 of 4]-Minibatch[ 311- 320, 100.00%]: * 640; CrossEntropyWithSoftmax =  2.19155470; EvalClassificationError = 0.56406250; TotalTime = 1.1246s; SamplesPerSecond = 569.1
-MPI Rank 0: Finished Epoch[ 1 of 4]: [Training] CrossEntropyWithSoftmax = 3.01292779; EvalClassificationError = 0.7277832; learningRatePerSample = 0.015625; EpochTime=33.1964
+MPI Rank 0:  Epoch[ 1 of 4]-Minibatch[   1-  10, 3.12%]: * 640; CrossEntropyWithSoftmax =  4.36628272; EvalErrorPrediction = 0.90937500; TotalTime = 1.2313s; SamplesPerSecond = 519.8
+MPI Rank 0:  Epoch[ 1 of 4]-Minibatch[  11-  20, 6.25%]: * 640; CrossEntropyWithSoftmax =  4.15914991; EvalErrorPrediction = 0.89218750; TotalTime = 0.7968s; SamplesPerSecond = 803.2
+MPI Rank 0:  Epoch[ 1 of 4]-Minibatch[  21-  30, 9.38%]: * 640; CrossEntropyWithSoftmax =  3.99837967; EvalErrorPrediction = 0.86875000; TotalTime = 0.9684s; SamplesPerSecond = 660.9
+MPI Rank 0:  Epoch[ 1 of 4]-Minibatch[  31-  40, 12.50%]: * 640; CrossEntropyWithSoftmax =  3.86616341; EvalErrorPrediction = 0.86250000; TotalTime = 0.9333s; SamplesPerSecond = 685.7
+MPI Rank 0:  Epoch[ 1 of 4]-Minibatch[  41-  50, 15.62%]: * 640; CrossEntropyWithSoftmax =  3.80082643; EvalErrorPrediction = 0.87968750; TotalTime = 1.0671s; SamplesPerSecond = 599.7
+MPI Rank 0:  Epoch[ 1 of 4]-Minibatch[  51-  60, 18.75%]: * 640; CrossEntropyWithSoftmax =  3.73336112; EvalErrorPrediction = 0.87812500; TotalTime = 1.1067s; SamplesPerSecond = 578.3
+MPI Rank 0:  Epoch[ 1 of 4]-Minibatch[  61-  70, 21.88%]: * 640; CrossEntropyWithSoftmax =  3.57119384; EvalErrorPrediction = 0.82031250; TotalTime = 1.1035s; SamplesPerSecond = 580.0
+MPI Rank 0:  Epoch[ 1 of 4]-Minibatch[  71-  80, 25.00%]: * 640; CrossEntropyWithSoftmax =  3.44001005; EvalErrorPrediction = 0.81562500; TotalTime = 1.0778s; SamplesPerSecond = 593.8
+MPI Rank 0:  Epoch[ 1 of 4]-Minibatch[  81-  90, 28.12%]: * 640; CrossEntropyWithSoftmax =  3.36131109; EvalErrorPrediction = 0.77343750; TotalTime = 1.0580s; SamplesPerSecond = 604.9
+MPI Rank 0:  Epoch[ 1 of 4]-Minibatch[  91- 100, 31.25%]: * 640; CrossEntropyWithSoftmax =  3.39817487; EvalErrorPrediction = 0.85000000; TotalTime = 0.8092s; SamplesPerSecond = 791.0
+MPI Rank 0:  Epoch[ 1 of 4]-Minibatch[ 101- 110, 34.38%]: * 640; CrossEntropyWithSoftmax =  3.25116276; EvalErrorPrediction = 0.77031250; TotalTime = 0.8000s; SamplesPerSecond = 800.0
+MPI Rank 0:  Epoch[ 1 of 4]-Minibatch[ 111- 120, 37.50%]: * 640; CrossEntropyWithSoftmax =  3.35774005; EvalErrorPrediction = 0.79843750; TotalTime = 0.9890s; SamplesPerSecond = 647.1
+MPI Rank 0:  Epoch[ 1 of 4]-Minibatch[ 121- 130, 40.62%]: * 640; CrossEntropyWithSoftmax =  3.19791351; EvalErrorPrediction = 0.76406250; TotalTime = 1.0585s; SamplesPerSecond = 604.6
+MPI Rank 0:  Epoch[ 1 of 4]-Minibatch[ 131- 140, 43.75%]: * 640; CrossEntropyWithSoftmax =  3.06449990; EvalErrorPrediction = 0.71718750; TotalTime = 1.0774s; SamplesPerSecond = 594.0
+MPI Rank 0:  Epoch[ 1 of 4]-Minibatch[ 141- 150, 46.88%]: * 640; CrossEntropyWithSoftmax =  3.05357361; EvalErrorPrediction = 0.74218750; TotalTime = 1.1220s; SamplesPerSecond = 570.4
+MPI Rank 0:  Epoch[ 1 of 4]-Minibatch[ 151- 160, 50.00%]: * 640; CrossEntropyWithSoftmax =  3.02144079; EvalErrorPrediction = 0.74531250; TotalTime = 1.0985s; SamplesPerSecond = 582.6
+MPI Rank 0:  Epoch[ 1 of 4]-Minibatch[ 161- 170, 53.12%]: * 640; CrossEntropyWithSoftmax =  2.89890004; EvalErrorPrediction = 0.69687500; TotalTime = 1.0918s; SamplesPerSecond = 586.2
+MPI Rank 0:  Epoch[ 1 of 4]-Minibatch[ 171- 180, 56.25%]: * 640; CrossEntropyWithSoftmax =  2.74598358; EvalErrorPrediction = 0.68593750; TotalTime = 1.0858s; SamplesPerSecond = 589.4
+MPI Rank 0:  Epoch[ 1 of 4]-Minibatch[ 181- 190, 59.38%]: * 640; CrossEntropyWithSoftmax =  2.83604141; EvalErrorPrediction = 0.70625000; TotalTime = 1.0809s; SamplesPerSecond = 592.1
+MPI Rank 0:  Epoch[ 1 of 4]-Minibatch[ 191- 200, 62.50%]: * 640; CrossEntropyWithSoftmax =  2.62522562; EvalErrorPrediction = 0.64687500; TotalTime = 1.1356s; SamplesPerSecond = 563.6
+MPI Rank 0:  Epoch[ 1 of 4]-Minibatch[ 201- 210, 65.62%]: * 640; CrossEntropyWithSoftmax =  2.65507979; EvalErrorPrediction = 0.66562500; TotalTime = 0.9394s; SamplesPerSecond = 681.3
+MPI Rank 0:  Epoch[ 1 of 4]-Minibatch[ 211- 220, 68.75%]: * 640; CrossEntropyWithSoftmax =  2.59593989; EvalErrorPrediction = 0.65937500; TotalTime = 0.8181s; SamplesPerSecond = 782.3
+MPI Rank 0:  Epoch[ 1 of 4]-Minibatch[ 221- 230, 71.88%]: * 640; CrossEntropyWithSoftmax =  2.51177605; EvalErrorPrediction = 0.62343750; TotalTime = 0.8172s; SamplesPerSecond = 783.1
+MPI Rank 0:  Epoch[ 1 of 4]-Minibatch[ 231- 240, 75.00%]: * 640; CrossEntropyWithSoftmax =  2.42438840; EvalErrorPrediction = 0.63281250; TotalTime = 1.0088s; SamplesPerSecond = 634.4
+MPI Rank 0:  Epoch[ 1 of 4]-Minibatch[ 241- 250, 78.12%]: * 640; CrossEntropyWithSoftmax =  2.40372959; EvalErrorPrediction = 0.65156250; TotalTime = 1.0543s; SamplesPerSecond = 607.0
+MPI Rank 0:  Epoch[ 1 of 4]-Minibatch[ 251- 260, 81.25%]: * 640; CrossEntropyWithSoftmax =  2.48277420; EvalErrorPrediction = 0.63906250; TotalTime = 1.0675s; SamplesPerSecond = 599.5
+MPI Rank 0:  Epoch[ 1 of 4]-Minibatch[ 261- 270, 84.38%]: * 640; CrossEntropyWithSoftmax =  2.34181483; EvalErrorPrediction = 0.61718750; TotalTime = 1.1324s; SamplesPerSecond = 565.2
+MPI Rank 0:  Epoch[ 1 of 4]-Minibatch[ 271- 280, 87.50%]: * 640; CrossEntropyWithSoftmax =  2.22951559; EvalErrorPrediction = 0.57656250; TotalTime = 1.1390s; SamplesPerSecond = 561.9
+MPI Rank 0:  Epoch[ 1 of 4]-Minibatch[ 281- 290, 90.62%]: * 640; CrossEntropyWithSoftmax =  2.32715885; EvalErrorPrediction = 0.62031250; TotalTime = 1.1258s; SamplesPerSecond = 568.5
+MPI Rank 0:  Epoch[ 1 of 4]-Minibatch[ 291- 300, 93.75%]: * 640; CrossEntropyWithSoftmax =  2.21143816; EvalErrorPrediction = 0.61406250; TotalTime = 1.1357s; SamplesPerSecond = 563.5
+MPI Rank 0:  Epoch[ 1 of 4]-Minibatch[ 301- 310, 96.88%]: * 640; CrossEntropyWithSoftmax =  2.29118500; EvalErrorPrediction = 0.60156250; TotalTime = 1.1347s; SamplesPerSecond = 564.0
+MPI Rank 0:  Epoch[ 1 of 4]-Minibatch[ 311- 320, 100.00%]: * 640; CrossEntropyWithSoftmax =  2.19155470; EvalErrorPrediction = 0.56406250; TotalTime = 1.1246s; SamplesPerSecond = 569.1
+MPI Rank 0: Finished Epoch[ 1 of 4]: [Training] CrossEntropyWithSoftmax = 3.01292779; EvalErrorPrediction = 0.7277832; learningRatePerSample = 0.015625; EpochTime=33.1964
 MPI Rank 0: Starting Epoch 2: learning rate per sample = 0.001953  effective momentum = 0.656119  momentum as time constant = 607.5 samples
 MPI Rank 0: minibatchiterator: epoch 1: frames [20480..40960] (first utterance at frame 20480), data subset 0 of 3, with 1 datapasses
 MPI Rank 0: 
@@ -1009,45 +806,45 @@
 MPI Rank 0: Actual gradient aggregation time: 0.017002
 MPI Rank 0: Async gradient aggregation wait time: 1.2e-05
 MPI Rank 0: Actual gradient aggregation time: 0.005501
-MPI Rank 0:  Epoch[ 2 of 4]-Minibatch[   1-  10, 12.50%]: * 2304; CrossEntropyWithSoftmax =  2.09514596; EvalClassificationError = 0.55989583; TotalTime = 1.3414s; SamplesPerSecond = 1717.6
+MPI Rank 0:  Epoch[ 2 of 4]-Minibatch[   1-  10, 12.50%]: * 2304; CrossEntropyWithSoftmax =  2.09514596; EvalErrorPrediction = 0.55989583; TotalTime = 1.3414s; SamplesPerSecond = 1717.6
 MPI Rank 0: Async gradient aggregation wait time: 1.3e-05
 MPI Rank 0: Actual gradient aggregation time: 0.006026
 MPI Rank 0: Async gradient aggregation wait time: 1.4e-05
 MPI Rank 0: Actual gradient aggregation time: 0.005781
-MPI Rank 0:  Epoch[ 2 of 4]-Minibatch[  11-  20, 25.00%]: * 2560; CrossEntropyWithSoftmax =  2.14762552; EvalClassificationError = 0.58242187; TotalTime = 1.3654s; SamplesPerSecond = 1874.9
+MPI Rank 0:  Epoch[ 2 of 4]-Minibatch[  11-  20, 25.00%]: * 2560; CrossEntropyWithSoftmax =  2.14762552; EvalErrorPrediction = 0.58242187; TotalTime = 1.3654s; SamplesPerSecond = 1874.9
 MPI Rank 0: Async gradient aggregation wait time: 1.4e-05
 MPI Rank 0: Actual gradient aggregation time: 0.006045
 MPI Rank 0: Async gradient aggregation wait time: 1.4e-05
 MPI Rank 0: Actual gradient aggregation time: 0.006305
-MPI Rank 0:  Epoch[ 2 of 4]-Minibatch[  21-  30, 37.50%]: * 2560; CrossEntropyWithSoftmax =  2.19977785; EvalClassificationError = 0.58867187; TotalTime = 1.3787s; SamplesPerSecond = 1856.8
+MPI Rank 0:  Epoch[ 2 of 4]-Minibatch[  21-  30, 37.50%]: * 2560; CrossEntropyWithSoftmax =  2.19977785; EvalErrorPrediction = 0.58867187; TotalTime = 1.3787s; SamplesPerSecond = 1856.8
 MPI Rank 0: Async gradient aggregation wait time: 1.2e-05
 MPI Rank 0: Actual gradient aggregation time: 0.005319
 MPI Rank 0: Async gradient aggregation wait time: 1.2e-05
 MPI Rank 0: Actual gradient aggregation time: 0.005503
-MPI Rank 0:  Epoch[ 2 of 4]-Minibatch[  31-  40, 50.00%]: * 2560; CrossEntropyWithSoftmax =  2.13471172; EvalClassificationError = 0.59023437; TotalTime = 1.3831s; SamplesPerSecond = 1851.0
+MPI Rank 0:  Epoch[ 2 of 4]-Minibatch[  31-  40, 50.00%]: * 2560; CrossEntropyWithSoftmax =  2.13471172; EvalErrorPrediction = 0.59023437; TotalTime = 1.3831s; SamplesPerSecond = 1851.0
 MPI Rank 0: Async gradient aggregation wait time: 1.2e-05
 MPI Rank 0: Actual gradient aggregation time: 0.005297
 MPI Rank 0: Async gradient aggregation wait time: 1.4e-05
 MPI Rank 0: Actual gradient aggregation time: 0.005518
-MPI Rank 0:  Epoch[ 2 of 4]-Minibatch[  41-  50, 62.50%]: * 2560; CrossEntropyWithSoftmax =  2.07369296; EvalClassificationError = 0.57382813; TotalTime = 1.3683s; SamplesPerSecond = 1871.0
+MPI Rank 0:  Epoch[ 2 of 4]-Minibatch[  41-  50, 62.50%]: * 2560; CrossEntropyWithSoftmax =  2.07369296; EvalErrorPrediction = 0.57382813; TotalTime = 1.3683s; SamplesPerSecond = 1871.0
 MPI Rank 0: Async gradient aggregation wait time: 1.4e-05
 MPI Rank 0: Actual gradient aggregation time: 0.005775
 MPI Rank 0: Async gradient aggregation wait time: 1.3e-05
 MPI Rank 0: Actual gradient aggregation time: 0.006074
-MPI Rank 0:  Epoch[ 2 of 4]-Minibatch[  51-  60, 75.00%]: * 2560; CrossEntropyWithSoftmax =  2.14944464; EvalClassificationError = 0.57578125; TotalTime = 1.3681s; SamplesPerSecond = 1871.3
+MPI Rank 0:  Epoch[ 2 of 4]-Minibatch[  51-  60, 75.00%]: * 2560; CrossEntropyWithSoftmax =  2.14944464; EvalErrorPrediction = 0.57578125; TotalTime = 1.3681s; SamplesPerSecond = 1871.3
 MPI Rank 0: Async gradient aggregation wait time: 1.4e-05
 MPI Rank 0: Actual gradient aggregation time: 0.00529
 MPI Rank 0: Async gradient aggregation wait time: 1.4e-05
 MPI Rank 0: Actual gradient aggregation time: 0.006175
-MPI Rank 0:  Epoch[ 2 of 4]-Minibatch[  61-  70, 87.50%]: * 2560; CrossEntropyWithSoftmax =  2.09921664; EvalClassificationError = 0.56484375; TotalTime = 1.3474s; SamplesPerSecond = 1899.9
+MPI Rank 0:  Epoch[ 2 of 4]-Minibatch[  61-  70, 87.50%]: * 2560; CrossEntropyWithSoftmax =  2.09921664; EvalErrorPrediction = 0.56484375; TotalTime = 1.3474s; SamplesPerSecond = 1899.9
 MPI Rank 0: Async gradient aggregation wait time: 1.3e-05
 MPI Rank 0: Actual gradient aggregation time: 0.005733
 MPI Rank 0: Async gradient aggregation wait time: 1.4e-05
 MPI Rank 0: Actual gradient aggregation time: 0.006003
-MPI Rank 0:  Epoch[ 2 of 4]-Minibatch[  71-  80, 100.00%]: * 2560; CrossEntropyWithSoftmax =  2.04462189; EvalClassificationError = 0.56484375; TotalTime = 1.3342s; SamplesPerSecond = 1918.8
+MPI Rank 0:  Epoch[ 2 of 4]-Minibatch[  71-  80, 100.00%]: * 2560; CrossEntropyWithSoftmax =  2.04462189; EvalErrorPrediction = 0.56484375; TotalTime = 1.3342s; SamplesPerSecond = 1918.8
 MPI Rank 0: Async gradient aggregation wait time: 1.3e-05
 MPI Rank 0: Actual gradient aggregation time: 0.006173
-MPI Rank 0: Finished Epoch[ 2 of 4]: [Training] CrossEntropyWithSoftmax = 2.11636713; EvalClassificationError = 0.575; learningRatePerSample = 0.001953125; EpochTime=10.9568
+MPI Rank 0: Finished Epoch[ 2 of 4]: [Training] CrossEntropyWithSoftmax = 2.11636713; EvalErrorPrediction = 0.575; learningRatePerSample = 0.001953125; EpochTime=10.9568
 MPI Rank 0: Starting Epoch 3: learning rate per sample = 0.000098  effective momentum = 0.656119  momentum as time constant = 2429.9 samples
 MPI Rank 0: minibatchiterator: epoch 2: frames [40960..61440] (first utterance at frame 40960), data subset 0 of 3, with 1 datapasses
 MPI Rank 0: 
@@ -1056,13 +853,13 @@
 MPI Rank 0: Actual gradient aggregation time: 0.005437
 MPI Rank 0: Async gradient aggregation wait time: 1.5e-05
 MPI Rank 0: Actual gradient aggregation time: 0.005918
-MPI Rank 0:  Epoch[ 3 of 4]-Minibatch[   1-  10, 50.00%]: * 9216; CrossEntropyWithSoftmax =  2.00619565; EvalClassificationError = 0.55088976; TotalTime = 3.3670s; SamplesPerSecond = 2737.1
+MPI Rank 0:  Epoch[ 3 of 4]-Minibatch[   1-  10, 50.00%]: * 9216; CrossEntropyWithSoftmax =  2.00619565; EvalErrorPrediction = 0.55088976; TotalTime = 3.3670s; SamplesPerSecond = 2737.1
 MPI Rank 0: Async gradient aggregation wait time: 1.4e-05
 MPI Rank 0: Actual gradient aggregation time: 0.006134
 MPI Rank 0: Async gradient aggregation wait time: 1.5e-05
 MPI Rank 0: Actual gradient aggregation time: 0.005916
-MPI Rank 0:  Epoch[ 3 of 4]-Minibatch[  11-  20, 100.00%]: * 10240; CrossEntropyWithSoftmax =  1.93824509; EvalClassificationError = 0.53398437; TotalTime = 3.3488s; SamplesPerSecond = 3057.8
-MPI Rank 0: Finished Epoch[ 3 of 4]: [Training] CrossEntropyWithSoftmax = 1.97096281; EvalClassificationError = 0.54194336; learningRatePerSample = 9.7656251e-05; EpochTime=6.80837
+MPI Rank 0:  Epoch[ 3 of 4]-Minibatch[  11-  20, 100.00%]: * 10240; CrossEntropyWithSoftmax =  1.93824509; EvalErrorPrediction = 0.53398437; TotalTime = 3.3488s; SamplesPerSecond = 3057.8
+MPI Rank 0: Finished Epoch[ 3 of 4]: [Training] CrossEntropyWithSoftmax = 1.97096281; EvalErrorPrediction = 0.54194336; learningRatePerSample = 9.7656251e-05; EpochTime=6.80837
 MPI Rank 0: Starting Epoch 4: learning rate per sample = 0.000098  effective momentum = 0.656119  momentum as time constant = 2429.9 samples
 MPI Rank 0: minibatchiterator: epoch 3: frames [61440..81920] (first utterance at frame 61440), data subset 0 of 3, with 1 datapasses
 MPI Rank 0: 
@@ -1071,176 +868,35 @@
 MPI Rank 0: Actual gradient aggregation time: 0.022555
 MPI Rank 0: Async gradient aggregation wait time: 1.5e-05
 MPI Rank 0: Actual gradient aggregation time: 0.040141
-MPI Rank 0:  Epoch[ 4 of 4]-Minibatch[   1-  10, 50.00%]: * 9216; CrossEntropyWithSoftmax =  1.91072859; EvalClassificationError = 0.52365451; TotalTime = 3.3219s; SamplesPerSecond = 2774.3
+MPI Rank 0:  Epoch[ 4 of 4]-Minibatch[   1-  10, 50.00%]: * 9216; CrossEntropyWithSoftmax =  1.91072859; EvalErrorPrediction = 0.52365451; TotalTime = 3.3219s; SamplesPerSecond = 2774.3
 MPI Rank 0: Async gradient aggregation wait time: 1.5e-05
 MPI Rank 0: Actual gradient aggregation time: 0.143767
 MPI Rank 0: Async gradient aggregation wait time: 1.5e-05
 MPI Rank 0: Actual gradient aggregation time: 0.26264
-MPI Rank 0:  Epoch[ 4 of 4]-Minibatch[  11-  20, 100.00%]: * 10240; CrossEntropyWithSoftmax =  1.89799241; EvalClassificationError = 0.52294922; TotalTime = 3.2030s; SamplesPerSecond = 3197.0
+MPI Rank 0:  Epoch[ 4 of 4]-Minibatch[  11-  20, 100.00%]: * 10240; CrossEntropyWithSoftmax =  1.89799241; EvalErrorPrediction = 0.52294922; TotalTime = 3.2030s; SamplesPerSecond = 3197.0
 MPI Rank 0: Async gradient aggregation wait time: 0.006704
-MPI Rank 0: Finished Epoch[ 4 of 4]: [Training] CrossEntropyWithSoftmax = 1.90474356; EvalClassificationError = 0.52290039; learningRatePerSample = 9.7656251e-05; EpochTime=6.84798
+MPI Rank 0: Finished Epoch[ 4 of 4]: [Training] CrossEntropyWithSoftmax = 1.90474356; EvalErrorPrediction = 0.52290039; learningRatePerSample = 9.7656251e-05; EpochTime=6.84798
 MPI Rank 0: CNTKCommandTrainEnd: speechTrain
 MPI Rank 0: __COMPLETED__
-=======
-MPI Rank 0: 08/16/2016 09:58:38: Starting minibatch loop.
-MPI Rank 0: 08/16/2016 09:58:39:  Epoch[ 1 of 4]-Minibatch[   1-  10, 3.12%]: CrossEntropyWithSoftmax = 4.56962759 * 640; EvalErrorPrediction = 0.91093750 * 640; time = 0.2701s; samplesPerSecond = 2369.7
-MPI Rank 0: 08/16/2016 09:58:39:  Epoch[ 1 of 4]-Minibatch[  11-  20, 6.25%]: CrossEntropyWithSoftmax = 4.33203458 * 640; EvalErrorPrediction = 0.92500000 * 640; time = 0.2438s; samplesPerSecond = 2624.7
-MPI Rank 0: 08/16/2016 09:58:39:  Epoch[ 1 of 4]-Minibatch[  21-  30, 9.38%]: CrossEntropyWithSoftmax = 3.97802531 * 640; EvalErrorPrediction = 0.86875000 * 640; time = 0.2235s; samplesPerSecond = 2863.0
-MPI Rank 0: 08/16/2016 09:58:39:  Epoch[ 1 of 4]-Minibatch[  31-  40, 12.50%]: CrossEntropyWithSoftmax = 3.74456931 * 640; EvalErrorPrediction = 0.84531250 * 640; time = 0.2032s; samplesPerSecond = 3149.5
-MPI Rank 0: 08/16/2016 09:58:39:  Epoch[ 1 of 4]-Minibatch[  41-  50, 15.62%]: CrossEntropyWithSoftmax = 3.84496599 * 640; EvalErrorPrediction = 0.86250000 * 640; time = 0.2198s; samplesPerSecond = 2912.3
-MPI Rank 0: 08/16/2016 09:58:40:  Epoch[ 1 of 4]-Minibatch[  51-  60, 18.75%]: CrossEntropyWithSoftmax = 3.70662762 * 640; EvalErrorPrediction = 0.86093750 * 640; time = 0.4074s; samplesPerSecond = 1570.8
-MPI Rank 0: 08/16/2016 09:58:40:  Epoch[ 1 of 4]-Minibatch[  61-  70, 21.88%]: CrossEntropyWithSoftmax = 3.40638941 * 640; EvalErrorPrediction = 0.77500000 * 640; time = 0.2070s; samplesPerSecond = 3091.8
-MPI Rank 0: 08/16/2016 09:58:40:  Epoch[ 1 of 4]-Minibatch[  71-  80, 25.00%]: CrossEntropyWithSoftmax = 3.51838707 * 640; EvalErrorPrediction = 0.82812500 * 640; time = 0.2217s; samplesPerSecond = 2887.1
-MPI Rank 0: 08/16/2016 09:58:40:  Epoch[ 1 of 4]-Minibatch[  81-  90, 28.12%]: CrossEntropyWithSoftmax = 3.49900161 * 640; EvalErrorPrediction = 0.81875000 * 640; time = 0.1943s; samplesPerSecond = 3294.6
-MPI Rank 0: 08/16/2016 09:58:41:  Epoch[ 1 of 4]-Minibatch[  91- 100, 31.25%]: CrossEntropyWithSoftmax = 3.39551909 * 640; EvalErrorPrediction = 0.79843750 * 640; time = 0.2622s; samplesPerSecond = 2440.6
-MPI Rank 0: 08/16/2016 09:58:41:  Epoch[ 1 of 4]-Minibatch[ 101- 110, 34.38%]: CrossEntropyWithSoftmax = 3.50293318 * 640; EvalErrorPrediction = 0.83281250 * 640; time = 0.2782s; samplesPerSecond = 2300.4
-MPI Rank 0: 08/16/2016 09:58:41:  Epoch[ 1 of 4]-Minibatch[ 111- 120, 37.50%]: CrossEntropyWithSoftmax = 3.27255549 * 640; EvalErrorPrediction = 0.79531250 * 640; time = 0.1882s; samplesPerSecond = 3400.0
-MPI Rank 0: 08/16/2016 09:58:41:  Epoch[ 1 of 4]-Minibatch[ 121- 130, 40.62%]: CrossEntropyWithSoftmax = 3.19692805 * 640; EvalErrorPrediction = 0.78906250 * 640; time = 0.2371s; samplesPerSecond = 2699.5
-MPI Rank 0: 08/16/2016 09:58:42:  Epoch[ 1 of 4]-Minibatch[ 131- 140, 43.75%]: CrossEntropyWithSoftmax = 3.06020026 * 640; EvalErrorPrediction = 0.75937500 * 640; time = 0.1719s; samplesPerSecond = 3724.2
-MPI Rank 0: 08/16/2016 09:58:42:  Epoch[ 1 of 4]-Minibatch[ 141- 150, 46.88%]: CrossEntropyWithSoftmax = 2.95745162 * 640; EvalErrorPrediction = 0.71093750 * 640; time = 0.1753s; samplesPerSecond = 3650.7
-MPI Rank 0: 08/16/2016 09:58:42:  Epoch[ 1 of 4]-Minibatch[ 151- 160, 50.00%]: CrossEntropyWithSoftmax = 3.10529802 * 640; EvalErrorPrediction = 0.75000000 * 640; time = 0.3949s; samplesPerSecond = 1620.5
-MPI Rank 0: 08/16/2016 09:58:42:  Epoch[ 1 of 4]-Minibatch[ 161- 170, 53.12%]: CrossEntropyWithSoftmax = 2.81919831 * 640; EvalErrorPrediction = 0.70156250 * 640; time = 0.2098s; samplesPerSecond = 3050.3
-MPI Rank 0: 08/16/2016 09:58:43:  Epoch[ 1 of 4]-Minibatch[ 171- 180, 56.25%]: CrossEntropyWithSoftmax = 2.71884079 * 640; EvalErrorPrediction = 0.65156250 * 640; time = 0.2381s; samplesPerSecond = 2688.4
-MPI Rank 0: 08/16/2016 09:58:43:  Epoch[ 1 of 4]-Minibatch[ 181- 190, 59.38%]: CrossEntropyWithSoftmax = 2.81172687 * 640; EvalErrorPrediction = 0.71250000 * 640; time = 0.2310s; samplesPerSecond = 2770.1
-MPI Rank 0: 08/16/2016 09:58:43:  Epoch[ 1 of 4]-Minibatch[ 191- 200, 62.50%]: CrossEntropyWithSoftmax = 2.71883154 * 640; EvalErrorPrediction = 0.67500000 * 640; time = 0.2781s; samplesPerSecond = 2301.5
-MPI Rank 0: 08/16/2016 09:58:43:  Epoch[ 1 of 4]-Minibatch[ 201- 210, 65.62%]: CrossEntropyWithSoftmax = 2.58180764 * 640; EvalErrorPrediction = 0.65468750 * 640; time = 0.1626s; samplesPerSecond = 3936.0
-MPI Rank 0: 08/16/2016 09:58:44:  Epoch[ 1 of 4]-Minibatch[ 211- 220, 68.75%]: CrossEntropyWithSoftmax = 2.58988172 * 640; EvalErrorPrediction = 0.65312500 * 640; time = 0.2309s; samplesPerSecond = 2771.2
-MPI Rank 0: 08/16/2016 09:58:44:  Epoch[ 1 of 4]-Minibatch[ 221- 230, 71.88%]: CrossEntropyWithSoftmax = 2.51621962 * 640; EvalErrorPrediction = 0.65000000 * 640; time = 0.2464s; samplesPerSecond = 2596.9
-MPI Rank 0: 08/16/2016 09:58:44:  Epoch[ 1 of 4]-Minibatch[ 231- 240, 75.00%]: CrossEntropyWithSoftmax = 2.54161790 * 640; EvalErrorPrediction = 0.65000000 * 640; time = 0.4371s; samplesPerSecond = 1464.1
-MPI Rank 0: 08/16/2016 09:58:44:  Epoch[ 1 of 4]-Minibatch[ 241- 250, 78.12%]: CrossEntropyWithSoftmax = 2.47626842 * 640; EvalErrorPrediction = 0.64218750 * 640; time = 0.2429s; samplesPerSecond = 2635.0
-MPI Rank 0: 08/16/2016 09:58:45:  Epoch[ 1 of 4]-Minibatch[ 251- 260, 81.25%]: CrossEntropyWithSoftmax = 2.38693259 * 640; EvalErrorPrediction = 0.62343750 * 640; time = 0.1963s; samplesPerSecond = 3259.8
-MPI Rank 0: 08/16/2016 09:58:45:  Epoch[ 1 of 4]-Minibatch[ 261- 270, 84.38%]: CrossEntropyWithSoftmax = 2.25003729 * 640; EvalErrorPrediction = 0.57968750 * 640; time = 0.1323s; samplesPerSecond = 4839.2
-MPI Rank 0: 08/16/2016 09:58:45:  Epoch[ 1 of 4]-Minibatch[ 271- 280, 87.50%]: CrossEntropyWithSoftmax = 2.50525264 * 640; EvalErrorPrediction = 0.66093750 * 640; time = 0.0937s; samplesPerSecond = 6828.6
-MPI Rank 0: 08/16/2016 09:58:45:  Epoch[ 1 of 4]-Minibatch[ 281- 290, 90.62%]: CrossEntropyWithSoftmax = 2.25697158 * 640; EvalErrorPrediction = 0.59062500 * 640; time = 0.1302s; samplesPerSecond = 4916.5
-MPI Rank 0: 08/16/2016 09:58:45:  Epoch[ 1 of 4]-Minibatch[ 291- 300, 93.75%]: CrossEntropyWithSoftmax = 2.24761175 * 640; EvalErrorPrediction = 0.60312500 * 640; time = 0.1834s; samplesPerSecond = 3490.3
-MPI Rank 0: 08/16/2016 09:58:45:  Epoch[ 1 of 4]-Minibatch[ 301- 310, 96.88%]: CrossEntropyWithSoftmax = 2.22232242 * 640; EvalErrorPrediction = 0.58281250 * 640; time = 0.2312s; samplesPerSecond = 2768.5
-MPI Rank 0: 08/16/2016 09:58:46:  Epoch[ 1 of 4]-Minibatch[ 311- 320, 100.00%]: CrossEntropyWithSoftmax = 2.22216501 * 640; EvalErrorPrediction = 0.60468750 * 640; time = 0.1764s; samplesPerSecond = 3628.8
-MPI Rank 0: 08/16/2016 09:58:46: Finished Epoch[ 1 of 4]: [Training] CrossEntropyWithSoftmax = 3.02988126 * 20480; EvalErrorPrediction = 0.73022461 * 20480; totalSamplesSeen = 20480; learningRatePerSample = 0.015625; epochTime=7.32475s
-MPI Rank 0: 08/16/2016 09:58:46: SGD: Saving checkpoint model '/tmp/cntk-test-20160816095713.701165/Speech/DNN_ParallelNoQuantizationBufferedAsyncGradientAggregation@release_cpu/models/cntkSpeech.dnn.1'
-MPI Rank 0: 
-MPI Rank 0: 08/16/2016 09:58:46: Starting Epoch 2: learning rate per sample = 0.001953  effective momentum = 0.656119  momentum as time constant = 607.5 samples
-MPI Rank 0: minibatchiterator: epoch 1: frames [20480..40960] (first utterance at frame 20480), data subset 0 of 3, with 1 datapasses
-MPI Rank 0: 
-MPI Rank 0: 08/16/2016 09:58:46: Starting minibatch loop, DataParallelSGD training (MyRank = 0, NumNodes = 3, NumGradientBits = 64), BufferedAsyncGradientAggregation is ENABLED, distributed reading is ENABLED.
-MPI Rank 0: Actual gradient aggregation time: 0.008473
-MPI Rank 0: Async gradient aggregation wait time: 0.00554
-MPI Rank 0: Actual gradient aggregation time: 0.020395
-MPI Rank 0: 08/16/2016 09:58:46:  Epoch[ 2 of 4]-Minibatch[   1-  10, 12.50%]: CrossEntropyWithSoftmax = 2.17194929 * 2304; EvalErrorPrediction = 0.57942708 * 2304; time = 0.4489s; samplesPerSecond = 5133.1
-MPI Rank 0: Async gradient aggregation wait time: 7e-06
-MPI Rank 0: Actual gradient aggregation time: 0.058934
-MPI Rank 0: Async gradient aggregation wait time: 9e-06
-MPI Rank 0: Actual gradient aggregation time: 0.005978
-MPI Rank 0: 08/16/2016 09:58:47:  Epoch[ 2 of 4]-Minibatch[  11-  20, 25.00%]: CrossEntropyWithSoftmax = 2.18854615 * 2560; EvalErrorPrediction = 0.58593750 * 2560; time = 0.5334s; samplesPerSecond = 4799.0
-MPI Rank 0: Async gradient aggregation wait time: 0.006512
-MPI Rank 0: Actual gradient aggregation time: 0.051855
-MPI Rank 0: Async gradient aggregation wait time: 7e-06
-MPI Rank 0: Actual gradient aggregation time: 0.007858
-MPI Rank 0: 08/16/2016 09:58:47:  Epoch[ 2 of 4]-Minibatch[  21-  30, 37.50%]: CrossEntropyWithSoftmax = 2.21632951 * 2560; EvalErrorPrediction = 0.59179688 * 2560; time = 0.4913s; samplesPerSecond = 5210.6
-MPI Rank 0: Async gradient aggregation wait time: 0.139455
-MPI Rank 0: Actual gradient aggregation time: 0.009705
-MPI Rank 0: Async gradient aggregation wait time: 8e-06
-MPI Rank 0: Actual gradient aggregation time: 0.003902
-MPI Rank 0: 08/16/2016 09:58:48:  Epoch[ 2 of 4]-Minibatch[  31-  40, 50.00%]: CrossEntropyWithSoftmax = 2.20703856 * 2560; EvalErrorPrediction = 0.58867187 * 2560; time = 0.6431s; samplesPerSecond = 3980.5
-MPI Rank 0: Async gradient aggregation wait time: 1e-05
-MPI Rank 0: Actual gradient aggregation time: 0.024974
-MPI Rank 0: Async gradient aggregation wait time: 1e-05
-MPI Rank 0: Actual gradient aggregation time: 0.017855
-MPI Rank 0: 08/16/2016 09:58:49:  Epoch[ 2 of 4]-Minibatch[  41-  50, 62.50%]: CrossEntropyWithSoftmax = 2.15558289 * 2560; EvalErrorPrediction = 0.58515625 * 2560; time = 0.6357s; samplesPerSecond = 4026.9
-MPI Rank 0: Async gradient aggregation wait time: 8e-06
-MPI Rank 0: Actual gradient aggregation time: 0.004211
-MPI Rank 0: Async gradient aggregation wait time: 9e-06
-MPI Rank 0: Actual gradient aggregation time: 0.007874
-MPI Rank 0: 08/16/2016 09:58:49:  Epoch[ 2 of 4]-Minibatch[  51-  60, 75.00%]: CrossEntropyWithSoftmax = 2.10682051 * 2560; EvalErrorPrediction = 0.57421875 * 2560; time = 0.5222s; samplesPerSecond = 4902.2
-MPI Rank 0: Async gradient aggregation wait time: 9e-06
-MPI Rank 0: Actual gradient aggregation time: 0.003861
-MPI Rank 0: Async gradient aggregation wait time: 9e-06
-MPI Rank 0: Actual gradient aggregation time: 0.003945
-MPI Rank 0: 08/16/2016 09:58:50:  Epoch[ 2 of 4]-Minibatch[  61-  70, 87.50%]: CrossEntropyWithSoftmax = 2.10935371 * 2560; EvalErrorPrediction = 0.56796875 * 2560; time = 0.6713s; samplesPerSecond = 3813.6
-MPI Rank 0: Async gradient aggregation wait time: 1e-05
-MPI Rank 0: Actual gradient aggregation time: 0.06808
-MPI Rank 0: Async gradient aggregation wait time: 0.010842
-MPI Rank 0: Actual gradient aggregation time: 0.081552
-MPI Rank 0: 08/16/2016 09:58:50:  Epoch[ 2 of 4]-Minibatch[  71-  80, 100.00%]: CrossEntropyWithSoftmax = 2.10066920 * 2560; EvalErrorPrediction = 0.59101563 * 2560; time = 0.6037s; samplesPerSecond = 4240.3
-MPI Rank 0: Async gradient aggregation wait time: 0.011051
-MPI Rank 0: Actual gradient aggregation time: 0.06767
-MPI Rank 0: 08/16/2016 09:58:50: Finished Epoch[ 2 of 4]: [Training] CrossEntropyWithSoftmax = 2.15612951 * 20480; EvalErrorPrediction = 0.58251953 * 20480; totalSamplesSeen = 40960; learningRatePerSample = 0.001953125; epochTime=4.63507s
-MPI Rank 0: 08/16/2016 09:58:50: SGD: Saving checkpoint model '/tmp/cntk-test-20160816095713.701165/Speech/DNN_ParallelNoQuantizationBufferedAsyncGradientAggregation@release_cpu/models/cntkSpeech.dnn.2'
-MPI Rank 0: 
-MPI Rank 0: 08/16/2016 09:58:51: Starting Epoch 3: learning rate per sample = 0.000098  effective momentum = 0.656119  momentum as time constant = 2429.9 samples
-MPI Rank 0: minibatchiterator: epoch 2: frames [40960..61440] (first utterance at frame 40960), data subset 0 of 3, with 1 datapasses
-MPI Rank 0: 
-MPI Rank 0: 08/16/2016 09:58:51: Starting minibatch loop, DataParallelSGD training (MyRank = 0, NumNodes = 3, NumGradientBits = 64), BufferedAsyncGradientAggregation is ENABLED, distributed reading is ENABLED.
-MPI Rank 0: Async gradient aggregation wait time: 1.1e-05
-MPI Rank 0: Actual gradient aggregation time: 0.009207
-MPI Rank 0: Async gradient aggregation wait time: 9e-06
-MPI Rank 0: Actual gradient aggregation time: 0.036717
-MPI Rank 0: 08/16/2016 09:58:53:  Epoch[ 3 of 4]-Minibatch[   1-  10, 50.00%]: CrossEntropyWithSoftmax = 2.12387153 * 9216; EvalErrorPrediction = 0.56315104 * 9216; time = 1.9738s; samplesPerSecond = 4669.1
-MPI Rank 0: Async gradient aggregation wait time: 1e-05
-MPI Rank 0: Actual gradient aggregation time: 0.004899
-MPI Rank 0: Async gradient aggregation wait time: 9e-06
-MPI Rank 0: Actual gradient aggregation time: 0.004876
-MPI Rank 0: 08/16/2016 09:58:54:  Epoch[ 3 of 4]-Minibatch[  11-  20, 100.00%]: CrossEntropyWithSoftmax = 2.00080353 * 10240; EvalErrorPrediction = 0.55566406 * 10240; time = 1.7763s; samplesPerSecond = 5764.8
-MPI Rank 0: 08/16/2016 09:58:54: Finished Epoch[ 3 of 4]: [Training] CrossEntropyWithSoftmax = 2.05662068 * 20480; EvalErrorPrediction = 0.55913086 * 20480; totalSamplesSeen = 61440; learningRatePerSample = 9.7656251e-05; epochTime=3.85072s
-MPI Rank 0: 08/16/2016 09:58:54: SGD: Saving checkpoint model '/tmp/cntk-test-20160816095713.701165/Speech/DNN_ParallelNoQuantizationBufferedAsyncGradientAggregation@release_cpu/models/cntkSpeech.dnn.3'
-MPI Rank 0: 
-MPI Rank 0: 08/16/2016 09:58:54: Starting Epoch 4: learning rate per sample = 0.000098  effective momentum = 0.656119  momentum as time constant = 2429.9 samples
-MPI Rank 0: minibatchiterator: epoch 3: frames [61440..81920] (first utterance at frame 61440), data subset 0 of 3, with 1 datapasses
-MPI Rank 0: 
-MPI Rank 0: 08/16/2016 09:58:54: Starting minibatch loop, DataParallelSGD training (MyRank = 0, NumNodes = 3, NumGradientBits = 64), BufferedAsyncGradientAggregation is ENABLED, distributed reading is ENABLED.
-MPI Rank 0: Async gradient aggregation wait time: 0.0046
-MPI Rank 0: Actual gradient aggregation time: 0.069203
-MPI Rank 0: Async gradient aggregation wait time: 0.041271
-MPI Rank 0: Actual gradient aggregation time: 0.190206
-MPI Rank 0: 08/16/2016 09:58:55:  Epoch[ 4 of 4]-Minibatch[   1-  10, 50.00%]: CrossEntropyWithSoftmax = 1.94319640 * 9216; EvalErrorPrediction = 0.52680122 * 9216; time = 0.8417s; samplesPerSecond = 10949.3
-MPI Rank 0: Async gradient aggregation wait time: 1e-05
-MPI Rank 0: Actual gradient aggregation time: 0.07961
-MPI Rank 0: Async gradient aggregation wait time: 1e-05
-MPI Rank 0: Actual gradient aggregation time: 0.005129
-MPI Rank 0: 08/16/2016 09:58:56:  Epoch[ 4 of 4]-Minibatch[  11-  20, 100.00%]: CrossEntropyWithSoftmax = 1.93779699 * 10240; EvalErrorPrediction = 0.52695313 * 10240; time = 0.6278s; samplesPerSecond = 16312.0
-MPI Rank 0: Async gradient aggregation wait time: 5e-06
-MPI Rank 0: 08/16/2016 09:58:56: Finished Epoch[ 4 of 4]: [Training] CrossEntropyWithSoftmax = 1.94184346 * 20480; EvalErrorPrediction = 0.52729492 * 20480; totalSamplesSeen = 81920; learningRatePerSample = 9.7656251e-05; epochTime=1.51956s
-MPI Rank 0: 08/16/2016 09:58:56: SGD: Saving checkpoint model '/tmp/cntk-test-20160816095713.701165/Speech/DNN_ParallelNoQuantizationBufferedAsyncGradientAggregation@release_cpu/models/cntkSpeech.dnn'
-MPI Rank 0: 08/16/2016 09:58:56: CNTKCommandTrainEnd: speechTrain
-MPI Rank 0: 
-MPI Rank 0: 08/16/2016 09:58:56: Action "train" complete.
-MPI Rank 0: 
-MPI Rank 0: 08/16/2016 09:58:56: __COMPLETED__
->>>>>>> 8493f118
 MPI Rank 0: ~MPIWrapper
-MPI Rank 1: 08/16/2016 09:58:34: -------------------------------------------------------------------
-MPI Rank 1: 08/16/2016 09:58:34: Build info: 
-MPI Rank 1: 
-MPI Rank 1: 08/16/2016 09:58:34: 		Built time: Aug 16 2016 09:41:56
-MPI Rank 1: 08/16/2016 09:58:34: 		Last modified date: Fri Aug 12 07:32:43 2016
-MPI Rank 1: 08/16/2016 09:58:34: 		Build type: release
-MPI Rank 1: 08/16/2016 09:58:34: 		Build target: GPU
-MPI Rank 1: 08/16/2016 09:58:34: 		With 1bit-SGD: no
-MPI Rank 1: 08/16/2016 09:58:34: 		Math lib: mkl
-MPI Rank 1: 08/16/2016 09:58:34: 		CUDA_PATH: /usr/local/cuda-7.5
-MPI Rank 1: 08/16/2016 09:58:34: 		CUB_PATH: /usr/local/cub-1.4.1
-MPI Rank 1: 08/16/2016 09:58:34: 		CUDNN_PATH: /usr/local/cudnn-4.0
-MPI Rank 1: 08/16/2016 09:58:34: 		Build Branch: HEAD
-MPI Rank 1: 08/16/2016 09:58:34: 		Build SHA1: 026b1e772b963461e189f8f00aa7ed6951298f84
-MPI Rank 1: 08/16/2016 09:58:34: 		Built by philly on f67b30a647de
-MPI Rank 1: 08/16/2016 09:58:34: 		Build Path: /home/philly/jenkins/workspace/CNTK-Build-Linux
-MPI Rank 1: 08/16/2016 09:58:34: -------------------------------------------------------------------
-MPI Rank 1: 08/16/2016 09:58:35: -------------------------------------------------------------------
-MPI Rank 1: 08/16/2016 09:58:35: GPU info:
-MPI Rank 1: 
-MPI Rank 1: 08/16/2016 09:58:35: 		Device[0]: cores = 2880; computeCapability = 3.5; type = "GeForce GTX 780 Ti"; memory = 3071 MB
-MPI Rank 1: 08/16/2016 09:58:35: 		Device[1]: cores = 2880; computeCapability = 3.5; type = "GeForce GTX 780 Ti"; memory = 3071 MB
-MPI Rank 1: 08/16/2016 09:58:35: 		Device[2]: cores = 2880; computeCapability = 3.5; type = "GeForce GTX 780 Ti"; memory = 3071 MB
-MPI Rank 1: 08/16/2016 09:58:35: 		Device[3]: cores = 2880; computeCapability = 3.5; type = "GeForce GTX 780 Ti"; memory = 3071 MB
-MPI Rank 1: 08/16/2016 09:58:35: -------------------------------------------------------------------
-MPI Rank 1: 
-MPI Rank 1: 08/16/2016 09:58:35: Running on localhost at 2016/08/16 09:58:35
-MPI Rank 1: 08/16/2016 09:58:35: Command line: 
-MPI Rank 1: /home/philly/jenkins/workspace/CNTK-Test-Linux-W1/build/gpu/release/bin/cntk  configFile=/home/philly/jenkins/workspace/CNTK-Test-Linux-W1/Tests/EndToEndTests/Speech/DNN/ParallelNoQuantizationBufferedAsyncGradientAggregation/../cntk.cntk  currentDirectory=/home/philly/jenkins/workspace/CNTK-Test-Linux-W1/Tests/EndToEndTests/Speech/Data  RunDir=/tmp/cntk-test-20160816095713.701165/Speech/DNN_ParallelNoQuantizationBufferedAsyncGradientAggregation@release_cpu  DataDir=/home/philly/jenkins/workspace/CNTK-Test-Linux-W1/Tests/EndToEndTests/Speech/Data  ConfigDir=/home/philly/jenkins/workspace/CNTK-Test-Linux-W1/Tests/EndToEndTests/Speech/DNN/ParallelNoQuantizationBufferedAsyncGradientAggregation/..  OutputDir=/tmp/cntk-test-20160816095713.701165/Speech/DNN_ParallelNoQuantizationBufferedAsyncGradientAggregation@release_cpu  DeviceId=-1  timestamping=true  numCPUThreads=8  precision=double  speechTrain=[SGD=[ParallelTrain=[DataParallelSGD=[gradientBits=64]]]]  speechTrain=[SGD=[ParallelTrain=[DataParallelSGD=[useBufferedAsyncGradientAggregation=true]]]]  speechTrain=[SGD=[ParallelTrain=[parallelizationStartEpoch=2]]]  speechTrain=[SGD=[maxEpochs=4]]  speechTrain=[SGD=[ParallelTrain=[syncPerfStats=5]]]  stderr=/tmp/cntk-test-20160816095713.701165/Speech/DNN_ParallelNoQuantizationBufferedAsyncGradientAggregation@release_cpu/stderr
-MPI Rank 1: 
-MPI Rank 1: 
-MPI Rank 1: 
-MPI Rank 1: 08/16/2016 09:58:35: >>>>>>>>>>>>>>>>>>>> RAW CONFIG (VARIABLES NOT RESOLVED) >>>>>>>>>>>>>>>>>>>>
-MPI Rank 1: 08/16/2016 09:58:35: precision = "float"
+MPI Rank 1: -------------------------------------------------------------------
+MPI Rank 1: Build info: 
+MPI Rank 1: 
+MPI Rank 1: 		Built time: Jan  6 2016 19:01:02
+MPI Rank 1: 		Last modified date: Tue Jan  5 10:37:19 2016
+MPI Rank 1: 		Build type: debug
+MPI Rank 1: 		Math lib: acml
+MPI Rank 1: 		CUDA_PATH: /usr/local/cuda-7.0
+MPI Rank 1: 		CUB_PATH: /usr/local/cub-1.4.1
+MPI Rank 1: 		Build Branch: master
+MPI Rank 1: 		Build SHA1: f88156c7f48e6418e0e5e2998e159c54aaca3c1d
+MPI Rank 1: -------------------------------------------------------------------
+MPI Rank 1: running on localhost at 2016/01/06 23:26:48
+MPI Rank 1: command line: 
+MPI Rank 1: /home/mluser/src/cplx_master/build/debug/bin/cntk configFile=/home/mluser/src/cplx_master/Tests/EndToEndTests/Speech/DNN/ParallelNoQuantizationBufferedAsyncGradientAggregation/../cntk.config currentDirectory=/home/mluser/src/cplx_master/Tests/EndToEndTests/Speech/Data RunDir=/tmp/cntk-test-20160106232647.724209/Speech/DNN_ParallelNoQuantizationBufferedAsyncGradientAggregation@debug_cpu DataDir=/home/mluser/src/cplx_master/Tests/EndToEndTests/Speech/Data ConfigDir=/home/mluser/src/cplx_master/Tests/EndToEndTests/Speech/DNN/ParallelNoQuantizationBufferedAsyncGradientAggregation/.. DeviceId=-1 numCPUThreads=2 precision=double speechTrain=[SGD=[ParallelTrain=[DataParallelSGD=[gradientBits=64]]]] speechTrain=[SGD=[ParallelTrain=[DataParallelSGD=[useBufferedAsyncGradientAggregation=true]]]] speechTrain=[SGD=[ParallelTrain=[parallelizationStartEpoch=2]]] speechTrain=[SGD=[maxEpochs=4]] speechTrain=[SGD=[ParallelTrain=[syncPerfStats=5]]] stderr=/tmp/cntk-test-20160106232647.724209/Speech/DNN_ParallelNoQuantizationBufferedAsyncGradientAggregation@debug_cpu/stderr 
+MPI Rank 1: 
+MPI Rank 1: >>>>>>>>>>>>>>>>>>>> RAW CONFIG (VARIABLES NOT RESOLVED) >>>>>>>>>>>>>>>>>>>>
+MPI Rank 1: precision = "float"
 MPI Rank 1: command = speechTrain
 MPI Rank 1: deviceId = $DeviceId$
 MPI Rank 1: parallelTrain = true
@@ -1252,7 +908,7 @@
 MPI Rank 1:     SimpleNetworkBuilder = [
 MPI Rank 1:         layerSizes = 363:512:512:132
 MPI Rank 1:         trainingCriterion = "CrossEntropyWithSoftmax"
-MPI Rank 1:         evalCriterion = "ClassificationError"
+MPI Rank 1:         evalCriterion = "ErrorPrediction"
 MPI Rank 1:         layerTypes = "Sigmoid"
 MPI Rank 1:         initValueScale = 1.0
 MPI Rank 1:         applyMeanVarNorm = true
@@ -1278,11 +934,7 @@
 MPI Rank 1:              then CrossEntropyWithSoftmax(labels, outZ, tag='criterion')
 MPI Rank 1:              else Fail('unknown trainingCriterion ' + trainingCriterion)
 MPI Rank 1:         Err = if evalCriterion == 'Err' then
-<<<<<<< HEAD
-MPI Rank 1:               ClassificationError(labels, outZ, tag='eval')
-=======
-MPI Rank 1:               ErrorPrediction(labels, outZ, tag='evaluation')
->>>>>>> 8493f118
+MPI Rank 1:               ErrorPrediction(labels, outZ, tag='eval')
 MPI Rank 1:               else Fail('unknown evalCriterion ' + evalCriterion)
 MPI Rank 1:         logPrior = LogPrior(labels)
 MPI Rank 1:         // TODO: how to add a tag to an infix operation?
@@ -1320,7 +972,6 @@
 MPI Rank 1:         miniBatchMode = "partial"
 MPI Rank 1:         randomize = "auto"
 MPI Rank 1:         verbosity = 0
-MPI Rank 1:         useMersenneTwisterRand=true
 MPI Rank 1:         features = [
 MPI Rank 1:             dim = 363
 MPI Rank 1:             type = "real"
@@ -1334,38 +985,36 @@
 MPI Rank 1:         ]
 MPI Rank 1:     ]
 MPI Rank 1: ]
-MPI Rank 1: currentDirectory=/home/philly/jenkins/workspace/CNTK-Test-Linux-W1/Tests/EndToEndTests/Speech/Data
-MPI Rank 1: RunDir=/tmp/cntk-test-20160816095713.701165/Speech/DNN_ParallelNoQuantizationBufferedAsyncGradientAggregation@release_cpu
-MPI Rank 1: DataDir=/home/philly/jenkins/workspace/CNTK-Test-Linux-W1/Tests/EndToEndTests/Speech/Data
-MPI Rank 1: ConfigDir=/home/philly/jenkins/workspace/CNTK-Test-Linux-W1/Tests/EndToEndTests/Speech/DNN/ParallelNoQuantizationBufferedAsyncGradientAggregation/..
-MPI Rank 1: OutputDir=/tmp/cntk-test-20160816095713.701165/Speech/DNN_ParallelNoQuantizationBufferedAsyncGradientAggregation@release_cpu
+MPI Rank 1: currentDirectory=/home/mluser/src/cplx_master/Tests/EndToEndTests/Speech/Data
+MPI Rank 1: RunDir=/tmp/cntk-test-20160106232647.724209/Speech/DNN_ParallelNoQuantizationBufferedAsyncGradientAggregation@debug_cpu
+MPI Rank 1: DataDir=/home/mluser/src/cplx_master/Tests/EndToEndTests/Speech/Data
+MPI Rank 1: ConfigDir=/home/mluser/src/cplx_master/Tests/EndToEndTests/Speech/DNN/ParallelNoQuantizationBufferedAsyncGradientAggregation/..
 MPI Rank 1: DeviceId=-1
-MPI Rank 1: timestamping=true
-MPI Rank 1: numCPUThreads=8
+MPI Rank 1: numCPUThreads=2
 MPI Rank 1: precision=double
 MPI Rank 1: speechTrain=[SGD=[ParallelTrain=[DataParallelSGD=[gradientBits=64]]]]
 MPI Rank 1: speechTrain=[SGD=[ParallelTrain=[DataParallelSGD=[useBufferedAsyncGradientAggregation=true]]]]
 MPI Rank 1: speechTrain=[SGD=[ParallelTrain=[parallelizationStartEpoch=2]]]
 MPI Rank 1: speechTrain=[SGD=[maxEpochs=4]]
 MPI Rank 1: speechTrain=[SGD=[ParallelTrain=[syncPerfStats=5]]]
-MPI Rank 1: stderr=/tmp/cntk-test-20160816095713.701165/Speech/DNN_ParallelNoQuantizationBufferedAsyncGradientAggregation@release_cpu/stderr
-MPI Rank 1: 
-MPI Rank 1: 08/16/2016 09:58:35: <<<<<<<<<<<<<<<<<<<< RAW CONFIG (VARIABLES NOT RESOLVED)  <<<<<<<<<<<<<<<<<<<<
-MPI Rank 1: 
-MPI Rank 1: 08/16/2016 09:58:35: >>>>>>>>>>>>>>>>>>>> RAW CONFIG WITH ALL VARIABLES RESOLVED >>>>>>>>>>>>>>>>>>>>
-MPI Rank 1: 08/16/2016 09:58:35: precision = "float"
+MPI Rank 1: stderr=/tmp/cntk-test-20160106232647.724209/Speech/DNN_ParallelNoQuantizationBufferedAsyncGradientAggregation@debug_cpu/stderr
+MPI Rank 1: 
+MPI Rank 1: <<<<<<<<<<<<<<<<<<<< RAW CONFIG (VARIABLES NOT RESOLVED)  <<<<<<<<<<<<<<<<<<<<
+MPI Rank 1: 
+MPI Rank 1: >>>>>>>>>>>>>>>>>>>> RAW CONFIG WITH ALL VARIABLES RESOLVED >>>>>>>>>>>>>>>>>>>>
+MPI Rank 1: precision = "float"
 MPI Rank 1: command = speechTrain
 MPI Rank 1: deviceId = -1
 MPI Rank 1: parallelTrain = true
 MPI Rank 1: speechTrain = [
 MPI Rank 1:     action = "train"
-MPI Rank 1:     modelPath = "/tmp/cntk-test-20160816095713.701165/Speech/DNN_ParallelNoQuantizationBufferedAsyncGradientAggregation@release_cpu/models/cntkSpeech.dnn"
+MPI Rank 1:     modelPath = "/tmp/cntk-test-20160106232647.724209/Speech/DNN_ParallelNoQuantizationBufferedAsyncGradientAggregation@debug_cpu/models/cntkSpeech.dnn"
 MPI Rank 1:     deviceId = -1
 MPI Rank 1:     traceLevel = 1
 MPI Rank 1:     SimpleNetworkBuilder = [
 MPI Rank 1:         layerSizes = 363:512:512:132
 MPI Rank 1:         trainingCriterion = "CrossEntropyWithSoftmax"
-MPI Rank 1:         evalCriterion = "ClassificationError"
+MPI Rank 1:         evalCriterion = "ErrorPrediction"
 MPI Rank 1:         layerTypes = "Sigmoid"
 MPI Rank 1:         initValueScale = 1.0
 MPI Rank 1:         applyMeanVarNorm = true
@@ -1391,11 +1040,7 @@
 MPI Rank 1:              then CrossEntropyWithSoftmax(labels, outZ, tag='criterion')
 MPI Rank 1:              else Fail('unknown trainingCriterion ' + trainingCriterion)
 MPI Rank 1:         Err = if evalCriterion == 'Err' then
-<<<<<<< HEAD
-MPI Rank 1:               ClassificationError(labels, outZ, tag='eval')
-=======
-MPI Rank 1:               ErrorPrediction(labels, outZ, tag='evaluation')
->>>>>>> 8493f118
+MPI Rank 1:               ErrorPrediction(labels, outZ, tag='eval')
 MPI Rank 1:               else Fail('unknown evalCriterion ' + evalCriterion)
 MPI Rank 1:         logPrior = LogPrior(labels)
 MPI Rank 1:         // TODO: how to add a tag to an infix operation?
@@ -1433,58 +1078,54 @@
 MPI Rank 1:         miniBatchMode = "partial"
 MPI Rank 1:         randomize = "auto"
 MPI Rank 1:         verbosity = 0
-MPI Rank 1:         useMersenneTwisterRand=true
 MPI Rank 1:         features = [
 MPI Rank 1:             dim = 363
 MPI Rank 1:             type = "real"
 MPI Rank 1:             scpFile = "glob_0000.scp"
 MPI Rank 1:         ]
 MPI Rank 1:         labels = [
-MPI Rank 1:             mlfFile = "/home/philly/jenkins/workspace/CNTK-Test-Linux-W1/Tests/EndToEndTests/Speech/Data/glob_0000.mlf"
-MPI Rank 1:             labelMappingFile = "/home/philly/jenkins/workspace/CNTK-Test-Linux-W1/Tests/EndToEndTests/Speech/Data/state.list"
+MPI Rank 1:             mlfFile = "/home/mluser/src/cplx_master/Tests/EndToEndTests/Speech/Data/glob_0000.mlf"
+MPI Rank 1:             labelMappingFile = "/home/mluser/src/cplx_master/Tests/EndToEndTests/Speech/Data/state.list"
 MPI Rank 1:             labelDim = 132
 MPI Rank 1:             labelType = "category"
 MPI Rank 1:         ]
 MPI Rank 1:     ]
 MPI Rank 1: ]
-MPI Rank 1: currentDirectory=/home/philly/jenkins/workspace/CNTK-Test-Linux-W1/Tests/EndToEndTests/Speech/Data
-MPI Rank 1: RunDir=/tmp/cntk-test-20160816095713.701165/Speech/DNN_ParallelNoQuantizationBufferedAsyncGradientAggregation@release_cpu
-MPI Rank 1: DataDir=/home/philly/jenkins/workspace/CNTK-Test-Linux-W1/Tests/EndToEndTests/Speech/Data
-MPI Rank 1: ConfigDir=/home/philly/jenkins/workspace/CNTK-Test-Linux-W1/Tests/EndToEndTests/Speech/DNN/ParallelNoQuantizationBufferedAsyncGradientAggregation/..
-MPI Rank 1: OutputDir=/tmp/cntk-test-20160816095713.701165/Speech/DNN_ParallelNoQuantizationBufferedAsyncGradientAggregation@release_cpu
+MPI Rank 1: currentDirectory=/home/mluser/src/cplx_master/Tests/EndToEndTests/Speech/Data
+MPI Rank 1: RunDir=/tmp/cntk-test-20160106232647.724209/Speech/DNN_ParallelNoQuantizationBufferedAsyncGradientAggregation@debug_cpu
+MPI Rank 1: DataDir=/home/mluser/src/cplx_master/Tests/EndToEndTests/Speech/Data
+MPI Rank 1: ConfigDir=/home/mluser/src/cplx_master/Tests/EndToEndTests/Speech/DNN/ParallelNoQuantizationBufferedAsyncGradientAggregation/..
 MPI Rank 1: DeviceId=-1
-MPI Rank 1: timestamping=true
-MPI Rank 1: numCPUThreads=8
+MPI Rank 1: numCPUThreads=2
 MPI Rank 1: precision=double
 MPI Rank 1: speechTrain=[SGD=[ParallelTrain=[DataParallelSGD=[gradientBits=64]]]]
 MPI Rank 1: speechTrain=[SGD=[ParallelTrain=[DataParallelSGD=[useBufferedAsyncGradientAggregation=true]]]]
 MPI Rank 1: speechTrain=[SGD=[ParallelTrain=[parallelizationStartEpoch=2]]]
 MPI Rank 1: speechTrain=[SGD=[maxEpochs=4]]
 MPI Rank 1: speechTrain=[SGD=[ParallelTrain=[syncPerfStats=5]]]
-MPI Rank 1: stderr=/tmp/cntk-test-20160816095713.701165/Speech/DNN_ParallelNoQuantizationBufferedAsyncGradientAggregation@release_cpu/stderr
-MPI Rank 1: 
-MPI Rank 1: 08/16/2016 09:58:35: <<<<<<<<<<<<<<<<<<<< RAW CONFIG WITH ALL VARIABLES RESOLVED <<<<<<<<<<<<<<<<<<<<
-MPI Rank 1: 
-MPI Rank 1: 08/16/2016 09:58:35: >>>>>>>>>>>>>>>>>>>> PROCESSED CONFIG WITH ALL VARIABLES RESOLVED >>>>>>>>>>>>>>>>>>>>
-MPI Rank 1: configparameters: cntk.cntk:command=speechTrain
-MPI Rank 1: configparameters: cntk.cntk:ConfigDir=/home/philly/jenkins/workspace/CNTK-Test-Linux-W1/Tests/EndToEndTests/Speech/DNN/ParallelNoQuantizationBufferedAsyncGradientAggregation/..
-MPI Rank 1: configparameters: cntk.cntk:currentDirectory=/home/philly/jenkins/workspace/CNTK-Test-Linux-W1/Tests/EndToEndTests/Speech/Data
-MPI Rank 1: configparameters: cntk.cntk:DataDir=/home/philly/jenkins/workspace/CNTK-Test-Linux-W1/Tests/EndToEndTests/Speech/Data
-MPI Rank 1: configparameters: cntk.cntk:deviceId=-1
-MPI Rank 1: configparameters: cntk.cntk:numCPUThreads=8
-MPI Rank 1: configparameters: cntk.cntk:OutputDir=/tmp/cntk-test-20160816095713.701165/Speech/DNN_ParallelNoQuantizationBufferedAsyncGradientAggregation@release_cpu
-MPI Rank 1: configparameters: cntk.cntk:parallelTrain=true
-MPI Rank 1: configparameters: cntk.cntk:precision=double
-MPI Rank 1: configparameters: cntk.cntk:RunDir=/tmp/cntk-test-20160816095713.701165/Speech/DNN_ParallelNoQuantizationBufferedAsyncGradientAggregation@release_cpu
-MPI Rank 1: configparameters: cntk.cntk:speechTrain=[
+MPI Rank 1: stderr=/tmp/cntk-test-20160106232647.724209/Speech/DNN_ParallelNoQuantizationBufferedAsyncGradientAggregation@debug_cpu/stderr
+MPI Rank 1: 
+MPI Rank 1: <<<<<<<<<<<<<<<<<<<< RAW CONFIG WITH ALL VARIABLES RESOLVED <<<<<<<<<<<<<<<<<<<<
+MPI Rank 1: 
+MPI Rank 1: >>>>>>>>>>>>>>>>>>>> PROCESSED CONFIG WITH ALL VARIABLES RESOLVED >>>>>>>>>>>>>>>>>>>>
+MPI Rank 1: configparameters: cntk.config:command=speechTrain
+MPI Rank 1: configparameters: cntk.config:ConfigDir=/home/mluser/src/cplx_master/Tests/EndToEndTests/Speech/DNN/ParallelNoQuantizationBufferedAsyncGradientAggregation/..
+MPI Rank 1: configparameters: cntk.config:currentDirectory=/home/mluser/src/cplx_master/Tests/EndToEndTests/Speech/Data
+MPI Rank 1: configparameters: cntk.config:DataDir=/home/mluser/src/cplx_master/Tests/EndToEndTests/Speech/Data
+MPI Rank 1: configparameters: cntk.config:deviceId=-1
+MPI Rank 1: configparameters: cntk.config:numCPUThreads=2
+MPI Rank 1: configparameters: cntk.config:parallelTrain=true
+MPI Rank 1: configparameters: cntk.config:precision=double
+MPI Rank 1: configparameters: cntk.config:RunDir=/tmp/cntk-test-20160106232647.724209/Speech/DNN_ParallelNoQuantizationBufferedAsyncGradientAggregation@debug_cpu
+MPI Rank 1: configparameters: cntk.config:speechTrain=[
 MPI Rank 1:     action = "train"
-MPI Rank 1:     modelPath = "/tmp/cntk-test-20160816095713.701165/Speech/DNN_ParallelNoQuantizationBufferedAsyncGradientAggregation@release_cpu/models/cntkSpeech.dnn"
+MPI Rank 1:     modelPath = "/tmp/cntk-test-20160106232647.724209/Speech/DNN_ParallelNoQuantizationBufferedAsyncGradientAggregation@debug_cpu/models/cntkSpeech.dnn"
 MPI Rank 1:     deviceId = -1
 MPI Rank 1:     traceLevel = 1
 MPI Rank 1:     SimpleNetworkBuilder = [
 MPI Rank 1:         layerSizes = 363:512:512:132
 MPI Rank 1:         trainingCriterion = "CrossEntropyWithSoftmax"
-MPI Rank 1:         evalCriterion = "ClassificationError"
+MPI Rank 1:         evalCriterion = "ErrorPrediction"
 MPI Rank 1:         layerTypes = "Sigmoid"
 MPI Rank 1:         initValueScale = 1.0
 MPI Rank 1:         applyMeanVarNorm = true
@@ -1510,11 +1151,7 @@
 MPI Rank 1:              then CrossEntropyWithSoftmax(labels, outZ, tag='criterion')
 MPI Rank 1:              else Fail('unknown trainingCriterion ' + trainingCriterion)
 MPI Rank 1:         Err = if evalCriterion == 'Err' then
-<<<<<<< HEAD
-MPI Rank 1:               ClassificationError(labels, outZ, tag='eval')
-=======
-MPI Rank 1:               ErrorPrediction(labels, outZ, tag='evaluation')
->>>>>>> 8493f118
+MPI Rank 1:               ErrorPrediction(labels, outZ, tag='eval')
 MPI Rank 1:               else Fail('unknown evalCriterion ' + evalCriterion)
 MPI Rank 1:         logPrior = LogPrior(labels)
 MPI Rank 1:         // TODO: how to add a tag to an infix operation?
@@ -1552,75 +1189,51 @@
 MPI Rank 1:         miniBatchMode = "partial"
 MPI Rank 1:         randomize = "auto"
 MPI Rank 1:         verbosity = 0
-MPI Rank 1:         useMersenneTwisterRand=true
 MPI Rank 1:         features = [
 MPI Rank 1:             dim = 363
 MPI Rank 1:             type = "real"
 MPI Rank 1:             scpFile = "glob_0000.scp"
 MPI Rank 1:         ]
 MPI Rank 1:         labels = [
-MPI Rank 1:             mlfFile = "/home/philly/jenkins/workspace/CNTK-Test-Linux-W1/Tests/EndToEndTests/Speech/Data/glob_0000.mlf"
-MPI Rank 1:             labelMappingFile = "/home/philly/jenkins/workspace/CNTK-Test-Linux-W1/Tests/EndToEndTests/Speech/Data/state.list"
+MPI Rank 1:             mlfFile = "/home/mluser/src/cplx_master/Tests/EndToEndTests/Speech/Data/glob_0000.mlf"
+MPI Rank 1:             labelMappingFile = "/home/mluser/src/cplx_master/Tests/EndToEndTests/Speech/Data/state.list"
 MPI Rank 1:             labelDim = 132
 MPI Rank 1:             labelType = "category"
 MPI Rank 1:         ]
 MPI Rank 1:     ]
 MPI Rank 1: ] [SGD=[ParallelTrain=[DataParallelSGD=[gradientBits=64]]]] [SGD=[ParallelTrain=[DataParallelSGD=[useBufferedAsyncGradientAggregation=true]]]] [SGD=[ParallelTrain=[parallelizationStartEpoch=2]]] [SGD=[maxEpochs=4]] [SGD=[ParallelTrain=[syncPerfStats=5]]]
 MPI Rank 1: 
-MPI Rank 1: configparameters: cntk.cntk:stderr=/tmp/cntk-test-20160816095713.701165/Speech/DNN_ParallelNoQuantizationBufferedAsyncGradientAggregation@release_cpu/stderr
-MPI Rank 1: configparameters: cntk.cntk:timestamping=true
-MPI Rank 1: 08/16/2016 09:58:35: <<<<<<<<<<<<<<<<<<<< PROCESSED CONFIG WITH ALL VARIABLES RESOLVED <<<<<<<<<<<<<<<<<<<<
-MPI Rank 1: 08/16/2016 09:58:35: Commands: speechTrain
-MPI Rank 1: 08/16/2016 09:58:35: Precision = "double"
-MPI Rank 1: 08/16/2016 09:58:35: Using 8 CPU threads.
-MPI Rank 1: 08/16/2016 09:58:35: CNTKModelPath: /tmp/cntk-test-20160816095713.701165/Speech/DNN_ParallelNoQuantizationBufferedAsyncGradientAggregation@release_cpu/models/cntkSpeech.dnn
-MPI Rank 1: 08/16/2016 09:58:35: CNTKCommandTrainInfo: speechTrain : 4
-MPI Rank 1: 08/16/2016 09:58:35: CNTKCommandTrainInfo: CNTKNoMoreCommands_Total : 4
-MPI Rank 1: 
-MPI Rank 1: 08/16/2016 09:58:35: ##############################################################################
-MPI Rank 1: 08/16/2016 09:58:35: #                                                                            #
-MPI Rank 1: 08/16/2016 09:58:35: # Action "train"                                                             #
-MPI Rank 1: 08/16/2016 09:58:35: #                                                                            #
-MPI Rank 1: 08/16/2016 09:58:35: ##############################################################################
-MPI Rank 1: 
-MPI Rank 1: 08/16/2016 09:58:35: CNTKCommandTrainBegin: speechTrain
+MPI Rank 1: configparameters: cntk.config:stderr=/tmp/cntk-test-20160106232647.724209/Speech/DNN_ParallelNoQuantizationBufferedAsyncGradientAggregation@debug_cpu/stderr
+MPI Rank 1: <<<<<<<<<<<<<<<<<<<< PROCESSED CONFIG WITH ALL VARIABLES RESOLVED <<<<<<<<<<<<<<<<<<<<
+MPI Rank 1: command: speechTrain 
+MPI Rank 1: precision = double
+MPI Rank 1: Using 2 CPU threads
+MPI Rank 1: CNTKModelPath: /tmp/cntk-test-20160106232647.724209/Speech/DNN_ParallelNoQuantizationBufferedAsyncGradientAggregation@debug_cpu/models/cntkSpeech.dnn
+MPI Rank 1: CNTKCommandTrainInfo: speechTrain : 4
+MPI Rank 1: CNTKCommandTrainInfo: CNTKNoMoreCommands_Total : 4
+MPI Rank 1: CNTKCommandTrainBegin: speechTrain
 MPI Rank 1: SimpleNetworkBuilder Using CPU
 MPI Rank 1: reading script file glob_0000.scp ... 948 entries
-MPI Rank 1: total 132 state names in state list /home/philly/jenkins/workspace/CNTK-Test-Linux-W1/Tests/EndToEndTests/Speech/Data/state.list
-MPI Rank 1: htkmlfreader: reading MLF file /home/philly/jenkins/workspace/CNTK-Test-Linux-W1/Tests/EndToEndTests/Speech/Data/glob_0000.mlf ... total 948 entries
+MPI Rank 1: total 132 state names in state list /home/mluser/src/cplx_master/Tests/EndToEndTests/Speech/Data/state.list
+MPI Rank 1: htkmlfreader: reading MLF file /home/mluser/src/cplx_master/Tests/EndToEndTests/Speech/Data/glob_0000.mlf ... total 948 entries
 MPI Rank 1: ...............................................................................................feature set 0: 252734 frames in 948 out of 948 utterances
 MPI Rank 1: label set 0: 129 classes
 MPI Rank 1: minibatchutterancesource: 948 utterances grouped into 3 chunks, av. chunk size: 316.0 utterances, 84244.7 frames
 MPI Rank 1: 
-MPI Rank 1: 08/16/2016 09:58:35: Creating virgin network.
-MPI Rank 1: Node 'W0' (LearnableParameter operation): Initializing Parameter[512 x 363] <- 0.000000.
-MPI Rank 1: Node 'W0' (LearnableParameter operation): Initializing Parameter[512 x 363] <- uniform(seed=1, range=0.050000*1.000000, onCPU=false).
-MPI Rank 1: Node 'B0' (LearnableParameter operation): Initializing Parameter[512 x 1] <- 0.000000.
-MPI Rank 1: Node 'B0' (LearnableParameter operation): Initializing Parameter[512 x 1] <- 0.000000.
-MPI Rank 1: Node 'W1' (LearnableParameter operation): Initializing Parameter[512 x 512] <- 0.000000.
-MPI Rank 1: Node 'W1' (LearnableParameter operation): Initializing Parameter[512 x 512] <- uniform(seed=2, range=0.050000*1.000000, onCPU=false).
-MPI Rank 1: Node 'B1' (LearnableParameter operation): Initializing Parameter[512 x 1] <- 0.000000.
-MPI Rank 1: Node 'B1' (LearnableParameter operation): Initializing Parameter[512 x 1] <- 0.000000.
-MPI Rank 1: Node 'W2' (LearnableParameter operation): Initializing Parameter[132 x 512] <- 0.000000.
-MPI Rank 1: Node 'W2' (LearnableParameter operation): Initializing Parameter[132 x 512] <- uniform(seed=3, range=0.050000*1.000000, onCPU=false).
-MPI Rank 1: Node 'B2' (LearnableParameter operation): Initializing Parameter[132 x 1] <- 0.000000.
-MPI Rank 1: Node 'B2' (LearnableParameter operation): Initializing Parameter[132 x 1] <- 0.000000.
-MPI Rank 1: 
 MPI Rank 1: Post-processing network...
 MPI Rank 1: 
 MPI Rank 1: 7 roots:
-<<<<<<< HEAD
 MPI Rank 1: 	MeanOfFeatures = Mean
 MPI Rank 1: 	InvStdOfFeatures = InvStdDev
 MPI Rank 1: 	CrossEntropyWithSoftmax = CrossEntropyWithSoftmax
-MPI Rank 1: 	EvalClassificationError = ClassificationError
+MPI Rank 1: 	EvalErrorPrediction = ErrorPrediction
 MPI Rank 1: 	Prior = Mean
 MPI Rank 1: 	ScaledLogLikelihood = Minus
 MPI Rank 1: 	PosteriorProb = Softmax
 MPI Rank 1: FormNestedNetwork: WARNING: Was called twice for MeanOfFeatures Mean operation
 MPI Rank 1: FormNestedNetwork: WARNING: Was called twice for InvStdOfFeatures InvStdDev operation
 MPI Rank 1: FormNestedNetwork: WARNING: Was called twice for CrossEntropyWithSoftmax CrossEntropyWithSoftmax operation
-MPI Rank 1: FormNestedNetwork: WARNING: Was called twice for EvalClassificationError ClassificationError operation
+MPI Rank 1: FormNestedNetwork: WARNING: Was called twice for EvalErrorPrediction ErrorPrediction operation
 MPI Rank 1: FormNestedNetwork: WARNING: Was called twice for Prior Mean operation
 MPI Rank 1: FormNestedNetwork: WARNING: Was called twice for ScaledLogLikelihood Minus operation
 MPI Rank 1: FormNestedNetwork: WARNING: Was called twice for PosteriorProb Softmax operation
@@ -1734,7 +1347,7 @@
 MPI Rank 1: 9 out of 20 nodes do not share the minibatch layout with the input data.
 MPI Rank 1: 
 MPI Rank 1: 
-MPI Rank 1: Validating for node EvalClassificationError. 20 nodes to process in pass 1.
+MPI Rank 1: Validating for node EvalErrorPrediction. 20 nodes to process in pass 1.
 MPI Rank 1: 
 MPI Rank 1: Validating --> labels = InputValue -> [132 [132 {1}], MBSize 0]
 MPI Rank 1: Validating --> W2 = LearnableParameter -> [132 [132 {1}], 512]
@@ -1755,9 +1368,9 @@
 MPI Rank 1: Validating --> W2*H1 = Times(W2[132, 512], H2[512, MBSize 0]) -> [132 [132 {1}], MBSize 0]
 MPI Rank 1: Validating --> B2 = LearnableParameter -> [132 [132 {1}], 1]
 MPI Rank 1: Validating --> HLast = Plus(W2*H1[132, MBSize 0], B2[132, 1]) -> [132 [132 {1}], MBSize 0]
-MPI Rank 1: Validating --> EvalClassificationError = ClassificationError(labels[132, MBSize 0], HLast[132, MBSize 0]) -> [1 [1 {1}], 1]
-MPI Rank 1: 
-MPI Rank 1: Validating for node EvalClassificationError. 9 nodes to process in pass 2.
+MPI Rank 1: Validating --> EvalErrorPrediction = ErrorPrediction(labels[132, MBSize 0], HLast[132, MBSize 0]) -> [1 [1 {1}], 1]
+MPI Rank 1: 
+MPI Rank 1: Validating for node EvalErrorPrediction. 9 nodes to process in pass 2.
 MPI Rank 1: 
 MPI Rank 1: Validating --> labels = InputValue -> [132 [132 {1}], MBSize 0]
 MPI Rank 1: Validating --> W2 = LearnableParameter -> [132 [132 {1}], 512]
@@ -1778,9 +1391,9 @@
 MPI Rank 1: Validating --> W2*H1 = Times(W2[132, 512], H2[512, MBSize 0]) -> [132 [132 {1}], MBSize 0]
 MPI Rank 1: Validating --> B2 = LearnableParameter -> [132 [132 {1}], 1]
 MPI Rank 1: Validating --> HLast = Plus(W2*H1[132, MBSize 0], B2[132, 1]) -> [132 [132 {1}], MBSize 0]
-MPI Rank 1: Validating --> EvalClassificationError = ClassificationError(labels[132, MBSize 0], HLast[132, MBSize 0]) -> [1 [1 {1}], 1]
-MPI Rank 1: 
-MPI Rank 1: Validating for node EvalClassificationError, final verification.
+MPI Rank 1: Validating --> EvalErrorPrediction = ErrorPrediction(labels[132, MBSize 0], HLast[132, MBSize 0]) -> [1 [1 {1}], 1]
+MPI Rank 1: 
+MPI Rank 1: Validating for node EvalErrorPrediction, final verification.
 MPI Rank 1: 
 MPI Rank 1: Validating --> labels = InputValue -> [132 [132 {1}], MBSize 0]
 MPI Rank 1: Validating --> W2 = LearnableParameter -> [132 [132 {1}], 512]
@@ -1801,7 +1414,7 @@
 MPI Rank 1: Validating --> W2*H1 = Times(W2[132, 512], H2[512, MBSize 0]) -> [132 [132 {1}], MBSize 0]
 MPI Rank 1: Validating --> B2 = LearnableParameter -> [132 [132 {1}], 1]
 MPI Rank 1: Validating --> HLast = Plus(W2*H1[132, MBSize 0], B2[132, 1]) -> [132 [132 {1}], MBSize 0]
-MPI Rank 1: Validating --> EvalClassificationError = ClassificationError(labels[132, MBSize 0], HLast[132, MBSize 0]) -> [1 [1 {1}], 1]
+MPI Rank 1: Validating --> EvalErrorPrediction = ErrorPrediction(labels[132, MBSize 0], HLast[132, MBSize 0]) -> [1 [1 {1}], 1]
 MPI Rank 1: 
 MPI Rank 1: 9 out of 20 nodes do not share the minibatch layout with the input data.
 MPI Rank 1: 
@@ -1969,158 +1582,73 @@
 MPI Rank 1: Validating --> PosteriorProb = Softmax(HLast[132, MBSize 0]) -> [132 [132 {1}], MBSize 0]
 MPI Rank 1: 
 MPI Rank 1: 8 out of 19 nodes do not share the minibatch layout with the input data.
-=======
-MPI Rank 1: 	CrossEntropyWithSoftmax = CrossEntropyWithSoftmax()
-MPI Rank 1: 	EvalErrorPrediction = ErrorPrediction()
-MPI Rank 1: 	InvStdOfFeatures = InvStdDev()
-MPI Rank 1: 	MeanOfFeatures = Mean()
-MPI Rank 1: 	PosteriorProb = Softmax()
-MPI Rank 1: 	Prior = Mean()
-MPI Rank 1: 	ScaledLogLikelihood = Minus()
-MPI Rank 1: 
-MPI Rank 1: Validating network. 25 nodes to process in pass 1.
-MPI Rank 1: 
-MPI Rank 1: Validating --> labels = InputValue() :  -> [132 x *]
-MPI Rank 1: Validating --> W2 = LearnableParameter() :  -> [132 x 512]
-MPI Rank 1: Validating --> W1 = LearnableParameter() :  -> [512 x 512]
-MPI Rank 1: Validating --> W0 = LearnableParameter() :  -> [512 x 363]
-MPI Rank 1: Validating --> features = InputValue() :  -> [363 x *]
-MPI Rank 1: Validating --> MeanOfFeatures = Mean (features) : [363 x *] -> [363]
-MPI Rank 1: Validating --> InvStdOfFeatures = InvStdDev (features) : [363 x *] -> [363]
-MPI Rank 1: Validating --> MVNormalizedFeatures = PerDimMeanVarNormalization (features, MeanOfFeatures, InvStdOfFeatures) : [363 x *], [363], [363] -> [363 x *]
-MPI Rank 1: Validating --> W0*features = Times (W0, MVNormalizedFeatures) : [512 x 363], [363 x *] -> [512 x *]
-MPI Rank 1: Validating --> B0 = LearnableParameter() :  -> [512 x 1]
-MPI Rank 1: Validating --> W0*features+B0 = Plus (W0*features, B0) : [512 x *], [512 x 1] -> [512 x 1 x *]
-MPI Rank 1: Validating --> H1 = Sigmoid (W0*features+B0) : [512 x 1 x *] -> [512 x 1 x *]
-MPI Rank 1: Validating --> W1*H1 = Times (W1, H1) : [512 x 512], [512 x 1 x *] -> [512 x 1 x *]
-MPI Rank 1: Validating --> B1 = LearnableParameter() :  -> [512 x 1]
-MPI Rank 1: Validating --> W1*H1+B1 = Plus (W1*H1, B1) : [512 x 1 x *], [512 x 1] -> [512 x 1 x *]
-MPI Rank 1: Validating --> H2 = Sigmoid (W1*H1+B1) : [512 x 1 x *] -> [512 x 1 x *]
-MPI Rank 1: Validating --> W2*H1 = Times (W2, H2) : [132 x 512], [512 x 1 x *] -> [132 x 1 x *]
-MPI Rank 1: Validating --> B2 = LearnableParameter() :  -> [132 x 1]
-MPI Rank 1: Validating --> HLast = Plus (W2*H1, B2) : [132 x 1 x *], [132 x 1] -> [132 x 1 x *]
-MPI Rank 1: Validating --> CrossEntropyWithSoftmax = CrossEntropyWithSoftmax (labels, HLast) : [132 x *], [132 x 1 x *] -> [1]
-MPI Rank 1: Validating --> EvalErrorPrediction = ErrorPrediction (labels, HLast) : [132 x *], [132 x 1 x *] -> [1]
-MPI Rank 1: Validating --> PosteriorProb = Softmax (HLast) : [132 x 1 x *] -> [132 x 1 x *]
-MPI Rank 1: Validating --> Prior = Mean (labels) : [132 x *] -> [132]
-MPI Rank 1: Validating --> LogOfPrior = Log (Prior) : [132] -> [132]
-MPI Rank 1: Validating --> ScaledLogLikelihood = Minus (HLast, LogOfPrior) : [132 x 1 x *], [132] -> [132 x 1 x *]
-MPI Rank 1: 
-MPI Rank 1: Validating network. 17 nodes to process in pass 2.
-MPI Rank 1: 
-MPI Rank 1: 
-MPI Rank 1: Validating network, final pass.
-MPI Rank 1: 
-MPI Rank 1: 
-MPI Rank 1: 
-MPI Rank 1: 12 out of 25 nodes do not share the minibatch layout with the input data.
->>>>>>> 8493f118
 MPI Rank 1: 
 MPI Rank 1: Post-processing network complete.
 MPI Rank 1: 
-MPI Rank 1: 08/16/2016 09:58:35: Created model with 25 nodes on CPU.
-MPI Rank 1: 
-MPI Rank 1: 08/16/2016 09:58:35: Training criterion node(s):
-MPI Rank 1: 08/16/2016 09:58:35: 	CrossEntropyWithSoftmax = CrossEntropyWithSoftmax
-MPI Rank 1: 
-<<<<<<< HEAD
+MPI Rank 1: SGD using CPU.
+MPI Rank 1: 
+MPI Rank 1: Training criterion node(s):
+MPI Rank 1: 	CrossEntropyWithSoftmax = CrossEntropyWithSoftmax
+MPI Rank 1: 
 MPI Rank 1: Evaluation criterion node(s):
-MPI Rank 1: 	EvalClassificationError = ClassificationError
-=======
-MPI Rank 1: 08/16/2016 09:58:35: Evaluation criterion node(s):
-MPI Rank 1: 08/16/2016 09:58:35: 	EvalErrorPrediction = ErrorPrediction
->>>>>>> 8493f118
+MPI Rank 1: 	EvalErrorPrediction = ErrorPrediction
 MPI Rank 1: 
 MPI Rank 1: 
 MPI Rank 1: Allocating matrices for forward and/or backward propagation.
 MPI Rank 1: 
-MPI Rank 1: Memory Sharing: Out of 40 matrices, 19 are shared as 8, and 21 are not shared.
-MPI Rank 1: 
-MPI Rank 1: 	{ W0*features+B0 : [512 x 1 x *] (gradient)
-MPI Rank 1: 	  W1*H1 : [512 x 1 x *] }
-MPI Rank 1: 	{ W1 : [512 x 512] (gradient)
-MPI Rank 1: 	  W1*H1+B1 : [512 x 1 x *] }
-MPI Rank 1: 	{ H2 : [512 x 1 x *]
-MPI Rank 1: 	  W1*H1 : [512 x 1 x *] (gradient) }
-MPI Rank 1: 	{ B0 : [512 x 1] (gradient)
-MPI Rank 1: 	  H1 : [512 x 1 x *] (gradient)
-MPI Rank 1: 	  W1*H1+B1 : [512 x 1 x *] (gradient)
-MPI Rank 1: 	  W2*H1 : [132 x 1 x *] }
-MPI Rank 1: 	{ W0 : [512 x 363] (gradient)
-MPI Rank 1: 	  W0*features+B0 : [512 x 1 x *] }
-MPI Rank 1: 	{ H1 : [512 x 1 x *]
-MPI Rank 1: 	  W0*features : [512 x *] (gradient) }
-MPI Rank 1: 	{ B1 : [512 x 1] (gradient)
-MPI Rank 1: 	  H2 : [512 x 1 x *] (gradient)
-MPI Rank 1: 	  HLast : [132 x 1 x *] (gradient) }
-MPI Rank 1: 	{ HLast : [132 x 1 x *]
-MPI Rank 1: 	  W2 : [132 x 512] (gradient) }
-MPI Rank 1: 
-MPI Rank 1: 
-MPI Rank 1: 08/16/2016 09:58:35: Training 516740 parameters in 6 out of 6 parameter tensors and 15 nodes with gradient:
-MPI Rank 1: 
-MPI Rank 1: 08/16/2016 09:58:35: 	Node 'B0' (LearnableParameter operation) : [512 x 1]
-MPI Rank 1: 08/16/2016 09:58:35: 	Node 'B1' (LearnableParameter operation) : [512 x 1]
-MPI Rank 1: 08/16/2016 09:58:35: 	Node 'B2' (LearnableParameter operation) : [132 x 1]
-MPI Rank 1: 08/16/2016 09:58:35: 	Node 'W0' (LearnableParameter operation) : [512 x 363]
-MPI Rank 1: 08/16/2016 09:58:35: 	Node 'W1' (LearnableParameter operation) : [512 x 512]
-MPI Rank 1: 08/16/2016 09:58:35: 	Node 'W2' (LearnableParameter operation) : [132 x 512]
-MPI Rank 1: 
-MPI Rank 1: 
-MPI Rank 1: 08/16/2016 09:58:35: Precomputing --> 3 PreCompute nodes found.
-MPI Rank 1: 
-MPI Rank 1: 08/16/2016 09:58:35: 	MeanOfFeatures = Mean()
-MPI Rank 1: 08/16/2016 09:58:35: 	InvStdOfFeatures = InvStdDev()
-MPI Rank 1: 08/16/2016 09:58:35: 	Prior = Mean()
+MPI Rank 1: Precomputing --> 3 PreCompute nodes found.
+MPI Rank 1: 
+MPI Rank 1: 	NodeName: InvStdOfFeatures
+MPI Rank 1: 	NodeName: MeanOfFeatures
+MPI Rank 1: 	NodeName: Prior
 MPI Rank 1: minibatchiterator: epoch 0: frames [0..252734] (first utterance at frame 0), data subset 0 of 1, with 1 datapasses
 MPI Rank 1: requiredata: determined feature kind as 33-dimensional 'USER' with frame shift 10.0 ms
 MPI Rank 1: 
-MPI Rank 1: 08/16/2016 09:58:36: Precomputing --> Completed.
-MPI Rank 1: 
-MPI Rank 1: 
-MPI Rank 1: 08/16/2016 09:58:38: Starting Epoch 1: learning rate per sample = 0.015625  effective momentum = 0.900000  momentum as time constant = 607.4 samples
+MPI Rank 1: Precomputing --> Completed.
+MPI Rank 1: 
+MPI Rank 1: Set Max Temp Mem Size For Convolution Nodes to 0 samples.
+MPI Rank 1: Starting Epoch 1: learning rate per sample = 0.015625  effective momentum = 0.900000  momentum as time constant = 607.4 samples
 MPI Rank 1: minibatchiterator: epoch 0: frames [0..20480] (first utterance at frame 0), data subset 0 of 1, with 1 datapasses
 MPI Rank 1: 
-<<<<<<< HEAD
 MPI Rank 1: Starting minibatch loop.
 MPI Rank 1: #PLUS#
 MPI Rank 1: Tensor Op: Op 15: 512 x 64 {1,512} op 512 x 1 {1,512} -> 512 x 64 {1,512}
 MPI Rank 1: #NLop5#
 MPI Rank 1: Tensor Op: Op 5: 512 x 64 {1,512} -> 512 x 64 {1,512}
 MPI Rank 1: #PLUSBP#
-MPI Rank 1:  Epoch[ 1 of 4]-Minibatch[   1-  10, 3.12%]: * 640; CrossEntropyWithSoftmax =  4.36628272; EvalClassificationError = 0.90937500; TotalTime = 1.2459s; SamplesPerSecond = 513.7
-MPI Rank 1:  Epoch[ 1 of 4]-Minibatch[  11-  20, 6.25%]: * 640; CrossEntropyWithSoftmax =  4.15914991; EvalClassificationError = 0.89218750; TotalTime = 1.0856s; SamplesPerSecond = 589.5
-MPI Rank 1:  Epoch[ 1 of 4]-Minibatch[  21-  30, 9.38%]: * 640; CrossEntropyWithSoftmax =  3.99837967; EvalClassificationError = 0.86875000; TotalTime = 1.0678s; SamplesPerSecond = 599.4
-MPI Rank 1:  Epoch[ 1 of 4]-Minibatch[  31-  40, 12.50%]: * 640; CrossEntropyWithSoftmax =  3.86616341; EvalClassificationError = 0.86250000; TotalTime = 1.0544s; SamplesPerSecond = 607.0
-MPI Rank 1:  Epoch[ 1 of 4]-Minibatch[  41-  50, 15.62%]: * 640; CrossEntropyWithSoftmax =  3.80082643; EvalClassificationError = 0.87968750; TotalTime = 0.9092s; SamplesPerSecond = 703.9
-MPI Rank 1:  Epoch[ 1 of 4]-Minibatch[  51-  60, 18.75%]: * 640; CrossEntropyWithSoftmax =  3.73336112; EvalClassificationError = 0.87812500; TotalTime = 0.8011s; SamplesPerSecond = 798.9
-MPI Rank 1:  Epoch[ 1 of 4]-Minibatch[  61-  70, 21.88%]: * 640; CrossEntropyWithSoftmax =  3.57119384; EvalClassificationError = 0.82031250; TotalTime = 1.0352s; SamplesPerSecond = 618.2
-MPI Rank 1:  Epoch[ 1 of 4]-Minibatch[  71-  80, 25.00%]: * 640; CrossEntropyWithSoftmax =  3.44001005; EvalClassificationError = 0.81562500; TotalTime = 0.8800s; SamplesPerSecond = 727.3
-MPI Rank 1:  Epoch[ 1 of 4]-Minibatch[  81-  90, 28.12%]: * 640; CrossEntropyWithSoftmax =  3.36131109; EvalClassificationError = 0.77343750; TotalTime = 0.9507s; SamplesPerSecond = 673.2
-MPI Rank 1:  Epoch[ 1 of 4]-Minibatch[  91- 100, 31.25%]: * 640; CrossEntropyWithSoftmax =  3.39817487; EvalClassificationError = 0.85000000; TotalTime = 0.9720s; SamplesPerSecond = 658.4
-MPI Rank 1:  Epoch[ 1 of 4]-Minibatch[ 101- 110, 34.38%]: * 640; CrossEntropyWithSoftmax =  3.25116276; EvalClassificationError = 0.77031250; TotalTime = 0.8238s; SamplesPerSecond = 776.9
-MPI Rank 1:  Epoch[ 1 of 4]-Minibatch[ 111- 120, 37.50%]: * 640; CrossEntropyWithSoftmax =  3.35774005; EvalClassificationError = 0.79843750; TotalTime = 0.9045s; SamplesPerSecond = 707.5
-MPI Rank 1:  Epoch[ 1 of 4]-Minibatch[ 121- 130, 40.62%]: * 640; CrossEntropyWithSoftmax =  3.19791351; EvalClassificationError = 0.76406250; TotalTime = 1.1113s; SamplesPerSecond = 575.9
-MPI Rank 1:  Epoch[ 1 of 4]-Minibatch[ 131- 140, 43.75%]: * 640; CrossEntropyWithSoftmax =  3.06449990; EvalClassificationError = 0.71718750; TotalTime = 0.9321s; SamplesPerSecond = 686.6
-MPI Rank 1:  Epoch[ 1 of 4]-Minibatch[ 141- 150, 46.88%]: * 640; CrossEntropyWithSoftmax =  3.05357361; EvalClassificationError = 0.74218750; TotalTime = 0.7297s; SamplesPerSecond = 877.1
-MPI Rank 1:  Epoch[ 1 of 4]-Minibatch[ 151- 160, 50.00%]: * 640; CrossEntropyWithSoftmax =  3.02144079; EvalClassificationError = 0.74531250; TotalTime = 0.6618s; SamplesPerSecond = 967.1
-MPI Rank 1:  Epoch[ 1 of 4]-Minibatch[ 161- 170, 53.12%]: * 640; CrossEntropyWithSoftmax =  2.89890004; EvalClassificationError = 0.69687500; TotalTime = 0.7469s; SamplesPerSecond = 856.9
-MPI Rank 1:  Epoch[ 1 of 4]-Minibatch[ 171- 180, 56.25%]: * 640; CrossEntropyWithSoftmax =  2.74598358; EvalClassificationError = 0.68593750; TotalTime = 0.8027s; SamplesPerSecond = 797.4
-MPI Rank 1:  Epoch[ 1 of 4]-Minibatch[ 181- 190, 59.38%]: * 640; CrossEntropyWithSoftmax =  2.83604141; EvalClassificationError = 0.70625000; TotalTime = 0.6692s; SamplesPerSecond = 956.4
-MPI Rank 1:  Epoch[ 1 of 4]-Minibatch[ 191- 200, 62.50%]: * 640; CrossEntropyWithSoftmax =  2.62522562; EvalClassificationError = 0.64687500; TotalTime = 0.6625s; SamplesPerSecond = 966.0
-MPI Rank 1:  Epoch[ 1 of 4]-Minibatch[ 201- 210, 65.62%]: * 640; CrossEntropyWithSoftmax =  2.65507979; EvalClassificationError = 0.66562500; TotalTime = 0.7818s; SamplesPerSecond = 818.7
-MPI Rank 1:  Epoch[ 1 of 4]-Minibatch[ 211- 220, 68.75%]: * 640; CrossEntropyWithSoftmax =  2.59593989; EvalClassificationError = 0.65937500; TotalTime = 0.8652s; SamplesPerSecond = 739.7
-MPI Rank 1:  Epoch[ 1 of 4]-Minibatch[ 221- 230, 71.88%]: * 640; CrossEntropyWithSoftmax =  2.51177605; EvalClassificationError = 0.62343750; TotalTime = 1.0687s; SamplesPerSecond = 598.9
-MPI Rank 1:  Epoch[ 1 of 4]-Minibatch[ 231- 240, 75.00%]: * 640; CrossEntropyWithSoftmax =  2.42438840; EvalClassificationError = 0.63281250; TotalTime = 1.0737s; SamplesPerSecond = 596.1
-MPI Rank 1:  Epoch[ 1 of 4]-Minibatch[ 241- 250, 78.12%]: * 640; CrossEntropyWithSoftmax =  2.40372959; EvalClassificationError = 0.65156250; TotalTime = 1.0723s; SamplesPerSecond = 596.8
-MPI Rank 1:  Epoch[ 1 of 4]-Minibatch[ 251- 260, 81.25%]: * 640; CrossEntropyWithSoftmax =  2.48277420; EvalClassificationError = 0.63906250; TotalTime = 1.0673s; SamplesPerSecond = 599.6
-MPI Rank 1:  Epoch[ 1 of 4]-Minibatch[ 261- 270, 84.38%]: * 640; CrossEntropyWithSoftmax =  2.34181483; EvalClassificationError = 0.61718750; TotalTime = 1.0991s; SamplesPerSecond = 582.3
-MPI Rank 1:  Epoch[ 1 of 4]-Minibatch[ 271- 280, 87.50%]: * 640; CrossEntropyWithSoftmax =  2.22951559; EvalClassificationError = 0.57656250; TotalTime = 1.1095s; SamplesPerSecond = 576.9
-MPI Rank 1:  Epoch[ 1 of 4]-Minibatch[ 281- 290, 90.62%]: * 640; CrossEntropyWithSoftmax =  2.32715885; EvalClassificationError = 0.62031250; TotalTime = 1.0623s; SamplesPerSecond = 602.5
-MPI Rank 1:  Epoch[ 1 of 4]-Minibatch[ 291- 300, 93.75%]: * 640; CrossEntropyWithSoftmax =  2.21143816; EvalClassificationError = 0.61406250; TotalTime = 1.0597s; SamplesPerSecond = 604.0
-MPI Rank 1:  Epoch[ 1 of 4]-Minibatch[ 301- 310, 96.88%]: * 640; CrossEntropyWithSoftmax =  2.29118500; EvalClassificationError = 0.60156250; TotalTime = 1.0513s; SamplesPerSecond = 608.8
-MPI Rank 1:  Epoch[ 1 of 4]-Minibatch[ 311- 320, 100.00%]: * 640; CrossEntropyWithSoftmax =  2.19155470; EvalClassificationError = 0.56406250; TotalTime = 1.0534s; SamplesPerSecond = 607.5
-MPI Rank 1: Finished Epoch[ 1 of 4]: [Training] CrossEntropyWithSoftmax = 3.01292779; EvalClassificationError = 0.7277832; learningRatePerSample = 0.015625; EpochTime=30.4183
+MPI Rank 1:  Epoch[ 1 of 4]-Minibatch[   1-  10, 3.12%]: * 640; CrossEntropyWithSoftmax =  4.36628272; EvalErrorPrediction = 0.90937500; TotalTime = 1.2459s; SamplesPerSecond = 513.7
+MPI Rank 1:  Epoch[ 1 of 4]-Minibatch[  11-  20, 6.25%]: * 640; CrossEntropyWithSoftmax =  4.15914991; EvalErrorPrediction = 0.89218750; TotalTime = 1.0856s; SamplesPerSecond = 589.5
+MPI Rank 1:  Epoch[ 1 of 4]-Minibatch[  21-  30, 9.38%]: * 640; CrossEntropyWithSoftmax =  3.99837967; EvalErrorPrediction = 0.86875000; TotalTime = 1.0678s; SamplesPerSecond = 599.4
+MPI Rank 1:  Epoch[ 1 of 4]-Minibatch[  31-  40, 12.50%]: * 640; CrossEntropyWithSoftmax =  3.86616341; EvalErrorPrediction = 0.86250000; TotalTime = 1.0544s; SamplesPerSecond = 607.0
+MPI Rank 1:  Epoch[ 1 of 4]-Minibatch[  41-  50, 15.62%]: * 640; CrossEntropyWithSoftmax =  3.80082643; EvalErrorPrediction = 0.87968750; TotalTime = 0.9092s; SamplesPerSecond = 703.9
+MPI Rank 1:  Epoch[ 1 of 4]-Minibatch[  51-  60, 18.75%]: * 640; CrossEntropyWithSoftmax =  3.73336112; EvalErrorPrediction = 0.87812500; TotalTime = 0.8011s; SamplesPerSecond = 798.9
+MPI Rank 1:  Epoch[ 1 of 4]-Minibatch[  61-  70, 21.88%]: * 640; CrossEntropyWithSoftmax =  3.57119384; EvalErrorPrediction = 0.82031250; TotalTime = 1.0352s; SamplesPerSecond = 618.2
+MPI Rank 1:  Epoch[ 1 of 4]-Minibatch[  71-  80, 25.00%]: * 640; CrossEntropyWithSoftmax =  3.44001005; EvalErrorPrediction = 0.81562500; TotalTime = 0.8800s; SamplesPerSecond = 727.3
+MPI Rank 1:  Epoch[ 1 of 4]-Minibatch[  81-  90, 28.12%]: * 640; CrossEntropyWithSoftmax =  3.36131109; EvalErrorPrediction = 0.77343750; TotalTime = 0.9507s; SamplesPerSecond = 673.2
+MPI Rank 1:  Epoch[ 1 of 4]-Minibatch[  91- 100, 31.25%]: * 640; CrossEntropyWithSoftmax =  3.39817487; EvalErrorPrediction = 0.85000000; TotalTime = 0.9720s; SamplesPerSecond = 658.4
+MPI Rank 1:  Epoch[ 1 of 4]-Minibatch[ 101- 110, 34.38%]: * 640; CrossEntropyWithSoftmax =  3.25116276; EvalErrorPrediction = 0.77031250; TotalTime = 0.8238s; SamplesPerSecond = 776.9
+MPI Rank 1:  Epoch[ 1 of 4]-Minibatch[ 111- 120, 37.50%]: * 640; CrossEntropyWithSoftmax =  3.35774005; EvalErrorPrediction = 0.79843750; TotalTime = 0.9045s; SamplesPerSecond = 707.5
+MPI Rank 1:  Epoch[ 1 of 4]-Minibatch[ 121- 130, 40.62%]: * 640; CrossEntropyWithSoftmax =  3.19791351; EvalErrorPrediction = 0.76406250; TotalTime = 1.1113s; SamplesPerSecond = 575.9
+MPI Rank 1:  Epoch[ 1 of 4]-Minibatch[ 131- 140, 43.75%]: * 640; CrossEntropyWithSoftmax =  3.06449990; EvalErrorPrediction = 0.71718750; TotalTime = 0.9321s; SamplesPerSecond = 686.6
+MPI Rank 1:  Epoch[ 1 of 4]-Minibatch[ 141- 150, 46.88%]: * 640; CrossEntropyWithSoftmax =  3.05357361; EvalErrorPrediction = 0.74218750; TotalTime = 0.7297s; SamplesPerSecond = 877.1
+MPI Rank 1:  Epoch[ 1 of 4]-Minibatch[ 151- 160, 50.00%]: * 640; CrossEntropyWithSoftmax =  3.02144079; EvalErrorPrediction = 0.74531250; TotalTime = 0.6618s; SamplesPerSecond = 967.1
+MPI Rank 1:  Epoch[ 1 of 4]-Minibatch[ 161- 170, 53.12%]: * 640; CrossEntropyWithSoftmax =  2.89890004; EvalErrorPrediction = 0.69687500; TotalTime = 0.7469s; SamplesPerSecond = 856.9
+MPI Rank 1:  Epoch[ 1 of 4]-Minibatch[ 171- 180, 56.25%]: * 640; CrossEntropyWithSoftmax =  2.74598358; EvalErrorPrediction = 0.68593750; TotalTime = 0.8027s; SamplesPerSecond = 797.4
+MPI Rank 1:  Epoch[ 1 of 4]-Minibatch[ 181- 190, 59.38%]: * 640; CrossEntropyWithSoftmax =  2.83604141; EvalErrorPrediction = 0.70625000; TotalTime = 0.6692s; SamplesPerSecond = 956.4
+MPI Rank 1:  Epoch[ 1 of 4]-Minibatch[ 191- 200, 62.50%]: * 640; CrossEntropyWithSoftmax =  2.62522562; EvalErrorPrediction = 0.64687500; TotalTime = 0.6625s; SamplesPerSecond = 966.0
+MPI Rank 1:  Epoch[ 1 of 4]-Minibatch[ 201- 210, 65.62%]: * 640; CrossEntropyWithSoftmax =  2.65507979; EvalErrorPrediction = 0.66562500; TotalTime = 0.7818s; SamplesPerSecond = 818.7
+MPI Rank 1:  Epoch[ 1 of 4]-Minibatch[ 211- 220, 68.75%]: * 640; CrossEntropyWithSoftmax =  2.59593989; EvalErrorPrediction = 0.65937500; TotalTime = 0.8652s; SamplesPerSecond = 739.7
+MPI Rank 1:  Epoch[ 1 of 4]-Minibatch[ 221- 230, 71.88%]: * 640; CrossEntropyWithSoftmax =  2.51177605; EvalErrorPrediction = 0.62343750; TotalTime = 1.0687s; SamplesPerSecond = 598.9
+MPI Rank 1:  Epoch[ 1 of 4]-Minibatch[ 231- 240, 75.00%]: * 640; CrossEntropyWithSoftmax =  2.42438840; EvalErrorPrediction = 0.63281250; TotalTime = 1.0737s; SamplesPerSecond = 596.1
+MPI Rank 1:  Epoch[ 1 of 4]-Minibatch[ 241- 250, 78.12%]: * 640; CrossEntropyWithSoftmax =  2.40372959; EvalErrorPrediction = 0.65156250; TotalTime = 1.0723s; SamplesPerSecond = 596.8
+MPI Rank 1:  Epoch[ 1 of 4]-Minibatch[ 251- 260, 81.25%]: * 640; CrossEntropyWithSoftmax =  2.48277420; EvalErrorPrediction = 0.63906250; TotalTime = 1.0673s; SamplesPerSecond = 599.6
+MPI Rank 1:  Epoch[ 1 of 4]-Minibatch[ 261- 270, 84.38%]: * 640; CrossEntropyWithSoftmax =  2.34181483; EvalErrorPrediction = 0.61718750; TotalTime = 1.0991s; SamplesPerSecond = 582.3
+MPI Rank 1:  Epoch[ 1 of 4]-Minibatch[ 271- 280, 87.50%]: * 640; CrossEntropyWithSoftmax =  2.22951559; EvalErrorPrediction = 0.57656250; TotalTime = 1.1095s; SamplesPerSecond = 576.9
+MPI Rank 1:  Epoch[ 1 of 4]-Minibatch[ 281- 290, 90.62%]: * 640; CrossEntropyWithSoftmax =  2.32715885; EvalErrorPrediction = 0.62031250; TotalTime = 1.0623s; SamplesPerSecond = 602.5
+MPI Rank 1:  Epoch[ 1 of 4]-Minibatch[ 291- 300, 93.75%]: * 640; CrossEntropyWithSoftmax =  2.21143816; EvalErrorPrediction = 0.61406250; TotalTime = 1.0597s; SamplesPerSecond = 604.0
+MPI Rank 1:  Epoch[ 1 of 4]-Minibatch[ 301- 310, 96.88%]: * 640; CrossEntropyWithSoftmax =  2.29118500; EvalErrorPrediction = 0.60156250; TotalTime = 1.0513s; SamplesPerSecond = 608.8
+MPI Rank 1:  Epoch[ 1 of 4]-Minibatch[ 311- 320, 100.00%]: * 640; CrossEntropyWithSoftmax =  2.19155470; EvalErrorPrediction = 0.56406250; TotalTime = 1.0534s; SamplesPerSecond = 607.5
+MPI Rank 1: Finished Epoch[ 1 of 4]: [Training] CrossEntropyWithSoftmax = 3.01292779; EvalErrorPrediction = 0.7277832; learningRatePerSample = 0.015625; EpochTime=30.4183
 MPI Rank 1: Starting Epoch 2: learning rate per sample = 0.001953  effective momentum = 0.656119  momentum as time constant = 607.5 samples
 MPI Rank 1: minibatchiterator: epoch 1: frames [20480..40960] (first utterance at frame 20480), data subset 1 of 3, with 1 datapasses
 MPI Rank 1: 
@@ -2128,45 +1656,45 @@
 MPI Rank 1: Actual gradient aggregation time: 0.046047
 MPI Rank 1: Async gradient aggregation wait time: 1.4e-05
 MPI Rank 1: Actual gradient aggregation time: 0.138694
-MPI Rank 1:  Epoch[ 2 of 4]-Minibatch[   1-  10, 12.50%]: * 2304; CrossEntropyWithSoftmax =  2.09514596; EvalClassificationError = 0.55989583; TotalTime = 1.2304s; SamplesPerSecond = 1872.5
+MPI Rank 1:  Epoch[ 2 of 4]-Minibatch[   1-  10, 12.50%]: * 2304; CrossEntropyWithSoftmax =  2.09514596; EvalErrorPrediction = 0.55989583; TotalTime = 1.2304s; SamplesPerSecond = 1872.5
 MPI Rank 1: Async gradient aggregation wait time: 1.3e-05
 MPI Rank 1: Actual gradient aggregation time: 0.119024
 MPI Rank 1: Async gradient aggregation wait time: 8e-06
 MPI Rank 1: Actual gradient aggregation time: 0.12827
-MPI Rank 1:  Epoch[ 2 of 4]-Minibatch[  11-  20, 25.00%]: * 2560; CrossEntropyWithSoftmax =  2.14762552; EvalClassificationError = 0.58242187; TotalTime = 1.3526s; SamplesPerSecond = 1892.7
+MPI Rank 1:  Epoch[ 2 of 4]-Minibatch[  11-  20, 25.00%]: * 2560; CrossEntropyWithSoftmax =  2.14762552; EvalErrorPrediction = 0.58242187; TotalTime = 1.3526s; SamplesPerSecond = 1892.7
 MPI Rank 1: Async gradient aggregation wait time: 0.004926
 MPI Rank 1: Actual gradient aggregation time: 0.142038
 MPI Rank 1: Async gradient aggregation wait time: 0.011642
 MPI Rank 1: Actual gradient aggregation time: 0.138231
-MPI Rank 1:  Epoch[ 2 of 4]-Minibatch[  21-  30, 37.50%]: * 2560; CrossEntropyWithSoftmax =  2.19977785; EvalClassificationError = 0.58867187; TotalTime = 1.3781s; SamplesPerSecond = 1857.6
+MPI Rank 1:  Epoch[ 2 of 4]-Minibatch[  21-  30, 37.50%]: * 2560; CrossEntropyWithSoftmax =  2.19977785; EvalErrorPrediction = 0.58867187; TotalTime = 1.3781s; SamplesPerSecond = 1857.6
 MPI Rank 1: Async gradient aggregation wait time: 0.003444
 MPI Rank 1: Actual gradient aggregation time: 0.140383
 MPI Rank 1: Async gradient aggregation wait time: 7e-06
 MPI Rank 1: Actual gradient aggregation time: 0.14099
-MPI Rank 1:  Epoch[ 2 of 4]-Minibatch[  31-  40, 50.00%]: * 2560; CrossEntropyWithSoftmax =  2.13471172; EvalClassificationError = 0.59023437; TotalTime = 1.3807s; SamplesPerSecond = 1854.1
+MPI Rank 1:  Epoch[ 2 of 4]-Minibatch[  31-  40, 50.00%]: * 2560; CrossEntropyWithSoftmax =  2.13471172; EvalErrorPrediction = 0.59023437; TotalTime = 1.3807s; SamplesPerSecond = 1854.1
 MPI Rank 1: Async gradient aggregation wait time: 0.00307
 MPI Rank 1: Actual gradient aggregation time: 0.135863
 MPI Rank 1: Async gradient aggregation wait time: 0.006403
 MPI Rank 1: Actual gradient aggregation time: 0.133294
-MPI Rank 1:  Epoch[ 2 of 4]-Minibatch[  41-  50, 62.50%]: * 2560; CrossEntropyWithSoftmax =  2.07369296; EvalClassificationError = 0.57382813; TotalTime = 1.3809s; SamplesPerSecond = 1853.8
+MPI Rank 1:  Epoch[ 2 of 4]-Minibatch[  41-  50, 62.50%]: * 2560; CrossEntropyWithSoftmax =  2.07369296; EvalErrorPrediction = 0.57382813; TotalTime = 1.3809s; SamplesPerSecond = 1853.8
 MPI Rank 1: Async gradient aggregation wait time: 1.3e-05
 MPI Rank 1: Actual gradient aggregation time: 0.122461
 MPI Rank 1: Async gradient aggregation wait time: 0.009764
 MPI Rank 1: Actual gradient aggregation time: 0.130475
-MPI Rank 1:  Epoch[ 2 of 4]-Minibatch[  51-  60, 75.00%]: * 2560; CrossEntropyWithSoftmax =  2.14944464; EvalClassificationError = 0.57578125; TotalTime = 1.3624s; SamplesPerSecond = 1879.0
+MPI Rank 1:  Epoch[ 2 of 4]-Minibatch[  51-  60, 75.00%]: * 2560; CrossEntropyWithSoftmax =  2.14944464; EvalErrorPrediction = 0.57578125; TotalTime = 1.3624s; SamplesPerSecond = 1879.0
 MPI Rank 1: Async gradient aggregation wait time: 0.003466
 MPI Rank 1: Actual gradient aggregation time: 0.135504
 MPI Rank 1: Async gradient aggregation wait time: 1.4e-05
 MPI Rank 1: Actual gradient aggregation time: 0.121177
-MPI Rank 1:  Epoch[ 2 of 4]-Minibatch[  61-  70, 87.50%]: * 2560; CrossEntropyWithSoftmax =  2.09921664; EvalClassificationError = 0.56484375; TotalTime = 1.3754s; SamplesPerSecond = 1861.3
+MPI Rank 1:  Epoch[ 2 of 4]-Minibatch[  61-  70, 87.50%]: * 2560; CrossEntropyWithSoftmax =  2.09921664; EvalErrorPrediction = 0.56484375; TotalTime = 1.3754s; SamplesPerSecond = 1861.3
 MPI Rank 1: Async gradient aggregation wait time: 1.4e-05
 MPI Rank 1: Actual gradient aggregation time: 0.104627
 MPI Rank 1: Async gradient aggregation wait time: 1.3e-05
 MPI Rank 1: Actual gradient aggregation time: 0.08827
-MPI Rank 1:  Epoch[ 2 of 4]-Minibatch[  71-  80, 100.00%]: * 2560; CrossEntropyWithSoftmax =  2.04462189; EvalClassificationError = 0.56484375; TotalTime = 1.3409s; SamplesPerSecond = 1909.1
+MPI Rank 1:  Epoch[ 2 of 4]-Minibatch[  71-  80, 100.00%]: * 2560; CrossEntropyWithSoftmax =  2.04462189; EvalErrorPrediction = 0.56484375; TotalTime = 1.3409s; SamplesPerSecond = 1909.1
 MPI Rank 1: Async gradient aggregation wait time: 0.034765
 MPI Rank 1: Actual gradient aggregation time: 0.068492
-MPI Rank 1: Finished Epoch[ 2 of 4]: [Training] CrossEntropyWithSoftmax = 2.11636713; EvalClassificationError = 0.575; learningRatePerSample = 0.001953125; EpochTime=10.91
+MPI Rank 1: Finished Epoch[ 2 of 4]: [Training] CrossEntropyWithSoftmax = 2.11636713; EvalErrorPrediction = 0.575; learningRatePerSample = 0.001953125; EpochTime=10.91
 MPI Rank 1: Starting Epoch 3: learning rate per sample = 0.000098  effective momentum = 0.656119  momentum as time constant = 2429.9 samples
 MPI Rank 1: minibatchiterator: epoch 2: frames [40960..61440] (first utterance at frame 40960), data subset 1 of 3, with 1 datapasses
 MPI Rank 1: 
@@ -2175,13 +1703,13 @@
 MPI Rank 1: Actual gradient aggregation time: 0.046922
 MPI Rank 1: Async gradient aggregation wait time: 1.4e-05
 MPI Rank 1: Actual gradient aggregation time: 0.049929
-MPI Rank 1:  Epoch[ 3 of 4]-Minibatch[   1-  10, 50.00%]: * 9216; CrossEntropyWithSoftmax =  2.00619565; EvalClassificationError = 0.55088976; TotalTime = 3.3045s; SamplesPerSecond = 2788.9
+MPI Rank 1:  Epoch[ 3 of 4]-Minibatch[   1-  10, 50.00%]: * 9216; CrossEntropyWithSoftmax =  2.00619565; EvalErrorPrediction = 0.55088976; TotalTime = 3.3045s; SamplesPerSecond = 2788.9
 MPI Rank 1: Async gradient aggregation wait time: 1.5e-05
 MPI Rank 1: Actual gradient aggregation time: 0.107407
 MPI Rank 1: Async gradient aggregation wait time: 1.5e-05
 MPI Rank 1: Actual gradient aggregation time: 0.030779
-MPI Rank 1:  Epoch[ 3 of 4]-Minibatch[  11-  20, 100.00%]: * 10240; CrossEntropyWithSoftmax =  1.93824509; EvalClassificationError = 0.53398437; TotalTime = 3.3284s; SamplesPerSecond = 3076.6
-MPI Rank 1: Finished Epoch[ 3 of 4]: [Training] CrossEntropyWithSoftmax = 1.97096281; EvalClassificationError = 0.54194336; learningRatePerSample = 9.7656251e-05; EpochTime=6.75424
+MPI Rank 1:  Epoch[ 3 of 4]-Minibatch[  11-  20, 100.00%]: * 10240; CrossEntropyWithSoftmax =  1.93824509; EvalErrorPrediction = 0.53398437; TotalTime = 3.3284s; SamplesPerSecond = 3076.6
+MPI Rank 1: Finished Epoch[ 3 of 4]: [Training] CrossEntropyWithSoftmax = 1.97096281; EvalErrorPrediction = 0.54194336; learningRatePerSample = 9.7656251e-05; EpochTime=6.75424
 MPI Rank 1: Starting Epoch 4: learning rate per sample = 0.000098  effective momentum = 0.656119  momentum as time constant = 2429.9 samples
 MPI Rank 1: minibatchiterator: epoch 3: frames [61440..81920] (first utterance at frame 61440), data subset 1 of 3, with 1 datapasses
 MPI Rank 1: 
@@ -2190,172 +1718,35 @@
 MPI Rank 1: Actual gradient aggregation time: 0.006172
 MPI Rank 1: Async gradient aggregation wait time: 1.4e-05
 MPI Rank 1: Actual gradient aggregation time: 0.005785
-MPI Rank 1:  Epoch[ 4 of 4]-Minibatch[   1-  10, 50.00%]: * 9216; CrossEntropyWithSoftmax =  1.91072859; EvalClassificationError = 0.52365451; TotalTime = 3.4161s; SamplesPerSecond = 2697.8
+MPI Rank 1:  Epoch[ 4 of 4]-Minibatch[   1-  10, 50.00%]: * 9216; CrossEntropyWithSoftmax =  1.91072859; EvalErrorPrediction = 0.52365451; TotalTime = 3.4161s; SamplesPerSecond = 2697.8
 MPI Rank 1: Async gradient aggregation wait time: 1.5e-05
 MPI Rank 1: Actual gradient aggregation time: 0.006201
 MPI Rank 1: Async gradient aggregation wait time: 1.5e-05
 MPI Rank 1: Actual gradient aggregation time: 0.005721
-MPI Rank 1:  Epoch[ 4 of 4]-Minibatch[  11-  20, 100.00%]: * 10240; CrossEntropyWithSoftmax =  1.89799241; EvalClassificationError = 0.52294922; TotalTime = 3.3852s; SamplesPerSecond = 3024.9
+MPI Rank 1:  Epoch[ 4 of 4]-Minibatch[  11-  20, 100.00%]: * 10240; CrossEntropyWithSoftmax =  1.89799241; EvalErrorPrediction = 0.52294922; TotalTime = 3.3852s; SamplesPerSecond = 3024.9
 MPI Rank 1: Async gradient aggregation wait time: 1.3e-05
-MPI Rank 1: Finished Epoch[ 4 of 4]: [Training] CrossEntropyWithSoftmax = 1.90474356; EvalClassificationError = 0.52290039; learningRatePerSample = 9.7656251e-05; EpochTime=6.8934
+MPI Rank 1: Finished Epoch[ 4 of 4]: [Training] CrossEntropyWithSoftmax = 1.90474356; EvalErrorPrediction = 0.52290039; learningRatePerSample = 9.7656251e-05; EpochTime=6.8934
 MPI Rank 1: CNTKCommandTrainEnd: speechTrain
 MPI Rank 1: __COMPLETED__
-=======
-MPI Rank 1: 08/16/2016 09:58:38: Starting minibatch loop.
-MPI Rank 1: 08/16/2016 09:58:38:  Epoch[ 1 of 4]-Minibatch[   1-  10, 3.12%]: CrossEntropyWithSoftmax = 4.56962759 * 640; EvalErrorPrediction = 0.91093750 * 640; time = 0.0648s; samplesPerSecond = 9884.0
-MPI Rank 1: 08/16/2016 09:58:38:  Epoch[ 1 of 4]-Minibatch[  11-  20, 6.25%]: CrossEntropyWithSoftmax = 4.33203458 * 640; EvalErrorPrediction = 0.92500000 * 640; time = 0.0519s; samplesPerSecond = 12327.6
-MPI Rank 1: 08/16/2016 09:58:38:  Epoch[ 1 of 4]-Minibatch[  21-  30, 9.38%]: CrossEntropyWithSoftmax = 3.97802531 * 640; EvalErrorPrediction = 0.86875000 * 640; time = 0.0525s; samplesPerSecond = 12198.8
-MPI Rank 1: 08/16/2016 09:58:39:  Epoch[ 1 of 4]-Minibatch[  31-  40, 12.50%]: CrossEntropyWithSoftmax = 3.74456931 * 640; EvalErrorPrediction = 0.84531250 * 640; time = 0.0525s; samplesPerSecond = 12192.6
-MPI Rank 1: 08/16/2016 09:58:39:  Epoch[ 1 of 4]-Minibatch[  41-  50, 15.62%]: CrossEntropyWithSoftmax = 3.84496599 * 640; EvalErrorPrediction = 0.86250000 * 640; time = 0.0521s; samplesPerSecond = 12278.9
-MPI Rank 1: 08/16/2016 09:58:39:  Epoch[ 1 of 4]-Minibatch[  51-  60, 18.75%]: CrossEntropyWithSoftmax = 3.70662762 * 640; EvalErrorPrediction = 0.86093750 * 640; time = 0.0525s; samplesPerSecond = 12184.2
-MPI Rank 1: 08/16/2016 09:58:39:  Epoch[ 1 of 4]-Minibatch[  61-  70, 21.88%]: CrossEntropyWithSoftmax = 3.40638941 * 640; EvalErrorPrediction = 0.77500000 * 640; time = 0.0527s; samplesPerSecond = 12152.5
-MPI Rank 1: 08/16/2016 09:58:39:  Epoch[ 1 of 4]-Minibatch[  71-  80, 25.00%]: CrossEntropyWithSoftmax = 3.51838707 * 640; EvalErrorPrediction = 0.82812500 * 640; time = 0.0525s; samplesPerSecond = 12187.7
-MPI Rank 1: 08/16/2016 09:58:39:  Epoch[ 1 of 4]-Minibatch[  81-  90, 28.12%]: CrossEntropyWithSoftmax = 3.49900161 * 640; EvalErrorPrediction = 0.81875000 * 640; time = 0.0524s; samplesPerSecond = 12224.2
-MPI Rank 1: 08/16/2016 09:58:39:  Epoch[ 1 of 4]-Minibatch[  91- 100, 31.25%]: CrossEntropyWithSoftmax = 3.39551909 * 640; EvalErrorPrediction = 0.79843750 * 640; time = 0.0523s; samplesPerSecond = 12246.2
-MPI Rank 1: 08/16/2016 09:58:39:  Epoch[ 1 of 4]-Minibatch[ 101- 110, 34.38%]: CrossEntropyWithSoftmax = 3.50293318 * 640; EvalErrorPrediction = 0.83281250 * 640; time = 0.0525s; samplesPerSecond = 12185.6
-MPI Rank 1: 08/16/2016 09:58:39:  Epoch[ 1 of 4]-Minibatch[ 111- 120, 37.50%]: CrossEntropyWithSoftmax = 3.27255549 * 640; EvalErrorPrediction = 0.79531250 * 640; time = 0.0519s; samplesPerSecond = 12341.9
-MPI Rank 1: 08/16/2016 09:58:39:  Epoch[ 1 of 4]-Minibatch[ 121- 130, 40.62%]: CrossEntropyWithSoftmax = 3.19692805 * 640; EvalErrorPrediction = 0.78906250 * 640; time = 0.0519s; samplesPerSecond = 12341.9
-MPI Rank 1: 08/16/2016 09:58:39:  Epoch[ 1 of 4]-Minibatch[ 131- 140, 43.75%]: CrossEntropyWithSoftmax = 3.06020026 * 640; EvalErrorPrediction = 0.75937500 * 640; time = 0.0517s; samplesPerSecond = 12384.1
-MPI Rank 1: 08/16/2016 09:58:39:  Epoch[ 1 of 4]-Minibatch[ 141- 150, 46.88%]: CrossEntropyWithSoftmax = 2.95745162 * 640; EvalErrorPrediction = 0.71093750 * 640; time = 0.0522s; samplesPerSecond = 12253.3
-MPI Rank 1: 08/16/2016 09:58:39:  Epoch[ 1 of 4]-Minibatch[ 151- 160, 50.00%]: CrossEntropyWithSoftmax = 3.10529802 * 640; EvalErrorPrediction = 0.75000000 * 640; time = 0.0519s; samplesPerSecond = 12323.3
-MPI Rank 1: 08/16/2016 09:58:39:  Epoch[ 1 of 4]-Minibatch[ 161- 170, 53.12%]: CrossEntropyWithSoftmax = 2.81919831 * 640; EvalErrorPrediction = 0.70156250 * 640; time = 0.0524s; samplesPerSecond = 12219.8
-MPI Rank 1: 08/16/2016 09:58:39:  Epoch[ 1 of 4]-Minibatch[ 171- 180, 56.25%]: CrossEntropyWithSoftmax = 2.71884079 * 640; EvalErrorPrediction = 0.65156250 * 640; time = 0.0524s; samplesPerSecond = 12216.5
-MPI Rank 1: 08/16/2016 09:58:39:  Epoch[ 1 of 4]-Minibatch[ 181- 190, 59.38%]: CrossEntropyWithSoftmax = 2.81172687 * 640; EvalErrorPrediction = 0.71250000 * 640; time = 0.0556s; samplesPerSecond = 11509.8
-MPI Rank 1: 08/16/2016 09:58:39:  Epoch[ 1 of 4]-Minibatch[ 191- 200, 62.50%]: CrossEntropyWithSoftmax = 2.71883154 * 640; EvalErrorPrediction = 0.67500000 * 640; time = 0.0521s; samplesPerSecond = 12292.3
-MPI Rank 1: 08/16/2016 09:58:39:  Epoch[ 1 of 4]-Minibatch[ 201- 210, 65.62%]: CrossEntropyWithSoftmax = 2.58180764 * 640; EvalErrorPrediction = 0.65468750 * 640; time = 0.0521s; samplesPerSecond = 12286.7
-MPI Rank 1: 08/16/2016 09:58:39:  Epoch[ 1 of 4]-Minibatch[ 211- 220, 68.75%]: CrossEntropyWithSoftmax = 2.58988172 * 640; EvalErrorPrediction = 0.65312500 * 640; time = 0.0528s; samplesPerSecond = 12123.5
-MPI Rank 1: 08/16/2016 09:58:40:  Epoch[ 1 of 4]-Minibatch[ 221- 230, 71.88%]: CrossEntropyWithSoftmax = 2.51621962 * 640; EvalErrorPrediction = 0.65000000 * 640; time = 0.0518s; samplesPerSecond = 12361.7
-MPI Rank 1: 08/16/2016 09:58:40:  Epoch[ 1 of 4]-Minibatch[ 231- 240, 75.00%]: CrossEntropyWithSoftmax = 2.54161790 * 640; EvalErrorPrediction = 0.65000000 * 640; time = 0.0518s; samplesPerSecond = 12365.2
-MPI Rank 1: 08/16/2016 09:58:40:  Epoch[ 1 of 4]-Minibatch[ 241- 250, 78.12%]: CrossEntropyWithSoftmax = 2.47626842 * 640; EvalErrorPrediction = 0.64218750 * 640; time = 0.0517s; samplesPerSecond = 12370.0
-MPI Rank 1: 08/16/2016 09:58:40:  Epoch[ 1 of 4]-Minibatch[ 251- 260, 81.25%]: CrossEntropyWithSoftmax = 2.38693259 * 640; EvalErrorPrediction = 0.62343750 * 640; time = 0.0538s; samplesPerSecond = 11888.8
-MPI Rank 1: 08/16/2016 09:58:40:  Epoch[ 1 of 4]-Minibatch[ 261- 270, 84.38%]: CrossEntropyWithSoftmax = 2.25003729 * 640; EvalErrorPrediction = 0.57968750 * 640; time = 0.0532s; samplesPerSecond = 12023.3
-MPI Rank 1: 08/16/2016 09:58:40:  Epoch[ 1 of 4]-Minibatch[ 271- 280, 87.50%]: CrossEntropyWithSoftmax = 2.50525264 * 640; EvalErrorPrediction = 0.66093750 * 640; time = 0.0520s; samplesPerSecond = 12312.0
-MPI Rank 1: 08/16/2016 09:58:40:  Epoch[ 1 of 4]-Minibatch[ 281- 290, 90.62%]: CrossEntropyWithSoftmax = 2.25697158 * 640; EvalErrorPrediction = 0.59062500 * 640; time = 0.0522s; samplesPerSecond = 12267.4
-MPI Rank 1: 08/16/2016 09:58:40:  Epoch[ 1 of 4]-Minibatch[ 291- 300, 93.75%]: CrossEntropyWithSoftmax = 2.24761175 * 640; EvalErrorPrediction = 0.60312500 * 640; time = 0.0534s; samplesPerSecond = 11984.8
-MPI Rank 1: 08/16/2016 09:58:40:  Epoch[ 1 of 4]-Minibatch[ 301- 310, 96.88%]: CrossEntropyWithSoftmax = 2.22232242 * 640; EvalErrorPrediction = 0.58281250 * 640; time = 0.0530s; samplesPerSecond = 12077.5
-MPI Rank 1: 08/16/2016 09:58:40:  Epoch[ 1 of 4]-Minibatch[ 311- 320, 100.00%]: CrossEntropyWithSoftmax = 2.22216501 * 640; EvalErrorPrediction = 0.60468750 * 640; time = 0.0526s; samplesPerSecond = 12159.2
-MPI Rank 1: 08/16/2016 09:58:40: Finished Epoch[ 1 of 4]: [Training] CrossEntropyWithSoftmax = 3.02988126 * 20480; EvalErrorPrediction = 0.73022461 * 20480; totalSamplesSeen = 20480; learningRatePerSample = 0.015625; epochTime=1.69586s
-MPI Rank 1: 
-MPI Rank 1: 08/16/2016 09:58:46: Starting Epoch 2: learning rate per sample = 0.001953  effective momentum = 0.656119  momentum as time constant = 607.5 samples
-MPI Rank 1: minibatchiterator: epoch 1: frames [20480..40960] (first utterance at frame 20480), data subset 1 of 3, with 1 datapasses
-MPI Rank 1: 
-MPI Rank 1: 08/16/2016 09:58:46: Starting minibatch loop, DataParallelSGD training (MyRank = 1, NumNodes = 3, NumGradientBits = 64), BufferedAsyncGradientAggregation is ENABLED, distributed reading is ENABLED.
-MPI Rank 1: Actual gradient aggregation time: 0.063039
-MPI Rank 1: Async gradient aggregation wait time: 0.022678
-MPI Rank 1: Actual gradient aggregation time: 0.025025
-MPI Rank 1: 08/16/2016 09:58:46:  Epoch[ 2 of 4]-Minibatch[   1-  10, 12.50%]: CrossEntropyWithSoftmax = 2.17194929 * 2304; EvalErrorPrediction = 0.57942708 * 2304; time = 0.4298s; samplesPerSecond = 5360.3
-MPI Rank 1: Async gradient aggregation wait time: 0.021114
-MPI Rank 1: Actual gradient aggregation time: 0.094124
-MPI Rank 1: Async gradient aggregation wait time: 0.01911
-MPI Rank 1: Actual gradient aggregation time: 0.044389
-MPI Rank 1: 08/16/2016 09:58:47:  Epoch[ 2 of 4]-Minibatch[  11-  20, 25.00%]: CrossEntropyWithSoftmax = 2.18854615 * 2560; EvalErrorPrediction = 0.58593750 * 2560; time = 0.5225s; samplesPerSecond = 4899.8
-MPI Rank 1: Async gradient aggregation wait time: 0.047583
-MPI Rank 1: Actual gradient aggregation time: 0.046197
-MPI Rank 1: Async gradient aggregation wait time: 0.054096
-MPI Rank 1: Actual gradient aggregation time: 0.02731
-MPI Rank 1: 08/16/2016 09:58:47:  Epoch[ 2 of 4]-Minibatch[  21-  30, 37.50%]: CrossEntropyWithSoftmax = 2.21632951 * 2560; EvalErrorPrediction = 0.59179688 * 2560; time = 0.4878s; samplesPerSecond = 5248.4
-MPI Rank 1: Async gradient aggregation wait time: 0.201925
-MPI Rank 1: Actual gradient aggregation time: 0.035749
-MPI Rank 1: Async gradient aggregation wait time: 0.038705
-MPI Rank 1: Actual gradient aggregation time: 0.057511
-MPI Rank 1: 08/16/2016 09:58:48:  Epoch[ 2 of 4]-Minibatch[  31-  40, 50.00%]: CrossEntropyWithSoftmax = 2.20703856 * 2560; EvalErrorPrediction = 0.58867187 * 2560; time = 0.6524s; samplesPerSecond = 3924.0
-MPI Rank 1: Async gradient aggregation wait time: 0.042573
-MPI Rank 1: Actual gradient aggregation time: 0.054464
-MPI Rank 1: Async gradient aggregation wait time: 0.063915
-MPI Rank 1: Actual gradient aggregation time: 0.061045
-MPI Rank 1: 08/16/2016 09:58:48:  Epoch[ 2 of 4]-Minibatch[  41-  50, 62.50%]: CrossEntropyWithSoftmax = 2.15558289 * 2560; EvalErrorPrediction = 0.58515625 * 2560; time = 0.5263s; samplesPerSecond = 4863.8
-MPI Rank 1: Async gradient aggregation wait time: 0.033596
-MPI Rank 1: Actual gradient aggregation time: 0.241097
-MPI Rank 1: Async gradient aggregation wait time: 0.051078
-MPI Rank 1: Actual gradient aggregation time: 0.043873
-MPI Rank 1: 08/16/2016 09:58:49:  Epoch[ 2 of 4]-Minibatch[  51-  60, 75.00%]: CrossEntropyWithSoftmax = 2.10682051 * 2560; EvalErrorPrediction = 0.57421875 * 2560; time = 0.6232s; samplesPerSecond = 4107.8
-MPI Rank 1: Async gradient aggregation wait time: 0.033347
-MPI Rank 1: Actual gradient aggregation time: 0.032507
-MPI Rank 1: Async gradient aggregation wait time: 0.072162
-MPI Rank 1: Actual gradient aggregation time: 0.057588
-MPI Rank 1: 08/16/2016 09:58:50:  Epoch[ 2 of 4]-Minibatch[  61-  70, 87.50%]: CrossEntropyWithSoftmax = 2.10935371 * 2560; EvalErrorPrediction = 0.56796875 * 2560; time = 0.6658s; samplesPerSecond = 3844.8
-MPI Rank 1: Async gradient aggregation wait time: 0.04021
-MPI Rank 1: Actual gradient aggregation time: 0.081552
-MPI Rank 1: Async gradient aggregation wait time: 0.055454
-MPI Rank 1: Actual gradient aggregation time: 0.089611
-MPI Rank 1: 08/16/2016 09:58:50:  Epoch[ 2 of 4]-Minibatch[  71-  80, 100.00%]: CrossEntropyWithSoftmax = 2.10066920 * 2560; EvalErrorPrediction = 0.59101563 * 2560; time = 0.5752s; samplesPerSecond = 4450.3
-MPI Rank 1: Async gradient aggregation wait time: 0.07782
-MPI Rank 1: Actual gradient aggregation time: 0.071704
-MPI Rank 1: 08/16/2016 09:58:50: Finished Epoch[ 2 of 4]: [Training] CrossEntropyWithSoftmax = 2.15612951 * 20480; EvalErrorPrediction = 0.58251953 * 20480; totalSamplesSeen = 40960; learningRatePerSample = 0.001953125; epochTime=4.63501s
-MPI Rank 1: 
-MPI Rank 1: 08/16/2016 09:58:51: Starting Epoch 3: learning rate per sample = 0.000098  effective momentum = 0.656119  momentum as time constant = 2429.9 samples
-MPI Rank 1: minibatchiterator: epoch 2: frames [40960..61440] (first utterance at frame 40960), data subset 1 of 3, with 1 datapasses
-MPI Rank 1: 
-MPI Rank 1: 08/16/2016 09:58:51: Starting minibatch loop, DataParallelSGD training (MyRank = 1, NumNodes = 3, NumGradientBits = 64), BufferedAsyncGradientAggregation is ENABLED, distributed reading is ENABLED.
-MPI Rank 1: Async gradient aggregation wait time: 0.142203
-MPI Rank 1: Actual gradient aggregation time: 0.157984
-MPI Rank 1: Async gradient aggregation wait time: 0.179014
-MPI Rank 1: Actual gradient aggregation time: 0.185782
-MPI Rank 1: 08/16/2016 09:58:52:  Epoch[ 3 of 4]-Minibatch[   1-  10, 50.00%]: CrossEntropyWithSoftmax = 2.12387153 * 9216; EvalErrorPrediction = 0.56315104 * 9216; time = 1.8870s; samplesPerSecond = 4883.9
-MPI Rank 1: Async gradient aggregation wait time: 0.127739
-MPI Rank 1: Actual gradient aggregation time: 0.082547
-MPI Rank 1: Async gradient aggregation wait time: 0.227062
-MPI Rank 1: Actual gradient aggregation time: 0.19887
-MPI Rank 1: 08/16/2016 09:58:54:  Epoch[ 3 of 4]-Minibatch[  11-  20, 100.00%]: CrossEntropyWithSoftmax = 2.00080353 * 10240; EvalErrorPrediction = 0.55566406 * 10240; time = 1.7231s; samplesPerSecond = 5942.6
-MPI Rank 1: 08/16/2016 09:58:54: Finished Epoch[ 3 of 4]: [Training] CrossEntropyWithSoftmax = 2.05662068 * 20480; EvalErrorPrediction = 0.55913086 * 20480; totalSamplesSeen = 61440; learningRatePerSample = 9.7656251e-05; epochTime=3.81748s
-MPI Rank 1: 
-MPI Rank 1: 08/16/2016 09:58:54: Starting Epoch 4: learning rate per sample = 0.000098  effective momentum = 0.656119  momentum as time constant = 2429.9 samples
-MPI Rank 1: minibatchiterator: epoch 3: frames [61440..81920] (first utterance at frame 61440), data subset 1 of 3, with 1 datapasses
-MPI Rank 1: 
-MPI Rank 1: 08/16/2016 09:58:54: Starting minibatch loop, DataParallelSGD training (MyRank = 1, NumNodes = 3, NumGradientBits = 64), BufferedAsyncGradientAggregation is ENABLED, distributed reading is ENABLED.
-MPI Rank 1: Async gradient aggregation wait time: 0.04561
-MPI Rank 1: Actual gradient aggregation time: 0.077514
-MPI Rank 1: Async gradient aggregation wait time: 0.069416
-MPI Rank 1: Actual gradient aggregation time: 0.214632
-MPI Rank 1: 08/16/2016 09:58:55:  Epoch[ 4 of 4]-Minibatch[   1-  10, 50.00%]: CrossEntropyWithSoftmax = 1.94319640 * 9216; EvalErrorPrediction = 0.52680122 * 9216; time = 0.7835s; samplesPerSecond = 11762.2
-MPI Rank 1: Async gradient aggregation wait time: 0.02133
-MPI Rank 1: Actual gradient aggregation time: 0.100393
-MPI Rank 1: Async gradient aggregation wait time: 0.096348
-MPI Rank 1: Actual gradient aggregation time: 0.063548
-MPI Rank 1: 08/16/2016 09:58:56:  Epoch[ 4 of 4]-Minibatch[  11-  20, 100.00%]: CrossEntropyWithSoftmax = 1.93779699 * 10240; EvalErrorPrediction = 0.52695313 * 10240; time = 0.6536s; samplesPerSecond = 15668.1
-MPI Rank 1: Async gradient aggregation wait time: 0.012294
-MPI Rank 1: 08/16/2016 09:58:56: Finished Epoch[ 4 of 4]: [Training] CrossEntropyWithSoftmax = 1.94184346 * 20480; EvalErrorPrediction = 0.52729492 * 20480; totalSamplesSeen = 81920; learningRatePerSample = 9.7656251e-05; epochTime=1.51913s
-MPI Rank 1: 08/16/2016 09:58:56: CNTKCommandTrainEnd: speechTrain
-MPI Rank 1: 
-MPI Rank 1: 08/16/2016 09:58:56: Action "train" complete.
-MPI Rank 1: 
-MPI Rank 1: 08/16/2016 09:58:56: __COMPLETED__
->>>>>>> 8493f118
 MPI Rank 1: ~MPIWrapper
-MPI Rank 2: 08/16/2016 09:58:34: -------------------------------------------------------------------
-MPI Rank 2: 08/16/2016 09:58:34: Build info: 
-MPI Rank 2: 
-MPI Rank 2: 08/16/2016 09:58:34: 		Built time: Aug 16 2016 09:41:56
-MPI Rank 2: 08/16/2016 09:58:34: 		Last modified date: Fri Aug 12 07:32:43 2016
-MPI Rank 2: 08/16/2016 09:58:34: 		Build type: release
-MPI Rank 2: 08/16/2016 09:58:34: 		Build target: GPU
-MPI Rank 2: 08/16/2016 09:58:34: 		With 1bit-SGD: no
-MPI Rank 2: 08/16/2016 09:58:34: 		Math lib: mkl
-MPI Rank 2: 08/16/2016 09:58:34: 		CUDA_PATH: /usr/local/cuda-7.5
-MPI Rank 2: 08/16/2016 09:58:34: 		CUB_PATH: /usr/local/cub-1.4.1
-MPI Rank 2: 08/16/2016 09:58:34: 		CUDNN_PATH: /usr/local/cudnn-4.0
-MPI Rank 2: 08/16/2016 09:58:34: 		Build Branch: HEAD
-MPI Rank 2: 08/16/2016 09:58:34: 		Build SHA1: 026b1e772b963461e189f8f00aa7ed6951298f84
-MPI Rank 2: 08/16/2016 09:58:34: 		Built by philly on f67b30a647de
-MPI Rank 2: 08/16/2016 09:58:34: 		Build Path: /home/philly/jenkins/workspace/CNTK-Build-Linux
-MPI Rank 2: 08/16/2016 09:58:34: -------------------------------------------------------------------
-MPI Rank 2: 08/16/2016 09:58:36: -------------------------------------------------------------------
-MPI Rank 2: 08/16/2016 09:58:36: GPU info:
-MPI Rank 2: 
-MPI Rank 2: 08/16/2016 09:58:36: 		Device[0]: cores = 2880; computeCapability = 3.5; type = "GeForce GTX 780 Ti"; memory = 3071 MB
-MPI Rank 2: 08/16/2016 09:58:36: 		Device[1]: cores = 2880; computeCapability = 3.5; type = "GeForce GTX 780 Ti"; memory = 3071 MB
-MPI Rank 2: 08/16/2016 09:58:36: 		Device[2]: cores = 2880; computeCapability = 3.5; type = "GeForce GTX 780 Ti"; memory = 3071 MB
-MPI Rank 2: 08/16/2016 09:58:36: 		Device[3]: cores = 2880; computeCapability = 3.5; type = "GeForce GTX 780 Ti"; memory = 3071 MB
-MPI Rank 2: 08/16/2016 09:58:36: -------------------------------------------------------------------
-MPI Rank 2: 
-MPI Rank 2: 08/16/2016 09:58:36: Running on localhost at 2016/08/16 09:58:36
-MPI Rank 2: 08/16/2016 09:58:36: Command line: 
-MPI Rank 2: /home/philly/jenkins/workspace/CNTK-Test-Linux-W1/build/gpu/release/bin/cntk  configFile=/home/philly/jenkins/workspace/CNTK-Test-Linux-W1/Tests/EndToEndTests/Speech/DNN/ParallelNoQuantizationBufferedAsyncGradientAggregation/../cntk.cntk  currentDirectory=/home/philly/jenkins/workspace/CNTK-Test-Linux-W1/Tests/EndToEndTests/Speech/Data  RunDir=/tmp/cntk-test-20160816095713.701165/Speech/DNN_ParallelNoQuantizationBufferedAsyncGradientAggregation@release_cpu  DataDir=/home/philly/jenkins/workspace/CNTK-Test-Linux-W1/Tests/EndToEndTests/Speech/Data  ConfigDir=/home/philly/jenkins/workspace/CNTK-Test-Linux-W1/Tests/EndToEndTests/Speech/DNN/ParallelNoQuantizationBufferedAsyncGradientAggregation/..  OutputDir=/tmp/cntk-test-20160816095713.701165/Speech/DNN_ParallelNoQuantizationBufferedAsyncGradientAggregation@release_cpu  DeviceId=-1  timestamping=true  numCPUThreads=8  precision=double  speechTrain=[SGD=[ParallelTrain=[DataParallelSGD=[gradientBits=64]]]]  speechTrain=[SGD=[ParallelTrain=[DataParallelSGD=[useBufferedAsyncGradientAggregation=true]]]]  speechTrain=[SGD=[ParallelTrain=[parallelizationStartEpoch=2]]]  speechTrain=[SGD=[maxEpochs=4]]  speechTrain=[SGD=[ParallelTrain=[syncPerfStats=5]]]  stderr=/tmp/cntk-test-20160816095713.701165/Speech/DNN_ParallelNoQuantizationBufferedAsyncGradientAggregation@release_cpu/stderr
-MPI Rank 2: 
-MPI Rank 2: 
-MPI Rank 2: 
-MPI Rank 2: 08/16/2016 09:58:36: >>>>>>>>>>>>>>>>>>>> RAW CONFIG (VARIABLES NOT RESOLVED) >>>>>>>>>>>>>>>>>>>>
-MPI Rank 2: 08/16/2016 09:58:36: precision = "float"
+MPI Rank 2: -------------------------------------------------------------------
+MPI Rank 2: Build info: 
+MPI Rank 2: 
+MPI Rank 2: 		Built time: Jan  6 2016 19:01:02
+MPI Rank 2: 		Last modified date: Tue Jan  5 10:37:19 2016
+MPI Rank 2: 		Build type: debug
+MPI Rank 2: 		Math lib: acml
+MPI Rank 2: 		CUDA_PATH: /usr/local/cuda-7.0
+MPI Rank 2: 		CUB_PATH: /usr/local/cub-1.4.1
+MPI Rank 2: 		Build Branch: master
+MPI Rank 2: 		Build SHA1: f88156c7f48e6418e0e5e2998e159c54aaca3c1d
+MPI Rank 2: -------------------------------------------------------------------
+MPI Rank 2: running on localhost at 2016/01/06 23:26:49
+MPI Rank 2: command line: 
+MPI Rank 2: /home/mluser/src/cplx_master/build/debug/bin/cntk configFile=/home/mluser/src/cplx_master/Tests/EndToEndTests/Speech/DNN/ParallelNoQuantizationBufferedAsyncGradientAggregation/../cntk.config currentDirectory=/home/mluser/src/cplx_master/Tests/EndToEndTests/Speech/Data RunDir=/tmp/cntk-test-20160106232647.724209/Speech/DNN_ParallelNoQuantizationBufferedAsyncGradientAggregation@debug_cpu DataDir=/home/mluser/src/cplx_master/Tests/EndToEndTests/Speech/Data ConfigDir=/home/mluser/src/cplx_master/Tests/EndToEndTests/Speech/DNN/ParallelNoQuantizationBufferedAsyncGradientAggregation/.. DeviceId=-1 numCPUThreads=2 precision=double speechTrain=[SGD=[ParallelTrain=[DataParallelSGD=[gradientBits=64]]]] speechTrain=[SGD=[ParallelTrain=[DataParallelSGD=[useBufferedAsyncGradientAggregation=true]]]] speechTrain=[SGD=[ParallelTrain=[parallelizationStartEpoch=2]]] speechTrain=[SGD=[maxEpochs=4]] speechTrain=[SGD=[ParallelTrain=[syncPerfStats=5]]] stderr=/tmp/cntk-test-20160106232647.724209/Speech/DNN_ParallelNoQuantizationBufferedAsyncGradientAggregation@debug_cpu/stderr 
+MPI Rank 2: 
+MPI Rank 2: >>>>>>>>>>>>>>>>>>>> RAW CONFIG (VARIABLES NOT RESOLVED) >>>>>>>>>>>>>>>>>>>>
+MPI Rank 2: precision = "float"
 MPI Rank 2: command = speechTrain
 MPI Rank 2: deviceId = $DeviceId$
 MPI Rank 2: parallelTrain = true
@@ -2367,7 +1758,7 @@
 MPI Rank 2:     SimpleNetworkBuilder = [
 MPI Rank 2:         layerSizes = 363:512:512:132
 MPI Rank 2:         trainingCriterion = "CrossEntropyWithSoftmax"
-MPI Rank 2:         evalCriterion = "ClassificationError"
+MPI Rank 2:         evalCriterion = "ErrorPrediction"
 MPI Rank 2:         layerTypes = "Sigmoid"
 MPI Rank 2:         initValueScale = 1.0
 MPI Rank 2:         applyMeanVarNorm = true
@@ -2393,11 +1784,7 @@
 MPI Rank 2:              then CrossEntropyWithSoftmax(labels, outZ, tag='criterion')
 MPI Rank 2:              else Fail('unknown trainingCriterion ' + trainingCriterion)
 MPI Rank 2:         Err = if evalCriterion == 'Err' then
-<<<<<<< HEAD
-MPI Rank 2:               ClassificationError(labels, outZ, tag='eval')
-=======
-MPI Rank 2:               ErrorPrediction(labels, outZ, tag='evaluation')
->>>>>>> 8493f118
+MPI Rank 2:               ErrorPrediction(labels, outZ, tag='eval')
 MPI Rank 2:               else Fail('unknown evalCriterion ' + evalCriterion)
 MPI Rank 2:         logPrior = LogPrior(labels)
 MPI Rank 2:         // TODO: how to add a tag to an infix operation?
@@ -2435,7 +1822,6 @@
 MPI Rank 2:         miniBatchMode = "partial"
 MPI Rank 2:         randomize = "auto"
 MPI Rank 2:         verbosity = 0
-MPI Rank 2:         useMersenneTwisterRand=true
 MPI Rank 2:         features = [
 MPI Rank 2:             dim = 363
 MPI Rank 2:             type = "real"
@@ -2449,38 +1835,36 @@
 MPI Rank 2:         ]
 MPI Rank 2:     ]
 MPI Rank 2: ]
-MPI Rank 2: currentDirectory=/home/philly/jenkins/workspace/CNTK-Test-Linux-W1/Tests/EndToEndTests/Speech/Data
-MPI Rank 2: RunDir=/tmp/cntk-test-20160816095713.701165/Speech/DNN_ParallelNoQuantizationBufferedAsyncGradientAggregation@release_cpu
-MPI Rank 2: DataDir=/home/philly/jenkins/workspace/CNTK-Test-Linux-W1/Tests/EndToEndTests/Speech/Data
-MPI Rank 2: ConfigDir=/home/philly/jenkins/workspace/CNTK-Test-Linux-W1/Tests/EndToEndTests/Speech/DNN/ParallelNoQuantizationBufferedAsyncGradientAggregation/..
-MPI Rank 2: OutputDir=/tmp/cntk-test-20160816095713.701165/Speech/DNN_ParallelNoQuantizationBufferedAsyncGradientAggregation@release_cpu
+MPI Rank 2: currentDirectory=/home/mluser/src/cplx_master/Tests/EndToEndTests/Speech/Data
+MPI Rank 2: RunDir=/tmp/cntk-test-20160106232647.724209/Speech/DNN_ParallelNoQuantizationBufferedAsyncGradientAggregation@debug_cpu
+MPI Rank 2: DataDir=/home/mluser/src/cplx_master/Tests/EndToEndTests/Speech/Data
+MPI Rank 2: ConfigDir=/home/mluser/src/cplx_master/Tests/EndToEndTests/Speech/DNN/ParallelNoQuantizationBufferedAsyncGradientAggregation/..
 MPI Rank 2: DeviceId=-1
-MPI Rank 2: timestamping=true
-MPI Rank 2: numCPUThreads=8
+MPI Rank 2: numCPUThreads=2
 MPI Rank 2: precision=double
 MPI Rank 2: speechTrain=[SGD=[ParallelTrain=[DataParallelSGD=[gradientBits=64]]]]
 MPI Rank 2: speechTrain=[SGD=[ParallelTrain=[DataParallelSGD=[useBufferedAsyncGradientAggregation=true]]]]
 MPI Rank 2: speechTrain=[SGD=[ParallelTrain=[parallelizationStartEpoch=2]]]
 MPI Rank 2: speechTrain=[SGD=[maxEpochs=4]]
 MPI Rank 2: speechTrain=[SGD=[ParallelTrain=[syncPerfStats=5]]]
-MPI Rank 2: stderr=/tmp/cntk-test-20160816095713.701165/Speech/DNN_ParallelNoQuantizationBufferedAsyncGradientAggregation@release_cpu/stderr
-MPI Rank 2: 
-MPI Rank 2: 08/16/2016 09:58:36: <<<<<<<<<<<<<<<<<<<< RAW CONFIG (VARIABLES NOT RESOLVED)  <<<<<<<<<<<<<<<<<<<<
-MPI Rank 2: 
-MPI Rank 2: 08/16/2016 09:58:36: >>>>>>>>>>>>>>>>>>>> RAW CONFIG WITH ALL VARIABLES RESOLVED >>>>>>>>>>>>>>>>>>>>
-MPI Rank 2: 08/16/2016 09:58:36: precision = "float"
+MPI Rank 2: stderr=/tmp/cntk-test-20160106232647.724209/Speech/DNN_ParallelNoQuantizationBufferedAsyncGradientAggregation@debug_cpu/stderr
+MPI Rank 2: 
+MPI Rank 2: <<<<<<<<<<<<<<<<<<<< RAW CONFIG (VARIABLES NOT RESOLVED)  <<<<<<<<<<<<<<<<<<<<
+MPI Rank 2: 
+MPI Rank 2: >>>>>>>>>>>>>>>>>>>> RAW CONFIG WITH ALL VARIABLES RESOLVED >>>>>>>>>>>>>>>>>>>>
+MPI Rank 2: precision = "float"
 MPI Rank 2: command = speechTrain
 MPI Rank 2: deviceId = -1
 MPI Rank 2: parallelTrain = true
 MPI Rank 2: speechTrain = [
 MPI Rank 2:     action = "train"
-MPI Rank 2:     modelPath = "/tmp/cntk-test-20160816095713.701165/Speech/DNN_ParallelNoQuantizationBufferedAsyncGradientAggregation@release_cpu/models/cntkSpeech.dnn"
+MPI Rank 2:     modelPath = "/tmp/cntk-test-20160106232647.724209/Speech/DNN_ParallelNoQuantizationBufferedAsyncGradientAggregation@debug_cpu/models/cntkSpeech.dnn"
 MPI Rank 2:     deviceId = -1
 MPI Rank 2:     traceLevel = 1
 MPI Rank 2:     SimpleNetworkBuilder = [
 MPI Rank 2:         layerSizes = 363:512:512:132
 MPI Rank 2:         trainingCriterion = "CrossEntropyWithSoftmax"
-MPI Rank 2:         evalCriterion = "ClassificationError"
+MPI Rank 2:         evalCriterion = "ErrorPrediction"
 MPI Rank 2:         layerTypes = "Sigmoid"
 MPI Rank 2:         initValueScale = 1.0
 MPI Rank 2:         applyMeanVarNorm = true
@@ -2506,11 +1890,7 @@
 MPI Rank 2:              then CrossEntropyWithSoftmax(labels, outZ, tag='criterion')
 MPI Rank 2:              else Fail('unknown trainingCriterion ' + trainingCriterion)
 MPI Rank 2:         Err = if evalCriterion == 'Err' then
-<<<<<<< HEAD
-MPI Rank 2:               ClassificationError(labels, outZ, tag='eval')
-=======
-MPI Rank 2:               ErrorPrediction(labels, outZ, tag='evaluation')
->>>>>>> 8493f118
+MPI Rank 2:               ErrorPrediction(labels, outZ, tag='eval')
 MPI Rank 2:               else Fail('unknown evalCriterion ' + evalCriterion)
 MPI Rank 2:         logPrior = LogPrior(labels)
 MPI Rank 2:         // TODO: how to add a tag to an infix operation?
@@ -2548,58 +1928,54 @@
 MPI Rank 2:         miniBatchMode = "partial"
 MPI Rank 2:         randomize = "auto"
 MPI Rank 2:         verbosity = 0
-MPI Rank 2:         useMersenneTwisterRand=true
 MPI Rank 2:         features = [
 MPI Rank 2:             dim = 363
 MPI Rank 2:             type = "real"
 MPI Rank 2:             scpFile = "glob_0000.scp"
 MPI Rank 2:         ]
 MPI Rank 2:         labels = [
-MPI Rank 2:             mlfFile = "/home/philly/jenkins/workspace/CNTK-Test-Linux-W1/Tests/EndToEndTests/Speech/Data/glob_0000.mlf"
-MPI Rank 2:             labelMappingFile = "/home/philly/jenkins/workspace/CNTK-Test-Linux-W1/Tests/EndToEndTests/Speech/Data/state.list"
+MPI Rank 2:             mlfFile = "/home/mluser/src/cplx_master/Tests/EndToEndTests/Speech/Data/glob_0000.mlf"
+MPI Rank 2:             labelMappingFile = "/home/mluser/src/cplx_master/Tests/EndToEndTests/Speech/Data/state.list"
 MPI Rank 2:             labelDim = 132
 MPI Rank 2:             labelType = "category"
 MPI Rank 2:         ]
 MPI Rank 2:     ]
 MPI Rank 2: ]
-MPI Rank 2: currentDirectory=/home/philly/jenkins/workspace/CNTK-Test-Linux-W1/Tests/EndToEndTests/Speech/Data
-MPI Rank 2: RunDir=/tmp/cntk-test-20160816095713.701165/Speech/DNN_ParallelNoQuantizationBufferedAsyncGradientAggregation@release_cpu
-MPI Rank 2: DataDir=/home/philly/jenkins/workspace/CNTK-Test-Linux-W1/Tests/EndToEndTests/Speech/Data
-MPI Rank 2: ConfigDir=/home/philly/jenkins/workspace/CNTK-Test-Linux-W1/Tests/EndToEndTests/Speech/DNN/ParallelNoQuantizationBufferedAsyncGradientAggregation/..
-MPI Rank 2: OutputDir=/tmp/cntk-test-20160816095713.701165/Speech/DNN_ParallelNoQuantizationBufferedAsyncGradientAggregation@release_cpu
+MPI Rank 2: currentDirectory=/home/mluser/src/cplx_master/Tests/EndToEndTests/Speech/Data
+MPI Rank 2: RunDir=/tmp/cntk-test-20160106232647.724209/Speech/DNN_ParallelNoQuantizationBufferedAsyncGradientAggregation@debug_cpu
+MPI Rank 2: DataDir=/home/mluser/src/cplx_master/Tests/EndToEndTests/Speech/Data
+MPI Rank 2: ConfigDir=/home/mluser/src/cplx_master/Tests/EndToEndTests/Speech/DNN/ParallelNoQuantizationBufferedAsyncGradientAggregation/..
 MPI Rank 2: DeviceId=-1
-MPI Rank 2: timestamping=true
-MPI Rank 2: numCPUThreads=8
+MPI Rank 2: numCPUThreads=2
 MPI Rank 2: precision=double
 MPI Rank 2: speechTrain=[SGD=[ParallelTrain=[DataParallelSGD=[gradientBits=64]]]]
 MPI Rank 2: speechTrain=[SGD=[ParallelTrain=[DataParallelSGD=[useBufferedAsyncGradientAggregation=true]]]]
 MPI Rank 2: speechTrain=[SGD=[ParallelTrain=[parallelizationStartEpoch=2]]]
 MPI Rank 2: speechTrain=[SGD=[maxEpochs=4]]
 MPI Rank 2: speechTrain=[SGD=[ParallelTrain=[syncPerfStats=5]]]
-MPI Rank 2: stderr=/tmp/cntk-test-20160816095713.701165/Speech/DNN_ParallelNoQuantizationBufferedAsyncGradientAggregation@release_cpu/stderr
-MPI Rank 2: 
-MPI Rank 2: 08/16/2016 09:58:36: <<<<<<<<<<<<<<<<<<<< RAW CONFIG WITH ALL VARIABLES RESOLVED <<<<<<<<<<<<<<<<<<<<
-MPI Rank 2: 
-MPI Rank 2: 08/16/2016 09:58:36: >>>>>>>>>>>>>>>>>>>> PROCESSED CONFIG WITH ALL VARIABLES RESOLVED >>>>>>>>>>>>>>>>>>>>
-MPI Rank 2: configparameters: cntk.cntk:command=speechTrain
-MPI Rank 2: configparameters: cntk.cntk:ConfigDir=/home/philly/jenkins/workspace/CNTK-Test-Linux-W1/Tests/EndToEndTests/Speech/DNN/ParallelNoQuantizationBufferedAsyncGradientAggregation/..
-MPI Rank 2: configparameters: cntk.cntk:currentDirectory=/home/philly/jenkins/workspace/CNTK-Test-Linux-W1/Tests/EndToEndTests/Speech/Data
-MPI Rank 2: configparameters: cntk.cntk:DataDir=/home/philly/jenkins/workspace/CNTK-Test-Linux-W1/Tests/EndToEndTests/Speech/Data
-MPI Rank 2: configparameters: cntk.cntk:deviceId=-1
-MPI Rank 2: configparameters: cntk.cntk:numCPUThreads=8
-MPI Rank 2: configparameters: cntk.cntk:OutputDir=/tmp/cntk-test-20160816095713.701165/Speech/DNN_ParallelNoQuantizationBufferedAsyncGradientAggregation@release_cpu
-MPI Rank 2: configparameters: cntk.cntk:parallelTrain=true
-MPI Rank 2: configparameters: cntk.cntk:precision=double
-MPI Rank 2: configparameters: cntk.cntk:RunDir=/tmp/cntk-test-20160816095713.701165/Speech/DNN_ParallelNoQuantizationBufferedAsyncGradientAggregation@release_cpu
-MPI Rank 2: configparameters: cntk.cntk:speechTrain=[
+MPI Rank 2: stderr=/tmp/cntk-test-20160106232647.724209/Speech/DNN_ParallelNoQuantizationBufferedAsyncGradientAggregation@debug_cpu/stderr
+MPI Rank 2: 
+MPI Rank 2: <<<<<<<<<<<<<<<<<<<< RAW CONFIG WITH ALL VARIABLES RESOLVED <<<<<<<<<<<<<<<<<<<<
+MPI Rank 2: 
+MPI Rank 2: >>>>>>>>>>>>>>>>>>>> PROCESSED CONFIG WITH ALL VARIABLES RESOLVED >>>>>>>>>>>>>>>>>>>>
+MPI Rank 2: configparameters: cntk.config:command=speechTrain
+MPI Rank 2: configparameters: cntk.config:ConfigDir=/home/mluser/src/cplx_master/Tests/EndToEndTests/Speech/DNN/ParallelNoQuantizationBufferedAsyncGradientAggregation/..
+MPI Rank 2: configparameters: cntk.config:currentDirectory=/home/mluser/src/cplx_master/Tests/EndToEndTests/Speech/Data
+MPI Rank 2: configparameters: cntk.config:DataDir=/home/mluser/src/cplx_master/Tests/EndToEndTests/Speech/Data
+MPI Rank 2: configparameters: cntk.config:deviceId=-1
+MPI Rank 2: configparameters: cntk.config:numCPUThreads=2
+MPI Rank 2: configparameters: cntk.config:parallelTrain=true
+MPI Rank 2: configparameters: cntk.config:precision=double
+MPI Rank 2: configparameters: cntk.config:RunDir=/tmp/cntk-test-20160106232647.724209/Speech/DNN_ParallelNoQuantizationBufferedAsyncGradientAggregation@debug_cpu
+MPI Rank 2: configparameters: cntk.config:speechTrain=[
 MPI Rank 2:     action = "train"
-MPI Rank 2:     modelPath = "/tmp/cntk-test-20160816095713.701165/Speech/DNN_ParallelNoQuantizationBufferedAsyncGradientAggregation@release_cpu/models/cntkSpeech.dnn"
+MPI Rank 2:     modelPath = "/tmp/cntk-test-20160106232647.724209/Speech/DNN_ParallelNoQuantizationBufferedAsyncGradientAggregation@debug_cpu/models/cntkSpeech.dnn"
 MPI Rank 2:     deviceId = -1
 MPI Rank 2:     traceLevel = 1
 MPI Rank 2:     SimpleNetworkBuilder = [
 MPI Rank 2:         layerSizes = 363:512:512:132
 MPI Rank 2:         trainingCriterion = "CrossEntropyWithSoftmax"
-MPI Rank 2:         evalCriterion = "ClassificationError"
+MPI Rank 2:         evalCriterion = "ErrorPrediction"
 MPI Rank 2:         layerTypes = "Sigmoid"
 MPI Rank 2:         initValueScale = 1.0
 MPI Rank 2:         applyMeanVarNorm = true
@@ -2625,11 +2001,7 @@
 MPI Rank 2:              then CrossEntropyWithSoftmax(labels, outZ, tag='criterion')
 MPI Rank 2:              else Fail('unknown trainingCriterion ' + trainingCriterion)
 MPI Rank 2:         Err = if evalCriterion == 'Err' then
-<<<<<<< HEAD
-MPI Rank 2:               ClassificationError(labels, outZ, tag='eval')
-=======
-MPI Rank 2:               ErrorPrediction(labels, outZ, tag='evaluation')
->>>>>>> 8493f118
+MPI Rank 2:               ErrorPrediction(labels, outZ, tag='eval')
 MPI Rank 2:               else Fail('unknown evalCriterion ' + evalCriterion)
 MPI Rank 2:         logPrior = LogPrior(labels)
 MPI Rank 2:         // TODO: how to add a tag to an infix operation?
@@ -2667,75 +2039,51 @@
 MPI Rank 2:         miniBatchMode = "partial"
 MPI Rank 2:         randomize = "auto"
 MPI Rank 2:         verbosity = 0
-MPI Rank 2:         useMersenneTwisterRand=true
 MPI Rank 2:         features = [
 MPI Rank 2:             dim = 363
 MPI Rank 2:             type = "real"
 MPI Rank 2:             scpFile = "glob_0000.scp"
 MPI Rank 2:         ]
 MPI Rank 2:         labels = [
-MPI Rank 2:             mlfFile = "/home/philly/jenkins/workspace/CNTK-Test-Linux-W1/Tests/EndToEndTests/Speech/Data/glob_0000.mlf"
-MPI Rank 2:             labelMappingFile = "/home/philly/jenkins/workspace/CNTK-Test-Linux-W1/Tests/EndToEndTests/Speech/Data/state.list"
+MPI Rank 2:             mlfFile = "/home/mluser/src/cplx_master/Tests/EndToEndTests/Speech/Data/glob_0000.mlf"
+MPI Rank 2:             labelMappingFile = "/home/mluser/src/cplx_master/Tests/EndToEndTests/Speech/Data/state.list"
 MPI Rank 2:             labelDim = 132
 MPI Rank 2:             labelType = "category"
 MPI Rank 2:         ]
 MPI Rank 2:     ]
 MPI Rank 2: ] [SGD=[ParallelTrain=[DataParallelSGD=[gradientBits=64]]]] [SGD=[ParallelTrain=[DataParallelSGD=[useBufferedAsyncGradientAggregation=true]]]] [SGD=[ParallelTrain=[parallelizationStartEpoch=2]]] [SGD=[maxEpochs=4]] [SGD=[ParallelTrain=[syncPerfStats=5]]]
 MPI Rank 2: 
-MPI Rank 2: configparameters: cntk.cntk:stderr=/tmp/cntk-test-20160816095713.701165/Speech/DNN_ParallelNoQuantizationBufferedAsyncGradientAggregation@release_cpu/stderr
-MPI Rank 2: configparameters: cntk.cntk:timestamping=true
-MPI Rank 2: 08/16/2016 09:58:36: <<<<<<<<<<<<<<<<<<<< PROCESSED CONFIG WITH ALL VARIABLES RESOLVED <<<<<<<<<<<<<<<<<<<<
-MPI Rank 2: 08/16/2016 09:58:36: Commands: speechTrain
-MPI Rank 2: 08/16/2016 09:58:36: Precision = "double"
-MPI Rank 2: 08/16/2016 09:58:36: Using 8 CPU threads.
-MPI Rank 2: 08/16/2016 09:58:36: CNTKModelPath: /tmp/cntk-test-20160816095713.701165/Speech/DNN_ParallelNoQuantizationBufferedAsyncGradientAggregation@release_cpu/models/cntkSpeech.dnn
-MPI Rank 2: 08/16/2016 09:58:36: CNTKCommandTrainInfo: speechTrain : 4
-MPI Rank 2: 08/16/2016 09:58:36: CNTKCommandTrainInfo: CNTKNoMoreCommands_Total : 4
-MPI Rank 2: 
-MPI Rank 2: 08/16/2016 09:58:36: ##############################################################################
-MPI Rank 2: 08/16/2016 09:58:36: #                                                                            #
-MPI Rank 2: 08/16/2016 09:58:36: # Action "train"                                                             #
-MPI Rank 2: 08/16/2016 09:58:36: #                                                                            #
-MPI Rank 2: 08/16/2016 09:58:36: ##############################################################################
-MPI Rank 2: 
-MPI Rank 2: 08/16/2016 09:58:36: CNTKCommandTrainBegin: speechTrain
+MPI Rank 2: configparameters: cntk.config:stderr=/tmp/cntk-test-20160106232647.724209/Speech/DNN_ParallelNoQuantizationBufferedAsyncGradientAggregation@debug_cpu/stderr
+MPI Rank 2: <<<<<<<<<<<<<<<<<<<< PROCESSED CONFIG WITH ALL VARIABLES RESOLVED <<<<<<<<<<<<<<<<<<<<
+MPI Rank 2: command: speechTrain 
+MPI Rank 2: precision = double
+MPI Rank 2: Using 2 CPU threads
+MPI Rank 2: CNTKModelPath: /tmp/cntk-test-20160106232647.724209/Speech/DNN_ParallelNoQuantizationBufferedAsyncGradientAggregation@debug_cpu/models/cntkSpeech.dnn
+MPI Rank 2: CNTKCommandTrainInfo: speechTrain : 4
+MPI Rank 2: CNTKCommandTrainInfo: CNTKNoMoreCommands_Total : 4
+MPI Rank 2: CNTKCommandTrainBegin: speechTrain
 MPI Rank 2: SimpleNetworkBuilder Using CPU
 MPI Rank 2: reading script file glob_0000.scp ... 948 entries
-MPI Rank 2: total 132 state names in state list /home/philly/jenkins/workspace/CNTK-Test-Linux-W1/Tests/EndToEndTests/Speech/Data/state.list
-MPI Rank 2: htkmlfreader: reading MLF file /home/philly/jenkins/workspace/CNTK-Test-Linux-W1/Tests/EndToEndTests/Speech/Data/glob_0000.mlf ... total 948 entries
+MPI Rank 2: total 132 state names in state list /home/mluser/src/cplx_master/Tests/EndToEndTests/Speech/Data/state.list
+MPI Rank 2: htkmlfreader: reading MLF file /home/mluser/src/cplx_master/Tests/EndToEndTests/Speech/Data/glob_0000.mlf ... total 948 entries
 MPI Rank 2: ...............................................................................................feature set 0: 252734 frames in 948 out of 948 utterances
 MPI Rank 2: label set 0: 129 classes
 MPI Rank 2: minibatchutterancesource: 948 utterances grouped into 3 chunks, av. chunk size: 316.0 utterances, 84244.7 frames
 MPI Rank 2: 
-MPI Rank 2: 08/16/2016 09:58:36: Creating virgin network.
-MPI Rank 2: Node 'W0' (LearnableParameter operation): Initializing Parameter[512 x 363] <- 0.000000.
-MPI Rank 2: Node 'W0' (LearnableParameter operation): Initializing Parameter[512 x 363] <- uniform(seed=1, range=0.050000*1.000000, onCPU=false).
-MPI Rank 2: Node 'B0' (LearnableParameter operation): Initializing Parameter[512 x 1] <- 0.000000.
-MPI Rank 2: Node 'B0' (LearnableParameter operation): Initializing Parameter[512 x 1] <- 0.000000.
-MPI Rank 2: Node 'W1' (LearnableParameter operation): Initializing Parameter[512 x 512] <- 0.000000.
-MPI Rank 2: Node 'W1' (LearnableParameter operation): Initializing Parameter[512 x 512] <- uniform(seed=2, range=0.050000*1.000000, onCPU=false).
-MPI Rank 2: Node 'B1' (LearnableParameter operation): Initializing Parameter[512 x 1] <- 0.000000.
-MPI Rank 2: Node 'B1' (LearnableParameter operation): Initializing Parameter[512 x 1] <- 0.000000.
-MPI Rank 2: Node 'W2' (LearnableParameter operation): Initializing Parameter[132 x 512] <- 0.000000.
-MPI Rank 2: Node 'W2' (LearnableParameter operation): Initializing Parameter[132 x 512] <- uniform(seed=3, range=0.050000*1.000000, onCPU=false).
-MPI Rank 2: Node 'B2' (LearnableParameter operation): Initializing Parameter[132 x 1] <- 0.000000.
-MPI Rank 2: Node 'B2' (LearnableParameter operation): Initializing Parameter[132 x 1] <- 0.000000.
-MPI Rank 2: 
 MPI Rank 2: Post-processing network...
 MPI Rank 2: 
 MPI Rank 2: 7 roots:
-<<<<<<< HEAD
 MPI Rank 2: 	MeanOfFeatures = Mean
 MPI Rank 2: 	InvStdOfFeatures = InvStdDev
 MPI Rank 2: 	CrossEntropyWithSoftmax = CrossEntropyWithSoftmax
-MPI Rank 2: 	EvalClassificationError = ClassificationError
+MPI Rank 2: 	EvalErrorPrediction = ErrorPrediction
 MPI Rank 2: 	Prior = Mean
 MPI Rank 2: 	ScaledLogLikelihood = Minus
 MPI Rank 2: 	PosteriorProb = Softmax
 MPI Rank 2: FormNestedNetwork: WARNING: Was called twice for MeanOfFeatures Mean operation
 MPI Rank 2: FormNestedNetwork: WARNING: Was called twice for InvStdOfFeatures InvStdDev operation
 MPI Rank 2: FormNestedNetwork: WARNING: Was called twice for CrossEntropyWithSoftmax CrossEntropyWithSoftmax operation
-MPI Rank 2: FormNestedNetwork: WARNING: Was called twice for EvalClassificationError ClassificationError operation
+MPI Rank 2: FormNestedNetwork: WARNING: Was called twice for EvalErrorPrediction ErrorPrediction operation
 MPI Rank 2: FormNestedNetwork: WARNING: Was called twice for Prior Mean operation
 MPI Rank 2: FormNestedNetwork: WARNING: Was called twice for ScaledLogLikelihood Minus operation
 MPI Rank 2: FormNestedNetwork: WARNING: Was called twice for PosteriorProb Softmax operation
@@ -2849,7 +2197,7 @@
 MPI Rank 2: 9 out of 20 nodes do not share the minibatch layout with the input data.
 MPI Rank 2: 
 MPI Rank 2: 
-MPI Rank 2: Validating for node EvalClassificationError. 20 nodes to process in pass 1.
+MPI Rank 2: Validating for node EvalErrorPrediction. 20 nodes to process in pass 1.
 MPI Rank 2: 
 MPI Rank 2: Validating --> labels = InputValue -> [132 [132 {1}], MBSize 0]
 MPI Rank 2: Validating --> W2 = LearnableParameter -> [132 [132 {1}], 512]
@@ -2870,9 +2218,9 @@
 MPI Rank 2: Validating --> W2*H1 = Times(W2[132, 512], H2[512, MBSize 0]) -> [132 [132 {1}], MBSize 0]
 MPI Rank 2: Validating --> B2 = LearnableParameter -> [132 [132 {1}], 1]
 MPI Rank 2: Validating --> HLast = Plus(W2*H1[132, MBSize 0], B2[132, 1]) -> [132 [132 {1}], MBSize 0]
-MPI Rank 2: Validating --> EvalClassificationError = ClassificationError(labels[132, MBSize 0], HLast[132, MBSize 0]) -> [1 [1 {1}], 1]
-MPI Rank 2: 
-MPI Rank 2: Validating for node EvalClassificationError. 9 nodes to process in pass 2.
+MPI Rank 2: Validating --> EvalErrorPrediction = ErrorPrediction(labels[132, MBSize 0], HLast[132, MBSize 0]) -> [1 [1 {1}], 1]
+MPI Rank 2: 
+MPI Rank 2: Validating for node EvalErrorPrediction. 9 nodes to process in pass 2.
 MPI Rank 2: 
 MPI Rank 2: Validating --> labels = InputValue -> [132 [132 {1}], MBSize 0]
 MPI Rank 2: Validating --> W2 = LearnableParameter -> [132 [132 {1}], 512]
@@ -2893,9 +2241,9 @@
 MPI Rank 2: Validating --> W2*H1 = Times(W2[132, 512], H2[512, MBSize 0]) -> [132 [132 {1}], MBSize 0]
 MPI Rank 2: Validating --> B2 = LearnableParameter -> [132 [132 {1}], 1]
 MPI Rank 2: Validating --> HLast = Plus(W2*H1[132, MBSize 0], B2[132, 1]) -> [132 [132 {1}], MBSize 0]
-MPI Rank 2: Validating --> EvalClassificationError = ClassificationError(labels[132, MBSize 0], HLast[132, MBSize 0]) -> [1 [1 {1}], 1]
-MPI Rank 2: 
-MPI Rank 2: Validating for node EvalClassificationError, final verification.
+MPI Rank 2: Validating --> EvalErrorPrediction = ErrorPrediction(labels[132, MBSize 0], HLast[132, MBSize 0]) -> [1 [1 {1}], 1]
+MPI Rank 2: 
+MPI Rank 2: Validating for node EvalErrorPrediction, final verification.
 MPI Rank 2: 
 MPI Rank 2: Validating --> labels = InputValue -> [132 [132 {1}], MBSize 0]
 MPI Rank 2: Validating --> W2 = LearnableParameter -> [132 [132 {1}], 512]
@@ -2916,7 +2264,7 @@
 MPI Rank 2: Validating --> W2*H1 = Times(W2[132, 512], H2[512, MBSize 0]) -> [132 [132 {1}], MBSize 0]
 MPI Rank 2: Validating --> B2 = LearnableParameter -> [132 [132 {1}], 1]
 MPI Rank 2: Validating --> HLast = Plus(W2*H1[132, MBSize 0], B2[132, 1]) -> [132 [132 {1}], MBSize 0]
-MPI Rank 2: Validating --> EvalClassificationError = ClassificationError(labels[132, MBSize 0], HLast[132, MBSize 0]) -> [1 [1 {1}], 1]
+MPI Rank 2: Validating --> EvalErrorPrediction = ErrorPrediction(labels[132, MBSize 0], HLast[132, MBSize 0]) -> [1 [1 {1}], 1]
 MPI Rank 2: 
 MPI Rank 2: 9 out of 20 nodes do not share the minibatch layout with the input data.
 MPI Rank 2: 
@@ -3084,158 +2432,73 @@
 MPI Rank 2: Validating --> PosteriorProb = Softmax(HLast[132, MBSize 0]) -> [132 [132 {1}], MBSize 0]
 MPI Rank 2: 
 MPI Rank 2: 8 out of 19 nodes do not share the minibatch layout with the input data.
-=======
-MPI Rank 2: 	CrossEntropyWithSoftmax = CrossEntropyWithSoftmax()
-MPI Rank 2: 	EvalErrorPrediction = ErrorPrediction()
-MPI Rank 2: 	InvStdOfFeatures = InvStdDev()
-MPI Rank 2: 	MeanOfFeatures = Mean()
-MPI Rank 2: 	PosteriorProb = Softmax()
-MPI Rank 2: 	Prior = Mean()
-MPI Rank 2: 	ScaledLogLikelihood = Minus()
-MPI Rank 2: 
-MPI Rank 2: Validating network. 25 nodes to process in pass 1.
-MPI Rank 2: 
-MPI Rank 2: Validating --> labels = InputValue() :  -> [132 x *]
-MPI Rank 2: Validating --> W2 = LearnableParameter() :  -> [132 x 512]
-MPI Rank 2: Validating --> W1 = LearnableParameter() :  -> [512 x 512]
-MPI Rank 2: Validating --> W0 = LearnableParameter() :  -> [512 x 363]
-MPI Rank 2: Validating --> features = InputValue() :  -> [363 x *]
-MPI Rank 2: Validating --> MeanOfFeatures = Mean (features) : [363 x *] -> [363]
-MPI Rank 2: Validating --> InvStdOfFeatures = InvStdDev (features) : [363 x *] -> [363]
-MPI Rank 2: Validating --> MVNormalizedFeatures = PerDimMeanVarNormalization (features, MeanOfFeatures, InvStdOfFeatures) : [363 x *], [363], [363] -> [363 x *]
-MPI Rank 2: Validating --> W0*features = Times (W0, MVNormalizedFeatures) : [512 x 363], [363 x *] -> [512 x *]
-MPI Rank 2: Validating --> B0 = LearnableParameter() :  -> [512 x 1]
-MPI Rank 2: Validating --> W0*features+B0 = Plus (W0*features, B0) : [512 x *], [512 x 1] -> [512 x 1 x *]
-MPI Rank 2: Validating --> H1 = Sigmoid (W0*features+B0) : [512 x 1 x *] -> [512 x 1 x *]
-MPI Rank 2: Validating --> W1*H1 = Times (W1, H1) : [512 x 512], [512 x 1 x *] -> [512 x 1 x *]
-MPI Rank 2: Validating --> B1 = LearnableParameter() :  -> [512 x 1]
-MPI Rank 2: Validating --> W1*H1+B1 = Plus (W1*H1, B1) : [512 x 1 x *], [512 x 1] -> [512 x 1 x *]
-MPI Rank 2: Validating --> H2 = Sigmoid (W1*H1+B1) : [512 x 1 x *] -> [512 x 1 x *]
-MPI Rank 2: Validating --> W2*H1 = Times (W2, H2) : [132 x 512], [512 x 1 x *] -> [132 x 1 x *]
-MPI Rank 2: Validating --> B2 = LearnableParameter() :  -> [132 x 1]
-MPI Rank 2: Validating --> HLast = Plus (W2*H1, B2) : [132 x 1 x *], [132 x 1] -> [132 x 1 x *]
-MPI Rank 2: Validating --> CrossEntropyWithSoftmax = CrossEntropyWithSoftmax (labels, HLast) : [132 x *], [132 x 1 x *] -> [1]
-MPI Rank 2: Validating --> EvalErrorPrediction = ErrorPrediction (labels, HLast) : [132 x *], [132 x 1 x *] -> [1]
-MPI Rank 2: Validating --> PosteriorProb = Softmax (HLast) : [132 x 1 x *] -> [132 x 1 x *]
-MPI Rank 2: Validating --> Prior = Mean (labels) : [132 x *] -> [132]
-MPI Rank 2: Validating --> LogOfPrior = Log (Prior) : [132] -> [132]
-MPI Rank 2: Validating --> ScaledLogLikelihood = Minus (HLast, LogOfPrior) : [132 x 1 x *], [132] -> [132 x 1 x *]
-MPI Rank 2: 
-MPI Rank 2: Validating network. 17 nodes to process in pass 2.
-MPI Rank 2: 
-MPI Rank 2: 
-MPI Rank 2: Validating network, final pass.
-MPI Rank 2: 
-MPI Rank 2: 
-MPI Rank 2: 
-MPI Rank 2: 12 out of 25 nodes do not share the minibatch layout with the input data.
->>>>>>> 8493f118
 MPI Rank 2: 
 MPI Rank 2: Post-processing network complete.
 MPI Rank 2: 
-MPI Rank 2: 08/16/2016 09:58:36: Created model with 25 nodes on CPU.
-MPI Rank 2: 
-MPI Rank 2: 08/16/2016 09:58:36: Training criterion node(s):
-MPI Rank 2: 08/16/2016 09:58:36: 	CrossEntropyWithSoftmax = CrossEntropyWithSoftmax
-MPI Rank 2: 
-<<<<<<< HEAD
+MPI Rank 2: SGD using CPU.
+MPI Rank 2: 
+MPI Rank 2: Training criterion node(s):
+MPI Rank 2: 	CrossEntropyWithSoftmax = CrossEntropyWithSoftmax
+MPI Rank 2: 
 MPI Rank 2: Evaluation criterion node(s):
-MPI Rank 2: 	EvalClassificationError = ClassificationError
-=======
-MPI Rank 2: 08/16/2016 09:58:36: Evaluation criterion node(s):
-MPI Rank 2: 08/16/2016 09:58:36: 	EvalErrorPrediction = ErrorPrediction
->>>>>>> 8493f118
+MPI Rank 2: 	EvalErrorPrediction = ErrorPrediction
 MPI Rank 2: 
 MPI Rank 2: 
 MPI Rank 2: Allocating matrices for forward and/or backward propagation.
 MPI Rank 2: 
-MPI Rank 2: Memory Sharing: Out of 40 matrices, 19 are shared as 8, and 21 are not shared.
-MPI Rank 2: 
-MPI Rank 2: 	{ W0 : [512 x 363] (gradient)
-MPI Rank 2: 	  W0*features+B0 : [512 x 1 x *] }
-MPI Rank 2: 	{ H1 : [512 x 1 x *]
-MPI Rank 2: 	  W0*features : [512 x *] (gradient) }
-MPI Rank 2: 	{ W0*features+B0 : [512 x 1 x *] (gradient)
-MPI Rank 2: 	  W1*H1 : [512 x 1 x *] }
-MPI Rank 2: 	{ W1 : [512 x 512] (gradient)
-MPI Rank 2: 	  W1*H1+B1 : [512 x 1 x *] }
-MPI Rank 2: 	{ H2 : [512 x 1 x *]
-MPI Rank 2: 	  W1*H1 : [512 x 1 x *] (gradient) }
-MPI Rank 2: 	{ B0 : [512 x 1] (gradient)
-MPI Rank 2: 	  H1 : [512 x 1 x *] (gradient)
-MPI Rank 2: 	  W1*H1+B1 : [512 x 1 x *] (gradient)
-MPI Rank 2: 	  W2*H1 : [132 x 1 x *] }
-MPI Rank 2: 	{ HLast : [132 x 1 x *]
-MPI Rank 2: 	  W2 : [132 x 512] (gradient) }
-MPI Rank 2: 	{ B1 : [512 x 1] (gradient)
-MPI Rank 2: 	  H2 : [512 x 1 x *] (gradient)
-MPI Rank 2: 	  HLast : [132 x 1 x *] (gradient) }
-MPI Rank 2: 
-MPI Rank 2: 
-MPI Rank 2: 08/16/2016 09:58:36: Training 516740 parameters in 6 out of 6 parameter tensors and 15 nodes with gradient:
-MPI Rank 2: 
-MPI Rank 2: 08/16/2016 09:58:36: 	Node 'B0' (LearnableParameter operation) : [512 x 1]
-MPI Rank 2: 08/16/2016 09:58:36: 	Node 'B1' (LearnableParameter operation) : [512 x 1]
-MPI Rank 2: 08/16/2016 09:58:36: 	Node 'B2' (LearnableParameter operation) : [132 x 1]
-MPI Rank 2: 08/16/2016 09:58:36: 	Node 'W0' (LearnableParameter operation) : [512 x 363]
-MPI Rank 2: 08/16/2016 09:58:36: 	Node 'W1' (LearnableParameter operation) : [512 x 512]
-MPI Rank 2: 08/16/2016 09:58:36: 	Node 'W2' (LearnableParameter operation) : [132 x 512]
-MPI Rank 2: 
-MPI Rank 2: 
-MPI Rank 2: 08/16/2016 09:58:36: Precomputing --> 3 PreCompute nodes found.
-MPI Rank 2: 
-MPI Rank 2: 08/16/2016 09:58:36: 	MeanOfFeatures = Mean()
-MPI Rank 2: 08/16/2016 09:58:36: 	InvStdOfFeatures = InvStdDev()
-MPI Rank 2: 08/16/2016 09:58:36: 	Prior = Mean()
+MPI Rank 2: Precomputing --> 3 PreCompute nodes found.
+MPI Rank 2: 
+MPI Rank 2: 	NodeName: InvStdOfFeatures
+MPI Rank 2: 	NodeName: MeanOfFeatures
+MPI Rank 2: 	NodeName: Prior
 MPI Rank 2: minibatchiterator: epoch 0: frames [0..252734] (first utterance at frame 0), data subset 0 of 1, with 1 datapasses
 MPI Rank 2: requiredata: determined feature kind as 33-dimensional 'USER' with frame shift 10.0 ms
 MPI Rank 2: 
-MPI Rank 2: 08/16/2016 09:58:38: Precomputing --> Completed.
-MPI Rank 2: 
-MPI Rank 2: 
-MPI Rank 2: 08/16/2016 09:58:38: Starting Epoch 1: learning rate per sample = 0.015625  effective momentum = 0.900000  momentum as time constant = 607.4 samples
+MPI Rank 2: Precomputing --> Completed.
+MPI Rank 2: 
+MPI Rank 2: Set Max Temp Mem Size For Convolution Nodes to 0 samples.
+MPI Rank 2: Starting Epoch 1: learning rate per sample = 0.015625  effective momentum = 0.900000  momentum as time constant = 607.4 samples
 MPI Rank 2: minibatchiterator: epoch 0: frames [0..20480] (first utterance at frame 0), data subset 0 of 1, with 1 datapasses
 MPI Rank 2: 
-<<<<<<< HEAD
 MPI Rank 2: Starting minibatch loop.
 MPI Rank 2: #PLUS#
 MPI Rank 2: Tensor Op: Op 15: 512 x 64 {1,512} op 512 x 1 {1,512} -> 512 x 64 {1,512}
 MPI Rank 2: #NLop5#
 MPI Rank 2: Tensor Op: Op 5: 512 x 64 {1,512} -> 512 x 64 {1,512}
 MPI Rank 2: #PLUSBP#
-MPI Rank 2:  Epoch[ 1 of 4]-Minibatch[   1-  10, 3.12%]: * 640; CrossEntropyWithSoftmax =  4.36628272; EvalClassificationError = 0.90937500; TotalTime = 0.7096s; SamplesPerSecond = 901.9
-MPI Rank 2:  Epoch[ 1 of 4]-Minibatch[  11-  20, 6.25%]: * 640; CrossEntropyWithSoftmax =  4.15914991; EvalClassificationError = 0.89218750; TotalTime = 0.6952s; SamplesPerSecond = 920.6
-MPI Rank 2:  Epoch[ 1 of 4]-Minibatch[  21-  30, 9.38%]: * 640; CrossEntropyWithSoftmax =  3.99837967; EvalClassificationError = 0.86875000; TotalTime = 0.8293s; SamplesPerSecond = 771.7
-MPI Rank 2:  Epoch[ 1 of 4]-Minibatch[  31-  40, 12.50%]: * 640; CrossEntropyWithSoftmax =  3.86616341; EvalClassificationError = 0.86250000; TotalTime = 0.8270s; SamplesPerSecond = 773.9
-MPI Rank 2:  Epoch[ 1 of 4]-Minibatch[  41-  50, 15.62%]: * 640; CrossEntropyWithSoftmax =  3.80082643; EvalClassificationError = 0.87968750; TotalTime = 0.9680s; SamplesPerSecond = 661.2
-MPI Rank 2:  Epoch[ 1 of 4]-Minibatch[  51-  60, 18.75%]: * 640; CrossEntropyWithSoftmax =  3.73336112; EvalClassificationError = 0.87812500; TotalTime = 1.1485s; SamplesPerSecond = 557.2
-MPI Rank 2:  Epoch[ 1 of 4]-Minibatch[  61-  70, 21.88%]: * 640; CrossEntropyWithSoftmax =  3.57119384; EvalClassificationError = 0.82031250; TotalTime = 0.8633s; SamplesPerSecond = 741.4
-MPI Rank 2:  Epoch[ 1 of 4]-Minibatch[  71-  80, 25.00%]: * 640; CrossEntropyWithSoftmax =  3.44001005; EvalClassificationError = 0.81562500; TotalTime = 0.8252s; SamplesPerSecond = 775.6
-MPI Rank 2:  Epoch[ 1 of 4]-Minibatch[  81-  90, 28.12%]: * 640; CrossEntropyWithSoftmax =  3.36131109; EvalClassificationError = 0.77343750; TotalTime = 0.7957s; SamplesPerSecond = 804.3
-MPI Rank 2:  Epoch[ 1 of 4]-Minibatch[  91- 100, 31.25%]: * 640; CrossEntropyWithSoftmax =  3.39817487; EvalClassificationError = 0.85000000; TotalTime = 1.1151s; SamplesPerSecond = 573.9
-MPI Rank 2:  Epoch[ 1 of 4]-Minibatch[ 101- 110, 34.38%]: * 640; CrossEntropyWithSoftmax =  3.25116276; EvalClassificationError = 0.77031250; TotalTime = 1.0905s; SamplesPerSecond = 586.9
-MPI Rank 2:  Epoch[ 1 of 4]-Minibatch[ 111- 120, 37.50%]: * 640; CrossEntropyWithSoftmax =  3.35774005; EvalClassificationError = 0.79843750; TotalTime = 1.1102s; SamplesPerSecond = 576.5
-MPI Rank 2:  Epoch[ 1 of 4]-Minibatch[ 121- 130, 40.62%]: * 640; CrossEntropyWithSoftmax =  3.19791351; EvalClassificationError = 0.76406250; TotalTime = 1.1037s; SamplesPerSecond = 579.9
-MPI Rank 2:  Epoch[ 1 of 4]-Minibatch[ 131- 140, 43.75%]: * 640; CrossEntropyWithSoftmax =  3.06449990; EvalClassificationError = 0.71718750; TotalTime = 0.8253s; SamplesPerSecond = 775.4
-MPI Rank 2:  Epoch[ 1 of 4]-Minibatch[ 141- 150, 46.88%]: * 640; CrossEntropyWithSoftmax =  3.05357361; EvalClassificationError = 0.74218750; TotalTime = 0.8097s; SamplesPerSecond = 790.4
-MPI Rank 2:  Epoch[ 1 of 4]-Minibatch[ 151- 160, 50.00%]: * 640; CrossEntropyWithSoftmax =  3.02144079; EvalClassificationError = 0.74531250; TotalTime = 0.9776s; SamplesPerSecond = 654.7
-MPI Rank 2:  Epoch[ 1 of 4]-Minibatch[ 161- 170, 53.12%]: * 640; CrossEntropyWithSoftmax =  2.89890004; EvalClassificationError = 0.69687500; TotalTime = 1.0392s; SamplesPerSecond = 615.9
-MPI Rank 2:  Epoch[ 1 of 4]-Minibatch[ 171- 180, 56.25%]: * 640; CrossEntropyWithSoftmax =  2.74598358; EvalClassificationError = 0.68593750; TotalTime = 0.8033s; SamplesPerSecond = 796.7
-MPI Rank 2:  Epoch[ 1 of 4]-Minibatch[ 181- 190, 59.38%]: * 640; CrossEntropyWithSoftmax =  2.83604141; EvalClassificationError = 0.70625000; TotalTime = 1.0417s; SamplesPerSecond = 614.4
-MPI Rank 2:  Epoch[ 1 of 4]-Minibatch[ 191- 200, 62.50%]: * 640; CrossEntropyWithSoftmax =  2.62522562; EvalClassificationError = 0.64687500; TotalTime = 1.1086s; SamplesPerSecond = 577.3
-MPI Rank 2:  Epoch[ 1 of 4]-Minibatch[ 201- 210, 65.62%]: * 640; CrossEntropyWithSoftmax =  2.65507979; EvalClassificationError = 0.66562500; TotalTime = 0.9366s; SamplesPerSecond = 683.3
-MPI Rank 2:  Epoch[ 1 of 4]-Minibatch[ 211- 220, 68.75%]: * 640; CrossEntropyWithSoftmax =  2.59593989; EvalClassificationError = 0.65937500; TotalTime = 1.1645s; SamplesPerSecond = 549.6
-MPI Rank 2:  Epoch[ 1 of 4]-Minibatch[ 221- 230, 71.88%]: * 640; CrossEntropyWithSoftmax =  2.51177605; EvalClassificationError = 0.62343750; TotalTime = 1.1295s; SamplesPerSecond = 566.6
-MPI Rank 2:  Epoch[ 1 of 4]-Minibatch[ 231- 240, 75.00%]: * 640; CrossEntropyWithSoftmax =  2.42438840; EvalClassificationError = 0.63281250; TotalTime = 1.1017s; SamplesPerSecond = 580.9
-MPI Rank 2:  Epoch[ 1 of 4]-Minibatch[ 241- 250, 78.12%]: * 640; CrossEntropyWithSoftmax =  2.40372959; EvalClassificationError = 0.65156250; TotalTime = 1.1070s; SamplesPerSecond = 578.2
-MPI Rank 2:  Epoch[ 1 of 4]-Minibatch[ 251- 260, 81.25%]: * 640; CrossEntropyWithSoftmax =  2.48277420; EvalClassificationError = 0.63906250; TotalTime = 0.8212s; SamplesPerSecond = 779.3
-MPI Rank 2:  Epoch[ 1 of 4]-Minibatch[ 261- 270, 84.38%]: * 640; CrossEntropyWithSoftmax =  2.34181483; EvalClassificationError = 0.61718750; TotalTime = 0.8427s; SamplesPerSecond = 759.4
-MPI Rank 2:  Epoch[ 1 of 4]-Minibatch[ 271- 280, 87.50%]: * 640; CrossEntropyWithSoftmax =  2.22951559; EvalClassificationError = 0.57656250; TotalTime = 0.9096s; SamplesPerSecond = 703.6
-MPI Rank 2:  Epoch[ 1 of 4]-Minibatch[ 281- 290, 90.62%]: * 640; CrossEntropyWithSoftmax =  2.32715885; EvalClassificationError = 0.62031250; TotalTime = 1.0912s; SamplesPerSecond = 586.5
-MPI Rank 2:  Epoch[ 1 of 4]-Minibatch[ 291- 300, 93.75%]: * 640; CrossEntropyWithSoftmax =  2.21143816; EvalClassificationError = 0.61406250; TotalTime = 1.1533s; SamplesPerSecond = 554.9
-MPI Rank 2:  Epoch[ 1 of 4]-Minibatch[ 301- 310, 96.88%]: * 640; CrossEntropyWithSoftmax =  2.29118500; EvalClassificationError = 0.60156250; TotalTime = 1.1513s; SamplesPerSecond = 555.9
-MPI Rank 2:  Epoch[ 1 of 4]-Minibatch[ 311- 320, 100.00%]: * 640; CrossEntropyWithSoftmax =  2.19155470; EvalClassificationError = 0.56406250; TotalTime = 1.1538s; SamplesPerSecond = 554.7
-MPI Rank 2: Finished Epoch[ 1 of 4]: [Training] CrossEntropyWithSoftmax = 3.01292779; EvalClassificationError = 0.7277832; learningRatePerSample = 0.015625; EpochTime=31.2545
+MPI Rank 2:  Epoch[ 1 of 4]-Minibatch[   1-  10, 3.12%]: * 640; CrossEntropyWithSoftmax =  4.36628272; EvalErrorPrediction = 0.90937500; TotalTime = 0.7096s; SamplesPerSecond = 901.9
+MPI Rank 2:  Epoch[ 1 of 4]-Minibatch[  11-  20, 6.25%]: * 640; CrossEntropyWithSoftmax =  4.15914991; EvalErrorPrediction = 0.89218750; TotalTime = 0.6952s; SamplesPerSecond = 920.6
+MPI Rank 2:  Epoch[ 1 of 4]-Minibatch[  21-  30, 9.38%]: * 640; CrossEntropyWithSoftmax =  3.99837967; EvalErrorPrediction = 0.86875000; TotalTime = 0.8293s; SamplesPerSecond = 771.7
+MPI Rank 2:  Epoch[ 1 of 4]-Minibatch[  31-  40, 12.50%]: * 640; CrossEntropyWithSoftmax =  3.86616341; EvalErrorPrediction = 0.86250000; TotalTime = 0.8270s; SamplesPerSecond = 773.9
+MPI Rank 2:  Epoch[ 1 of 4]-Minibatch[  41-  50, 15.62%]: * 640; CrossEntropyWithSoftmax =  3.80082643; EvalErrorPrediction = 0.87968750; TotalTime = 0.9680s; SamplesPerSecond = 661.2
+MPI Rank 2:  Epoch[ 1 of 4]-Minibatch[  51-  60, 18.75%]: * 640; CrossEntropyWithSoftmax =  3.73336112; EvalErrorPrediction = 0.87812500; TotalTime = 1.1485s; SamplesPerSecond = 557.2
+MPI Rank 2:  Epoch[ 1 of 4]-Minibatch[  61-  70, 21.88%]: * 640; CrossEntropyWithSoftmax =  3.57119384; EvalErrorPrediction = 0.82031250; TotalTime = 0.8633s; SamplesPerSecond = 741.4
+MPI Rank 2:  Epoch[ 1 of 4]-Minibatch[  71-  80, 25.00%]: * 640; CrossEntropyWithSoftmax =  3.44001005; EvalErrorPrediction = 0.81562500; TotalTime = 0.8252s; SamplesPerSecond = 775.6
+MPI Rank 2:  Epoch[ 1 of 4]-Minibatch[  81-  90, 28.12%]: * 640; CrossEntropyWithSoftmax =  3.36131109; EvalErrorPrediction = 0.77343750; TotalTime = 0.7957s; SamplesPerSecond = 804.3
+MPI Rank 2:  Epoch[ 1 of 4]-Minibatch[  91- 100, 31.25%]: * 640; CrossEntropyWithSoftmax =  3.39817487; EvalErrorPrediction = 0.85000000; TotalTime = 1.1151s; SamplesPerSecond = 573.9
+MPI Rank 2:  Epoch[ 1 of 4]-Minibatch[ 101- 110, 34.38%]: * 640; CrossEntropyWithSoftmax =  3.25116276; EvalErrorPrediction = 0.77031250; TotalTime = 1.0905s; SamplesPerSecond = 586.9
+MPI Rank 2:  Epoch[ 1 of 4]-Minibatch[ 111- 120, 37.50%]: * 640; CrossEntropyWithSoftmax =  3.35774005; EvalErrorPrediction = 0.79843750; TotalTime = 1.1102s; SamplesPerSecond = 576.5
+MPI Rank 2:  Epoch[ 1 of 4]-Minibatch[ 121- 130, 40.62%]: * 640; CrossEntropyWithSoftmax =  3.19791351; EvalErrorPrediction = 0.76406250; TotalTime = 1.1037s; SamplesPerSecond = 579.9
+MPI Rank 2:  Epoch[ 1 of 4]-Minibatch[ 131- 140, 43.75%]: * 640; CrossEntropyWithSoftmax =  3.06449990; EvalErrorPrediction = 0.71718750; TotalTime = 0.8253s; SamplesPerSecond = 775.4
+MPI Rank 2:  Epoch[ 1 of 4]-Minibatch[ 141- 150, 46.88%]: * 640; CrossEntropyWithSoftmax =  3.05357361; EvalErrorPrediction = 0.74218750; TotalTime = 0.8097s; SamplesPerSecond = 790.4
+MPI Rank 2:  Epoch[ 1 of 4]-Minibatch[ 151- 160, 50.00%]: * 640; CrossEntropyWithSoftmax =  3.02144079; EvalErrorPrediction = 0.74531250; TotalTime = 0.9776s; SamplesPerSecond = 654.7
+MPI Rank 2:  Epoch[ 1 of 4]-Minibatch[ 161- 170, 53.12%]: * 640; CrossEntropyWithSoftmax =  2.89890004; EvalErrorPrediction = 0.69687500; TotalTime = 1.0392s; SamplesPerSecond = 615.9
+MPI Rank 2:  Epoch[ 1 of 4]-Minibatch[ 171- 180, 56.25%]: * 640; CrossEntropyWithSoftmax =  2.74598358; EvalErrorPrediction = 0.68593750; TotalTime = 0.8033s; SamplesPerSecond = 796.7
+MPI Rank 2:  Epoch[ 1 of 4]-Minibatch[ 181- 190, 59.38%]: * 640; CrossEntropyWithSoftmax =  2.83604141; EvalErrorPrediction = 0.70625000; TotalTime = 1.0417s; SamplesPerSecond = 614.4
+MPI Rank 2:  Epoch[ 1 of 4]-Minibatch[ 191- 200, 62.50%]: * 640; CrossEntropyWithSoftmax =  2.62522562; EvalErrorPrediction = 0.64687500; TotalTime = 1.1086s; SamplesPerSecond = 577.3
+MPI Rank 2:  Epoch[ 1 of 4]-Minibatch[ 201- 210, 65.62%]: * 640; CrossEntropyWithSoftmax =  2.65507979; EvalErrorPrediction = 0.66562500; TotalTime = 0.9366s; SamplesPerSecond = 683.3
+MPI Rank 2:  Epoch[ 1 of 4]-Minibatch[ 211- 220, 68.75%]: * 640; CrossEntropyWithSoftmax =  2.59593989; EvalErrorPrediction = 0.65937500; TotalTime = 1.1645s; SamplesPerSecond = 549.6
+MPI Rank 2:  Epoch[ 1 of 4]-Minibatch[ 221- 230, 71.88%]: * 640; CrossEntropyWithSoftmax =  2.51177605; EvalErrorPrediction = 0.62343750; TotalTime = 1.1295s; SamplesPerSecond = 566.6
+MPI Rank 2:  Epoch[ 1 of 4]-Minibatch[ 231- 240, 75.00%]: * 640; CrossEntropyWithSoftmax =  2.42438840; EvalErrorPrediction = 0.63281250; TotalTime = 1.1017s; SamplesPerSecond = 580.9
+MPI Rank 2:  Epoch[ 1 of 4]-Minibatch[ 241- 250, 78.12%]: * 640; CrossEntropyWithSoftmax =  2.40372959; EvalErrorPrediction = 0.65156250; TotalTime = 1.1070s; SamplesPerSecond = 578.2
+MPI Rank 2:  Epoch[ 1 of 4]-Minibatch[ 251- 260, 81.25%]: * 640; CrossEntropyWithSoftmax =  2.48277420; EvalErrorPrediction = 0.63906250; TotalTime = 0.8212s; SamplesPerSecond = 779.3
+MPI Rank 2:  Epoch[ 1 of 4]-Minibatch[ 261- 270, 84.38%]: * 640; CrossEntropyWithSoftmax =  2.34181483; EvalErrorPrediction = 0.61718750; TotalTime = 0.8427s; SamplesPerSecond = 759.4
+MPI Rank 2:  Epoch[ 1 of 4]-Minibatch[ 271- 280, 87.50%]: * 640; CrossEntropyWithSoftmax =  2.22951559; EvalErrorPrediction = 0.57656250; TotalTime = 0.9096s; SamplesPerSecond = 703.6
+MPI Rank 2:  Epoch[ 1 of 4]-Minibatch[ 281- 290, 90.62%]: * 640; CrossEntropyWithSoftmax =  2.32715885; EvalErrorPrediction = 0.62031250; TotalTime = 1.0912s; SamplesPerSecond = 586.5
+MPI Rank 2:  Epoch[ 1 of 4]-Minibatch[ 291- 300, 93.75%]: * 640; CrossEntropyWithSoftmax =  2.21143816; EvalErrorPrediction = 0.61406250; TotalTime = 1.1533s; SamplesPerSecond = 554.9
+MPI Rank 2:  Epoch[ 1 of 4]-Minibatch[ 301- 310, 96.88%]: * 640; CrossEntropyWithSoftmax =  2.29118500; EvalErrorPrediction = 0.60156250; TotalTime = 1.1513s; SamplesPerSecond = 555.9
+MPI Rank 2:  Epoch[ 1 of 4]-Minibatch[ 311- 320, 100.00%]: * 640; CrossEntropyWithSoftmax =  2.19155470; EvalErrorPrediction = 0.56406250; TotalTime = 1.1538s; SamplesPerSecond = 554.7
+MPI Rank 2: Finished Epoch[ 1 of 4]: [Training] CrossEntropyWithSoftmax = 3.01292779; EvalErrorPrediction = 0.7277832; learningRatePerSample = 0.015625; EpochTime=31.2545
 MPI Rank 2: Starting Epoch 2: learning rate per sample = 0.001953  effective momentum = 0.656119  momentum as time constant = 607.5 samples
 MPI Rank 2: minibatchiterator: epoch 1: frames [20480..40960] (first utterance at frame 20480), data subset 2 of 3, with 1 datapasses
 MPI Rank 2: 
@@ -3243,45 +2506,45 @@
 MPI Rank 2: Actual gradient aggregation time: 0.060522
 MPI Rank 2: Async gradient aggregation wait time: 0.031623
 MPI Rank 2: Actual gradient aggregation time: 0.14453
-MPI Rank 2:  Epoch[ 2 of 4]-Minibatch[   1-  10, 12.50%]: * 2304; CrossEntropyWithSoftmax =  2.09514596; EvalClassificationError = 0.55989583; TotalTime = 1.2174s; SamplesPerSecond = 1892.5
+MPI Rank 2:  Epoch[ 2 of 4]-Minibatch[   1-  10, 12.50%]: * 2304; CrossEntropyWithSoftmax =  2.09514596; EvalErrorPrediction = 0.55989583; TotalTime = 1.2174s; SamplesPerSecond = 1892.5
 MPI Rank 2: Async gradient aggregation wait time: 0.018795
 MPI Rank 2: Actual gradient aggregation time: 0.128166
 MPI Rank 2: Async gradient aggregation wait time: 0.022281
 MPI Rank 2: Actual gradient aggregation time: 0.132534
-MPI Rank 2:  Epoch[ 2 of 4]-Minibatch[  11-  20, 25.00%]: * 2560; CrossEntropyWithSoftmax =  2.14762552; EvalClassificationError = 0.58242187; TotalTime = 1.3620s; SamplesPerSecond = 1879.6
+MPI Rank 2:  Epoch[ 2 of 4]-Minibatch[  11-  20, 25.00%]: * 2560; CrossEntropyWithSoftmax =  2.14762552; EvalErrorPrediction = 0.58242187; TotalTime = 1.3620s; SamplesPerSecond = 1879.6
 MPI Rank 2: Async gradient aggregation wait time: 0.032316
 MPI Rank 2: Actual gradient aggregation time: 0.138782
 MPI Rank 2: Async gradient aggregation wait time: 0.038093
 MPI Rank 2: Actual gradient aggregation time: 0.129845
-MPI Rank 2:  Epoch[ 2 of 4]-Minibatch[  21-  30, 37.50%]: * 2560; CrossEntropyWithSoftmax =  2.19977785; EvalClassificationError = 0.58867187; TotalTime = 1.3797s; SamplesPerSecond = 1855.5
+MPI Rank 2:  Epoch[ 2 of 4]-Minibatch[  21-  30, 37.50%]: * 2560; CrossEntropyWithSoftmax =  2.19977785; EvalErrorPrediction = 0.58867187; TotalTime = 1.3797s; SamplesPerSecond = 1855.5
 MPI Rank 2: Async gradient aggregation wait time: 0.032278
 MPI Rank 2: Actual gradient aggregation time: 0.140392
 MPI Rank 2: Async gradient aggregation wait time: 0.028146
 MPI Rank 2: Actual gradient aggregation time: 0.142341
-MPI Rank 2:  Epoch[ 2 of 4]-Minibatch[  31-  40, 50.00%]: * 2560; CrossEntropyWithSoftmax =  2.13471172; EvalClassificationError = 0.59023437; TotalTime = 1.3790s; SamplesPerSecond = 1856.5
+MPI Rank 2:  Epoch[ 2 of 4]-Minibatch[  31-  40, 50.00%]: * 2560; CrossEntropyWithSoftmax =  2.13471172; EvalErrorPrediction = 0.59023437; TotalTime = 1.3790s; SamplesPerSecond = 1856.5
 MPI Rank 2: Async gradient aggregation wait time: 0.035036
 MPI Rank 2: Actual gradient aggregation time: 0.135871
 MPI Rank 2: Async gradient aggregation wait time: 0.027692
 MPI Rank 2: Actual gradient aggregation time: 0.133302
-MPI Rank 2:  Epoch[ 2 of 4]-Minibatch[  41-  50, 62.50%]: * 2560; CrossEntropyWithSoftmax =  2.07369296; EvalClassificationError = 0.57382813; TotalTime = 1.3808s; SamplesPerSecond = 1854.0
+MPI Rank 2:  Epoch[ 2 of 4]-Minibatch[  41-  50, 62.50%]: * 2560; CrossEntropyWithSoftmax =  2.07369296; EvalErrorPrediction = 0.57382813; TotalTime = 1.3808s; SamplesPerSecond = 1854.0
 MPI Rank 2: Async gradient aggregation wait time: 0.017662
 MPI Rank 2: Actual gradient aggregation time: 0.131173
 MPI Rank 2: Async gradient aggregation wait time: 0.031357
 MPI Rank 2: Actual gradient aggregation time: 0.127953
-MPI Rank 2:  Epoch[ 2 of 4]-Minibatch[  51-  60, 75.00%]: * 2560; CrossEntropyWithSoftmax =  2.14944464; EvalClassificationError = 0.57578125; TotalTime = 1.3611s; SamplesPerSecond = 1880.8
+MPI Rank 2:  Epoch[ 2 of 4]-Minibatch[  51-  60, 75.00%]: * 2560; CrossEntropyWithSoftmax =  2.14944464; EvalErrorPrediction = 0.57578125; TotalTime = 1.3611s; SamplesPerSecond = 1880.8
 MPI Rank 2: Async gradient aggregation wait time: 0.021014
 MPI Rank 2: Actual gradient aggregation time: 0.135512
 MPI Rank 2: Async gradient aggregation wait time: 0.01649
 MPI Rank 2: Actual gradient aggregation time: 0.137525
-MPI Rank 2:  Epoch[ 2 of 4]-Minibatch[  61-  70, 87.50%]: * 2560; CrossEntropyWithSoftmax =  2.09921664; EvalClassificationError = 0.56484375; TotalTime = 1.3517s; SamplesPerSecond = 1893.8
+MPI Rank 2:  Epoch[ 2 of 4]-Minibatch[  61-  70, 87.50%]: * 2560; CrossEntropyWithSoftmax =  2.09921664; EvalErrorPrediction = 0.56484375; TotalTime = 1.3517s; SamplesPerSecond = 1893.8
 MPI Rank 2: Async gradient aggregation wait time: 0.023689
 MPI Rank 2: Actual gradient aggregation time: 0.133718
 MPI Rank 2: Async gradient aggregation wait time: 0.025159
 MPI Rank 2: Actual gradient aggregation time: 0.138051
-MPI Rank 2:  Epoch[ 2 of 4]-Minibatch[  71-  80, 100.00%]: * 2560; CrossEntropyWithSoftmax =  2.04462189; EvalClassificationError = 0.56484375; TotalTime = 1.3358s; SamplesPerSecond = 1916.5
+MPI Rank 2:  Epoch[ 2 of 4]-Minibatch[  71-  80, 100.00%]: * 2560; CrossEntropyWithSoftmax =  2.04462189; EvalErrorPrediction = 0.56484375; TotalTime = 1.3358s; SamplesPerSecond = 1916.5
 MPI Rank 2: Async gradient aggregation wait time: 0.067309
 MPI Rank 2: Actual gradient aggregation time: 0.065304
-MPI Rank 2: Finished Epoch[ 2 of 4]: [Training] CrossEntropyWithSoftmax = 2.11636713; EvalClassificationError = 0.575; learningRatePerSample = 0.001953125; EpochTime=10.91
+MPI Rank 2: Finished Epoch[ 2 of 4]: [Training] CrossEntropyWithSoftmax = 2.11636713; EvalErrorPrediction = 0.575; learningRatePerSample = 0.001953125; EpochTime=10.91
 MPI Rank 2: Starting Epoch 3: learning rate per sample = 0.000098  effective momentum = 0.656119  momentum as time constant = 2429.9 samples
 MPI Rank 2: minibatchiterator: epoch 2: frames [40960..61440] (first utterance at frame 40960), data subset 2 of 3, with 1 datapasses
 MPI Rank 2: 
@@ -3290,13 +2553,13 @@
 MPI Rank 2: Actual gradient aggregation time: 0.334992
 MPI Rank 2: Async gradient aggregation wait time: 0.096806
 MPI Rank 2: Actual gradient aggregation time: 0.33545
-MPI Rank 2:  Epoch[ 3 of 4]-Minibatch[   1-  10, 50.00%]: * 9216; CrossEntropyWithSoftmax =  2.00619565; EvalClassificationError = 0.55088976; TotalTime = 3.0141s; SamplesPerSecond = 3057.6
+MPI Rank 2:  Epoch[ 3 of 4]-Minibatch[   1-  10, 50.00%]: * 9216; CrossEntropyWithSoftmax =  2.00619565; EvalErrorPrediction = 0.55088976; TotalTime = 3.0141s; SamplesPerSecond = 3057.6
 MPI Rank 2: Async gradient aggregation wait time: 0.075682
 MPI Rank 2: Actual gradient aggregation time: 0.336393
 MPI Rank 2: Async gradient aggregation wait time: 0.062102
 MPI Rank 2: Actual gradient aggregation time: 0.315776
-MPI Rank 2:  Epoch[ 3 of 4]-Minibatch[  11-  20, 100.00%]: * 10240; CrossEntropyWithSoftmax =  1.93824509; EvalClassificationError = 0.53398437; TotalTime = 3.3451s; SamplesPerSecond = 3061.2
-MPI Rank 2: Finished Epoch[ 3 of 4]: [Training] CrossEntropyWithSoftmax = 1.97096281; EvalClassificationError = 0.54194336; learningRatePerSample = 9.7656251e-05; EpochTime=6.75423
+MPI Rank 2:  Epoch[ 3 of 4]-Minibatch[  11-  20, 100.00%]: * 10240; CrossEntropyWithSoftmax =  1.93824509; EvalErrorPrediction = 0.53398437; TotalTime = 3.3451s; SamplesPerSecond = 3061.2
+MPI Rank 2: Finished Epoch[ 3 of 4]: [Training] CrossEntropyWithSoftmax = 1.97096281; EvalErrorPrediction = 0.54194336; learningRatePerSample = 9.7656251e-05; EpochTime=6.75423
 MPI Rank 2: Starting Epoch 4: learning rate per sample = 0.000098  effective momentum = 0.656119  momentum as time constant = 2429.9 samples
 MPI Rank 2: minibatchiterator: epoch 3: frames [61440..81920] (first utterance at frame 61440), data subset 2 of 3, with 1 datapasses
 MPI Rank 2: 
@@ -3305,135 +2568,14 @@
 MPI Rank 2: Actual gradient aggregation time: 0.242073
 MPI Rank 2: Async gradient aggregation wait time: 0.084231
 MPI Rank 2: Actual gradient aggregation time: 0.328716
-MPI Rank 2:  Epoch[ 4 of 4]-Minibatch[   1-  10, 50.00%]: * 9216; CrossEntropyWithSoftmax =  1.91072859; EvalClassificationError = 0.52365451; TotalTime = 3.0890s; SamplesPerSecond = 2983.5
+MPI Rank 2:  Epoch[ 4 of 4]-Minibatch[   1-  10, 50.00%]: * 9216; CrossEntropyWithSoftmax =  1.91072859; EvalErrorPrediction = 0.52365451; TotalTime = 3.0890s; SamplesPerSecond = 2983.5
 MPI Rank 2: Async gradient aggregation wait time: 0.098743
 MPI Rank 2: Actual gradient aggregation time: 0.358852
 MPI Rank 2: Async gradient aggregation wait time: 0.07654
 MPI Rank 2: Actual gradient aggregation time: 0.332335
-MPI Rank 2:  Epoch[ 4 of 4]-Minibatch[  11-  20, 100.00%]: * 10240; CrossEntropyWithSoftmax =  1.89799241; EvalClassificationError = 0.52294922; TotalTime = 3.4555s; SamplesPerSecond = 2963.4
+MPI Rank 2:  Epoch[ 4 of 4]-Minibatch[  11-  20, 100.00%]: * 10240; CrossEntropyWithSoftmax =  1.89799241; EvalErrorPrediction = 0.52294922; TotalTime = 3.4555s; SamplesPerSecond = 2963.4
 MPI Rank 2: Async gradient aggregation wait time: 0.004703
-MPI Rank 2: Finished Epoch[ 4 of 4]: [Training] CrossEntropyWithSoftmax = 1.90474356; EvalClassificationError = 0.52290039; learningRatePerSample = 9.7656251e-05; EpochTime=6.84798
+MPI Rank 2: Finished Epoch[ 4 of 4]: [Training] CrossEntropyWithSoftmax = 1.90474356; EvalErrorPrediction = 0.52290039; learningRatePerSample = 9.7656251e-05; EpochTime=6.84798
 MPI Rank 2: CNTKCommandTrainEnd: speechTrain
 MPI Rank 2: __COMPLETED__
-=======
-MPI Rank 2: 08/16/2016 09:58:38: Starting minibatch loop.
-MPI Rank 2: 08/16/2016 09:58:39:  Epoch[ 1 of 4]-Minibatch[   1-  10, 3.12%]: CrossEntropyWithSoftmax = 4.56962759 * 640; EvalErrorPrediction = 0.91093750 * 640; time = 0.4366s; samplesPerSecond = 1465.9
-MPI Rank 2: 08/16/2016 09:58:39:  Epoch[ 1 of 4]-Minibatch[  11-  20, 6.25%]: CrossEntropyWithSoftmax = 4.33203458 * 640; EvalErrorPrediction = 0.92500000 * 640; time = 0.1664s; samplesPerSecond = 3846.1
-MPI Rank 2: 08/16/2016 09:58:39:  Epoch[ 1 of 4]-Minibatch[  21-  30, 9.38%]: CrossEntropyWithSoftmax = 3.97802531 * 640; EvalErrorPrediction = 0.86875000 * 640; time = 0.1774s; samplesPerSecond = 3608.3
-MPI Rank 2: 08/16/2016 09:58:39:  Epoch[ 1 of 4]-Minibatch[  31-  40, 12.50%]: CrossEntropyWithSoftmax = 3.74456931 * 640; EvalErrorPrediction = 0.84531250 * 640; time = 0.1870s; samplesPerSecond = 3423.2
-MPI Rank 2: 08/16/2016 09:58:40:  Epoch[ 1 of 4]-Minibatch[  41-  50, 15.62%]: CrossEntropyWithSoftmax = 3.84496599 * 640; EvalErrorPrediction = 0.86250000 * 640; time = 0.2486s; samplesPerSecond = 2574.5
-MPI Rank 2: 08/16/2016 09:58:40:  Epoch[ 1 of 4]-Minibatch[  51-  60, 18.75%]: CrossEntropyWithSoftmax = 3.70662762 * 640; EvalErrorPrediction = 0.86093750 * 640; time = 0.1744s; samplesPerSecond = 3669.8
-MPI Rank 2: 08/16/2016 09:58:40:  Epoch[ 1 of 4]-Minibatch[  61-  70, 21.88%]: CrossEntropyWithSoftmax = 3.40638941 * 640; EvalErrorPrediction = 0.77500000 * 640; time = 0.1916s; samplesPerSecond = 3340.5
-MPI Rank 2: 08/16/2016 09:58:40:  Epoch[ 1 of 4]-Minibatch[  71-  80, 25.00%]: CrossEntropyWithSoftmax = 3.51838707 * 640; EvalErrorPrediction = 0.82812500 * 640; time = 0.1603s; samplesPerSecond = 3992.2
-MPI Rank 2: 08/16/2016 09:58:40:  Epoch[ 1 of 4]-Minibatch[  81-  90, 28.12%]: CrossEntropyWithSoftmax = 3.49900161 * 640; EvalErrorPrediction = 0.81875000 * 640; time = 0.1637s; samplesPerSecond = 3910.2
-MPI Rank 2: 08/16/2016 09:58:40:  Epoch[ 1 of 4]-Minibatch[  91- 100, 31.25%]: CrossEntropyWithSoftmax = 3.39551909 * 640; EvalErrorPrediction = 0.79843750 * 640; time = 0.1652s; samplesPerSecond = 3873.6
-MPI Rank 2: 08/16/2016 09:58:41:  Epoch[ 1 of 4]-Minibatch[ 101- 110, 34.38%]: CrossEntropyWithSoftmax = 3.50293318 * 640; EvalErrorPrediction = 0.83281250 * 640; time = 0.1545s; samplesPerSecond = 4142.5
-MPI Rank 2: 08/16/2016 09:58:41:  Epoch[ 1 of 4]-Minibatch[ 111- 120, 37.50%]: CrossEntropyWithSoftmax = 3.27255549 * 640; EvalErrorPrediction = 0.79531250 * 640; time = 0.3532s; samplesPerSecond = 1811.9
-MPI Rank 2: 08/16/2016 09:58:41:  Epoch[ 1 of 4]-Minibatch[ 121- 130, 40.62%]: CrossEntropyWithSoftmax = 3.19692805 * 640; EvalErrorPrediction = 0.78906250 * 640; time = 0.1683s; samplesPerSecond = 3802.8
-MPI Rank 2: 08/16/2016 09:58:41:  Epoch[ 1 of 4]-Minibatch[ 131- 140, 43.75%]: CrossEntropyWithSoftmax = 3.06020026 * 640; EvalErrorPrediction = 0.75937500 * 640; time = 0.1955s; samplesPerSecond = 3274.2
-MPI Rank 2: 08/16/2016 09:58:41:  Epoch[ 1 of 4]-Minibatch[ 141- 150, 46.88%]: CrossEntropyWithSoftmax = 2.95745162 * 640; EvalErrorPrediction = 0.71093750 * 640; time = 0.1975s; samplesPerSecond = 3240.7
-MPI Rank 2: 08/16/2016 09:58:42:  Epoch[ 1 of 4]-Minibatch[ 151- 160, 50.00%]: CrossEntropyWithSoftmax = 3.10529802 * 640; EvalErrorPrediction = 0.75000000 * 640; time = 0.2607s; samplesPerSecond = 2455.1
-MPI Rank 2: 08/16/2016 09:58:42:  Epoch[ 1 of 4]-Minibatch[ 161- 170, 53.12%]: CrossEntropyWithSoftmax = 2.81919831 * 640; EvalErrorPrediction = 0.70156250 * 640; time = 0.2756s; samplesPerSecond = 2322.4
-MPI Rank 2: 08/16/2016 09:58:42:  Epoch[ 1 of 4]-Minibatch[ 171- 180, 56.25%]: CrossEntropyWithSoftmax = 2.71884079 * 640; EvalErrorPrediction = 0.65156250 * 640; time = 0.1933s; samplesPerSecond = 3310.1
-MPI Rank 2: 08/16/2016 09:58:42:  Epoch[ 1 of 4]-Minibatch[ 181- 190, 59.38%]: CrossEntropyWithSoftmax = 2.81172687 * 640; EvalErrorPrediction = 0.71250000 * 640; time = 0.2364s; samplesPerSecond = 2706.8
-MPI Rank 2: 08/16/2016 09:58:43:  Epoch[ 1 of 4]-Minibatch[ 191- 200, 62.50%]: CrossEntropyWithSoftmax = 2.71883154 * 640; EvalErrorPrediction = 0.67500000 * 640; time = 0.2414s; samplesPerSecond = 2651.4
-MPI Rank 2: 08/16/2016 09:58:43:  Epoch[ 1 of 4]-Minibatch[ 201- 210, 65.62%]: CrossEntropyWithSoftmax = 2.58180764 * 640; EvalErrorPrediction = 0.65468750 * 640; time = 0.4336s; samplesPerSecond = 1476.1
-MPI Rank 2: 08/16/2016 09:58:43:  Epoch[ 1 of 4]-Minibatch[ 211- 220, 68.75%]: CrossEntropyWithSoftmax = 2.58988172 * 640; EvalErrorPrediction = 0.65312500 * 640; time = 0.1922s; samplesPerSecond = 3329.5
-MPI Rank 2: 08/16/2016 09:58:44:  Epoch[ 1 of 4]-Minibatch[ 221- 230, 71.88%]: CrossEntropyWithSoftmax = 2.51621962 * 640; EvalErrorPrediction = 0.65000000 * 640; time = 0.2283s; samplesPerSecond = 2803.0
-MPI Rank 2: 08/16/2016 09:58:44:  Epoch[ 1 of 4]-Minibatch[ 231- 240, 75.00%]: CrossEntropyWithSoftmax = 2.54161790 * 640; EvalErrorPrediction = 0.65000000 * 640; time = 0.2306s; samplesPerSecond = 2775.1
-MPI Rank 2: 08/16/2016 09:58:44:  Epoch[ 1 of 4]-Minibatch[ 241- 250, 78.12%]: CrossEntropyWithSoftmax = 2.47626842 * 640; EvalErrorPrediction = 0.64218750 * 640; time = 0.2259s; samplesPerSecond = 2833.1
-MPI Rank 2: 08/16/2016 09:58:44:  Epoch[ 1 of 4]-Minibatch[ 251- 260, 81.25%]: CrossEntropyWithSoftmax = 2.38693259 * 640; EvalErrorPrediction = 0.62343750 * 640; time = 0.2410s; samplesPerSecond = 2656.1
-MPI Rank 2: 08/16/2016 09:58:44:  Epoch[ 1 of 4]-Minibatch[ 261- 270, 84.38%]: CrossEntropyWithSoftmax = 2.25003729 * 640; EvalErrorPrediction = 0.57968750 * 640; time = 0.2429s; samplesPerSecond = 2635.2
-MPI Rank 2: 08/16/2016 09:58:45:  Epoch[ 1 of 4]-Minibatch[ 271- 280, 87.50%]: CrossEntropyWithSoftmax = 2.50525264 * 640; EvalErrorPrediction = 0.66093750 * 640; time = 0.1775s; samplesPerSecond = 3604.8
-MPI Rank 2: 08/16/2016 09:58:45:  Epoch[ 1 of 4]-Minibatch[ 281- 290, 90.62%]: CrossEntropyWithSoftmax = 2.25697158 * 640; EvalErrorPrediction = 0.59062500 * 640; time = 0.2432s; samplesPerSecond = 2631.8
-MPI Rank 2: 08/16/2016 09:58:45:  Epoch[ 1 of 4]-Minibatch[ 291- 300, 93.75%]: CrossEntropyWithSoftmax = 2.24761175 * 640; EvalErrorPrediction = 0.60312500 * 640; time = 0.4108s; samplesPerSecond = 1557.9
-MPI Rank 2: 08/16/2016 09:58:45:  Epoch[ 1 of 4]-Minibatch[ 301- 310, 96.88%]: CrossEntropyWithSoftmax = 2.22232242 * 640; EvalErrorPrediction = 0.58281250 * 640; time = 0.1553s; samplesPerSecond = 4121.5
-MPI Rank 2: 08/16/2016 09:58:46:  Epoch[ 1 of 4]-Minibatch[ 311- 320, 100.00%]: CrossEntropyWithSoftmax = 2.22216501 * 640; EvalErrorPrediction = 0.60468750 * 640; time = 0.2045s; samplesPerSecond = 3129.6
-MPI Rank 2: 08/16/2016 09:58:46: Finished Epoch[ 1 of 4]: [Training] CrossEntropyWithSoftmax = 3.02988126 * 20480; EvalErrorPrediction = 0.73022461 * 20480; totalSamplesSeen = 20480; learningRatePerSample = 0.015625; epochTime=7.33875s
-MPI Rank 2: 
-MPI Rank 2: 08/16/2016 09:58:46: Starting Epoch 2: learning rate per sample = 0.001953  effective momentum = 0.656119  momentum as time constant = 607.5 samples
-MPI Rank 2: minibatchiterator: epoch 1: frames [20480..40960] (first utterance at frame 20480), data subset 2 of 3, with 1 datapasses
-MPI Rank 2: 
-MPI Rank 2: 08/16/2016 09:58:46: Starting minibatch loop, DataParallelSGD training (MyRank = 2, NumNodes = 3, NumGradientBits = 64), BufferedAsyncGradientAggregation is ENABLED, distributed reading is ENABLED.
-MPI Rank 2: Actual gradient aggregation time: 0.041047
-MPI Rank 2: Async gradient aggregation wait time: 8e-06
-MPI Rank 2: Actual gradient aggregation time: 0.004986
-MPI Rank 2: 08/16/2016 09:58:46:  Epoch[ 2 of 4]-Minibatch[   1-  10, 12.50%]: CrossEntropyWithSoftmax = 2.17194929 * 2304; EvalErrorPrediction = 0.57942708 * 2304; time = 0.4274s; samplesPerSecond = 5390.1
-MPI Rank 2: Async gradient aggregation wait time: 8e-06
-MPI Rank 2: Actual gradient aggregation time: 0.076931
-MPI Rank 2: Async gradient aggregation wait time: 7e-06
-MPI Rank 2: Actual gradient aggregation time: 0.036044
-MPI Rank 2: 08/16/2016 09:58:47:  Epoch[ 2 of 4]-Minibatch[  11-  20, 25.00%]: CrossEntropyWithSoftmax = 2.18854615 * 2560; EvalErrorPrediction = 0.58593750 * 2560; time = 0.5418s; samplesPerSecond = 4725.3
-MPI Rank 2: Async gradient aggregation wait time: 1e-05
-MPI Rank 2: Actual gradient aggregation time: 0.044057
-MPI Rank 2: Async gradient aggregation wait time: 0.037897
-MPI Rank 2: Actual gradient aggregation time: 0.02005
-MPI Rank 2: 08/16/2016 09:58:47:  Epoch[ 2 of 4]-Minibatch[  21-  30, 37.50%]: CrossEntropyWithSoftmax = 2.21632951 * 2560; EvalErrorPrediction = 0.59179688 * 2560; time = 0.6676s; samplesPerSecond = 3834.5
-MPI Rank 2: Async gradient aggregation wait time: 1.2e-05
-MPI Rank 2: Actual gradient aggregation time: 0.020351
-MPI Rank 2: Async gradient aggregation wait time: 1e-05
-MPI Rank 2: Actual gradient aggregation time: 0.044236
-MPI Rank 2: 08/16/2016 09:58:48:  Epoch[ 2 of 4]-Minibatch[  31-  40, 50.00%]: CrossEntropyWithSoftmax = 2.20703856 * 2560; EvalErrorPrediction = 0.58867187 * 2560; time = 0.4588s; samplesPerSecond = 5579.7
-MPI Rank 2: Async gradient aggregation wait time: 0.027471
-MPI Rank 2: Actual gradient aggregation time: 0.050455
-MPI Rank 2: Async gradient aggregation wait time: 0.050343
-MPI Rank 2: Actual gradient aggregation time: 0.023037
-MPI Rank 2: 08/16/2016 09:58:48:  Epoch[ 2 of 4]-Minibatch[  41-  50, 62.50%]: CrossEntropyWithSoftmax = 2.15558289 * 2560; EvalErrorPrediction = 0.58515625 * 2560; time = 0.5342s; samplesPerSecond = 4792.2
-MPI Rank 2: Async gradient aggregation wait time: 8e-06
-MPI Rank 2: Actual gradient aggregation time: 0.235132
-MPI Rank 2: Async gradient aggregation wait time: 0.023126
-MPI Rank 2: Actual gradient aggregation time: 0.039557
-MPI Rank 2: 08/16/2016 09:58:49:  Epoch[ 2 of 4]-Minibatch[  51-  60, 75.00%]: CrossEntropyWithSoftmax = 2.10682051 * 2560; EvalErrorPrediction = 0.57421875 * 2560; time = 0.6145s; samplesPerSecond = 4166.1
-MPI Rank 2: Async gradient aggregation wait time: 0.015202
-MPI Rank 2: Actual gradient aggregation time: 0.028494
-MPI Rank 2: Async gradient aggregation wait time: 0.036181
-MPI Rank 2: Actual gradient aggregation time: 0.053585
-MPI Rank 2: 08/16/2016 09:58:50:  Epoch[ 2 of 4]-Minibatch[  61-  70, 87.50%]: CrossEntropyWithSoftmax = 2.10935371 * 2560; EvalErrorPrediction = 0.56796875 * 2560; time = 0.6813s; samplesPerSecond = 3757.3
-MPI Rank 2: Async gradient aggregation wait time: 0.005749
-MPI Rank 2: Actual gradient aggregation time: 0.102056
-MPI Rank 2: Async gradient aggregation wait time: 0.004811
-MPI Rank 2: Actual gradient aggregation time: 0.085594
-MPI Rank 2: 08/16/2016 09:58:50:  Epoch[ 2 of 4]-Minibatch[  71-  80, 100.00%]: CrossEntropyWithSoftmax = 2.10066920 * 2560; EvalErrorPrediction = 0.59101563 * 2560; time = 0.5639s; samplesPerSecond = 4540.0
-MPI Rank 2: Async gradient aggregation wait time: 0.069221
-MPI Rank 2: Actual gradient aggregation time: 0.062729
-MPI Rank 2: 08/16/2016 09:58:50: Finished Epoch[ 2 of 4]: [Training] CrossEntropyWithSoftmax = 2.15612951 * 20480; EvalErrorPrediction = 0.58251953 * 20480; totalSamplesSeen = 40960; learningRatePerSample = 0.001953125; epochTime=4.63272s
-MPI Rank 2: 
-MPI Rank 2: 08/16/2016 09:58:51: Starting Epoch 3: learning rate per sample = 0.000098  effective momentum = 0.656119  momentum as time constant = 2429.9 samples
-MPI Rank 2: minibatchiterator: epoch 2: frames [40960..61440] (first utterance at frame 40960), data subset 2 of 3, with 1 datapasses
-MPI Rank 2: 
-MPI Rank 2: 08/16/2016 09:58:51: Starting minibatch loop, DataParallelSGD training (MyRank = 2, NumNodes = 3, NumGradientBits = 64), BufferedAsyncGradientAggregation is ENABLED, distributed reading is ENABLED.
-MPI Rank 2: Async gradient aggregation wait time: 9e-06
-MPI Rank 2: Actual gradient aggregation time: 0.149714
-MPI Rank 2: Async gradient aggregation wait time: 0.120817
-MPI Rank 2: Actual gradient aggregation time: 0.199767
-MPI Rank 2: 08/16/2016 09:58:52:  Epoch[ 3 of 4]-Minibatch[   1-  10, 50.00%]: CrossEntropyWithSoftmax = 2.12387153 * 9216; EvalErrorPrediction = 0.56315104 * 9216; time = 1.9108s; samplesPerSecond = 4823.2
-MPI Rank 2: Async gradient aggregation wait time: 0.04254
-MPI Rank 2: Actual gradient aggregation time: 0.061903
-MPI Rank 2: Async gradient aggregation wait time: 0.152877
-MPI Rank 2: Actual gradient aggregation time: 0.196949
-MPI Rank 2: 08/16/2016 09:58:54:  Epoch[ 3 of 4]-Minibatch[  11-  20, 100.00%]: CrossEntropyWithSoftmax = 2.00080353 * 10240; EvalErrorPrediction = 0.55566406 * 10240; time = 1.7051s; samplesPerSecond = 6005.5
-MPI Rank 2: 08/16/2016 09:58:54: Finished Epoch[ 3 of 4]: [Training] CrossEntropyWithSoftmax = 2.05662068 * 20480; EvalErrorPrediction = 0.55913086 * 20480; totalSamplesSeen = 61440; learningRatePerSample = 9.7656251e-05; epochTime=3.83811s
-MPI Rank 2: 
-MPI Rank 2: 08/16/2016 09:58:54: Starting Epoch 4: learning rate per sample = 0.000098  effective momentum = 0.656119  momentum as time constant = 2429.9 samples
-MPI Rank 2: minibatchiterator: epoch 3: frames [61440..81920] (first utterance at frame 61440), data subset 2 of 3, with 1 datapasses
-MPI Rank 2: 
-MPI Rank 2: 08/16/2016 09:58:54: Starting minibatch loop, DataParallelSGD training (MyRank = 2, NumNodes = 3, NumGradientBits = 64), BufferedAsyncGradientAggregation is ENABLED, distributed reading is ENABLED.
-MPI Rank 2: Async gradient aggregation wait time: 9e-06
-MPI Rank 2: Actual gradient aggregation time: 0.002705
-MPI Rank 2: Async gradient aggregation wait time: 9e-06
-MPI Rank 2: Actual gradient aggregation time: 0.003741
-MPI Rank 2: 08/16/2016 09:58:55:  Epoch[ 4 of 4]-Minibatch[   1-  10, 50.00%]: CrossEntropyWithSoftmax = 1.94319640 * 9216; EvalErrorPrediction = 0.52680122 * 9216; time = 0.7911s; samplesPerSecond = 11649.4
-MPI Rank 2: Async gradient aggregation wait time: 1.1e-05
-MPI Rank 2: Actual gradient aggregation time: 0.018113
-MPI Rank 2: Async gradient aggregation wait time: 0.006122
-MPI Rank 2: Actual gradient aggregation time: 0.067235
-MPI Rank 2: 08/16/2016 09:58:56:  Epoch[ 4 of 4]-Minibatch[  11-  20, 100.00%]: CrossEntropyWithSoftmax = 1.93779699 * 10240; EvalErrorPrediction = 0.52695313 * 10240; time = 0.7006s; samplesPerSecond = 14615.2
-MPI Rank 2: Async gradient aggregation wait time: 0.011944
-MPI Rank 2: 08/16/2016 09:58:56: Finished Epoch[ 4 of 4]: [Training] CrossEntropyWithSoftmax = 1.94184346 * 20480; EvalErrorPrediction = 0.52729492 * 20480; totalSamplesSeen = 81920; learningRatePerSample = 9.7656251e-05; epochTime=1.51787s
-MPI Rank 2: 08/16/2016 09:58:56: CNTKCommandTrainEnd: speechTrain
-MPI Rank 2: 
-MPI Rank 2: 08/16/2016 09:58:56: Action "train" complete.
-MPI Rank 2: 
-MPI Rank 2: 08/16/2016 09:58:56: __COMPLETED__
->>>>>>> 8493f118
 MPI Rank 2: ~MPIWrapper