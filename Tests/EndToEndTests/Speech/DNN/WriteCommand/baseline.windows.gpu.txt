CPU info:
    CPU Model Name: Intel(R) Xeon(R) CPU E5-2630 v2 @ 2.60GHz
    Hardware threads: 24
    Total Memory: 268381192 kB
-------------------------------------------------------------------
=== Running /cygdrive/c/jenkins/workspace/CNTK-Test-Windows-W1/x64/release/cntk.exe configFile=C:\jenkins\workspace\CNTK-Test-Windows-W1\Tests\EndToEndTests\Speech\DNN\WriteCommand/cntk.cntk currentDirectory=C:\jenkins\workspace\CNTK-Test-Windows-W1\Tests\EndToEndTests\Speech\Data RunDir=C:\Users\svcphil\AppData\Local\Temp\cntk-test-20160816093739.204785\Speech\DNN_WriteCommand@release_gpu DataDir=C:\jenkins\workspace\CNTK-Test-Windows-W1\Tests\EndToEndTests\Speech\Data ConfigDir=C:\jenkins\workspace\CNTK-Test-Windows-W1\Tests\EndToEndTests\Speech\DNN\WriteCommand OutputDir=C:\Users\svcphil\AppData\Local\Temp\cntk-test-20160816093739.204785\Speech\DNN_WriteCommand@release_gpu DeviceId=0 timestamping=true shareNodeValueMatrices=true
-------------------------------------------------------------------
Build info: 

		Built time: Aug 16 2016 09:21:33
		Last modified date: Fri Aug 12 04:25:16 2016
		Build type: Release
		Build target: GPU
		With 1bit-SGD: no
		Math lib: mkl
		CUDA_PATH: C:\Program Files\NVIDIA GPU Computing Toolkit\CUDA\v7.5
		CUB_PATH: C:\src\cub-1.4.1
		CUDNN_PATH: c:\NVIDIA\cudnn-4.0\cuda
		Build Branch: HEAD
		Build SHA1: e08387a84c9168982e0feec3a0f9ce5d17a62e5a
		Built by svcphil on liana-08-w
		Build Path: c:\jenkins\workspace\CNTK-Build-Windows\Source\CNTK\
-------------------------------------------------------------------
Changed current directory to C:\jenkins\workspace\CNTK-Test-Windows-W1\Tests\EndToEndTests\Speech\Data
08/16/2016 09:40:32: -------------------------------------------------------------------
08/16/2016 09:40:32: Build info: 

08/16/2016 09:40:32: 		Built time: Aug 16 2016 09:21:33
08/16/2016 09:40:32: 		Last modified date: Fri Aug 12 04:25:16 2016
08/16/2016 09:40:32: 		Build type: Release
08/16/2016 09:40:32: 		Build target: GPU
08/16/2016 09:40:32: 		With 1bit-SGD: no
08/16/2016 09:40:32: 		Math lib: mkl
08/16/2016 09:40:32: 		CUDA_PATH: C:\Program Files\NVIDIA GPU Computing Toolkit\CUDA\v7.5
08/16/2016 09:40:32: 		CUB_PATH: C:\src\cub-1.4.1
08/16/2016 09:40:32: 		CUDNN_PATH: c:\NVIDIA\cudnn-4.0\cuda
08/16/2016 09:40:32: 		Build Branch: HEAD
08/16/2016 09:40:32: 		Build SHA1: e08387a84c9168982e0feec3a0f9ce5d17a62e5a
08/16/2016 09:40:32: 		Built by svcphil on liana-08-w
08/16/2016 09:40:32: 		Build Path: c:\jenkins\workspace\CNTK-Build-Windows\Source\CNTK\
08/16/2016 09:40:32: -------------------------------------------------------------------
08/16/2016 09:40:34: -------------------------------------------------------------------
08/16/2016 09:40:34: GPU info:

08/16/2016 09:40:34: 		Device[0]: cores = 2880; computeCapability = 3.5; type = "GeForce GTX 780 Ti"; memory = 3072 MB
08/16/2016 09:40:34: 		Device[1]: cores = 2880; computeCapability = 3.5; type = "GeForce GTX 780 Ti"; memory = 3072 MB
08/16/2016 09:40:34: 		Device[2]: cores = 2880; computeCapability = 3.5; type = "GeForce GTX 780 Ti"; memory = 3072 MB
08/16/2016 09:40:34: -------------------------------------------------------------------

08/16/2016 09:40:34: Running on DPHAIM-25 at 2016/08/16 09:40:34
08/16/2016 09:40:34: Command line: 
C:\jenkins\workspace\CNTK-Test-Windows-W1\x64\release\cntk.exe  configFile=C:\jenkins\workspace\CNTK-Test-Windows-W1\Tests\EndToEndTests\Speech\DNN\WriteCommand/cntk.cntk  currentDirectory=C:\jenkins\workspace\CNTK-Test-Windows-W1\Tests\EndToEndTests\Speech\Data  RunDir=C:\Users\svcphil\AppData\Local\Temp\cntk-test-20160816093739.204785\Speech\DNN_WriteCommand@release_gpu  DataDir=C:\jenkins\workspace\CNTK-Test-Windows-W1\Tests\EndToEndTests\Speech\Data  ConfigDir=C:\jenkins\workspace\CNTK-Test-Windows-W1\Tests\EndToEndTests\Speech\DNN\WriteCommand  OutputDir=C:\Users\svcphil\AppData\Local\Temp\cntk-test-20160816093739.204785\Speech\DNN_WriteCommand@release_gpu  DeviceId=0  timestamping=true  shareNodeValueMatrices=true



08/16/2016 09:40:34: >>>>>>>>>>>>>>>>>>>> RAW CONFIG (VARIABLES NOT RESOLVED) >>>>>>>>>>>>>>>>>>>>
08/16/2016 09:40:34: precision = "float"
command = speechTrain:write
deviceId = $DeviceId$
parallelTrain = false
makeMode = false
speechTrain = [
    action = "train"
    modelPath = "$RunDir$/models/cntkSpeech.dnn"
    deviceId = $DeviceId$
    traceLevel = 1
    SimpleNetworkBuilder = [
        layerSizes = 363:512:512:132
        trainingCriterion = "CrossEntropyWithSoftmax"
        evalCriterion = "ClassificationError"
        layerTypes = "Sigmoid"
        applyMeanVarNorm = true
        initValueScale = 1.0
        uniformInit = true
        needPrior = true
    ]
    SGD = [
        epochSize = 20480
        minibatchSize = 64:256:1024
        learningRatesPerMB = 1.0:0.5:0.1
        numMBsToShowResult = 10
        momentumPerMB = 0.9:0.656119
        dropoutRate = 0.0
        maxEpochs = 3
        keepCheckPointFiles = true
        AutoAdjust = [
            reduceLearnRateIfImproveLessThan = 0
            loadBestModel = true
            increaseLearnRateIfImproveMoreThan = 1000000000
            learnRateDecreaseFactor = 0.5
            learnRateIncreaseFactor = 1.382
            autoAdjustLR = "adjustAfterEpoch"
        ]
        clippingThresholdPerSample = 1#INF
    ]
    reader = [
        readerType = "HTKMLFReader"
        readMethod = "blockRandomize"
        miniBatchMode = "partial"
        randomize = "auto"
        verbosity = 0
        useMersenneTwisterRand=true
        features = [
            dim = 363
            type = "real"
            scpFile = "glob_0000.scp"
        ]
        labels = [
            mlfFile = "$DataDir$/glob_0000.mlf"
            labelMappingFile = "$DataDir$/state.list"
            labelDim = 132
            labelType = "category"
        ]
    ]
]
write = [
    action = write
    modelPath = "$RunDir$/models/cntkSpeech.dnn"
    outputNodeNames=ScaledLogLikelihood
    deviceId = $DeviceId$
    traceLevel = 1
    printValues=true
    reader = [
        readerType = "HTKMLFReader"
        readMethod = "blockRandomize"
        miniBatchMode = "partial"
        randomize = "auto"
        verbosity = 0
        features = [
            dim = 363
            type = "real"
            scpFile = "glob_0000.write.scp"
        ]
    ]
    outputPath = "$RunDir$/Output"
]
currentDirectory=C:\jenkins\workspace\CNTK-Test-Windows-W1\Tests\EndToEndTests\Speech\Data
RunDir=C:\Users\svcphil\AppData\Local\Temp\cntk-test-20160816093739.204785\Speech\DNN_WriteCommand@release_gpu
DataDir=C:\jenkins\workspace\CNTK-Test-Windows-W1\Tests\EndToEndTests\Speech\Data
ConfigDir=C:\jenkins\workspace\CNTK-Test-Windows-W1\Tests\EndToEndTests\Speech\DNN\WriteCommand
OutputDir=C:\Users\svcphil\AppData\Local\Temp\cntk-test-20160816093739.204785\Speech\DNN_WriteCommand@release_gpu
DeviceId=0
timestamping=true
shareNodeValueMatrices=true

08/16/2016 09:40:34: <<<<<<<<<<<<<<<<<<<< RAW CONFIG (VARIABLES NOT RESOLVED)  <<<<<<<<<<<<<<<<<<<<

08/16/2016 09:40:34: >>>>>>>>>>>>>>>>>>>> RAW CONFIG WITH ALL VARIABLES RESOLVED >>>>>>>>>>>>>>>>>>>>
08/16/2016 09:40:34: precision = "float"
command = speechTrain:write
deviceId = 0
parallelTrain = false
makeMode = false
speechTrain = [
    action = "train"
    modelPath = "C:\Users\svcphil\AppData\Local\Temp\cntk-test-20160816093739.204785\Speech\DNN_WriteCommand@release_gpu/models/cntkSpeech.dnn"
    deviceId = 0
    traceLevel = 1
    SimpleNetworkBuilder = [
        layerSizes = 363:512:512:132
        trainingCriterion = "CrossEntropyWithSoftmax"
        evalCriterion = "ClassificationError"
        layerTypes = "Sigmoid"
        applyMeanVarNorm = true
        initValueScale = 1.0
        uniformInit = true
        needPrior = true
    ]
    SGD = [
        epochSize = 20480
        minibatchSize = 64:256:1024
        learningRatesPerMB = 1.0:0.5:0.1
        numMBsToShowResult = 10
        momentumPerMB = 0.9:0.656119
        dropoutRate = 0.0
        maxEpochs = 3
        keepCheckPointFiles = true
        AutoAdjust = [
            reduceLearnRateIfImproveLessThan = 0
            loadBestModel = true
            increaseLearnRateIfImproveMoreThan = 1000000000
            learnRateDecreaseFactor = 0.5
            learnRateIncreaseFactor = 1.382
            autoAdjustLR = "adjustAfterEpoch"
        ]
        clippingThresholdPerSample = 1#INF
    ]
    reader = [
        readerType = "HTKMLFReader"
        readMethod = "blockRandomize"
        miniBatchMode = "partial"
        randomize = "auto"
        verbosity = 0
        useMersenneTwisterRand=true
        features = [
            dim = 363
            type = "real"
            scpFile = "glob_0000.scp"
        ]
        labels = [
            mlfFile = "C:\jenkins\workspace\CNTK-Test-Windows-W1\Tests\EndToEndTests\Speech\Data/glob_0000.mlf"
            labelMappingFile = "C:\jenkins\workspace\CNTK-Test-Windows-W1\Tests\EndToEndTests\Speech\Data/state.list"
            labelDim = 132
            labelType = "category"
        ]
    ]
]
write = [
    action = write
    modelPath = "C:\Users\svcphil\AppData\Local\Temp\cntk-test-20160816093739.204785\Speech\DNN_WriteCommand@release_gpu/models/cntkSpeech.dnn"
    outputNodeNames=ScaledLogLikelihood
    deviceId = 0
    traceLevel = 1
    printValues=true
    reader = [
        readerType = "HTKMLFReader"
        readMethod = "blockRandomize"
        miniBatchMode = "partial"
        randomize = "auto"
        verbosity = 0
        features = [
            dim = 363
            type = "real"
            scpFile = "glob_0000.write.scp"
        ]
    ]
    outputPath = "C:\Users\svcphil\AppData\Local\Temp\cntk-test-20160816093739.204785\Speech\DNN_WriteCommand@release_gpu/Output"
]
currentDirectory=C:\jenkins\workspace\CNTK-Test-Windows-W1\Tests\EndToEndTests\Speech\Data
RunDir=C:\Users\svcphil\AppData\Local\Temp\cntk-test-20160816093739.204785\Speech\DNN_WriteCommand@release_gpu
DataDir=C:\jenkins\workspace\CNTK-Test-Windows-W1\Tests\EndToEndTests\Speech\Data
ConfigDir=C:\jenkins\workspace\CNTK-Test-Windows-W1\Tests\EndToEndTests\Speech\DNN\WriteCommand
OutputDir=C:\Users\svcphil\AppData\Local\Temp\cntk-test-20160816093739.204785\Speech\DNN_WriteCommand@release_gpu
DeviceId=0
timestamping=true
shareNodeValueMatrices=true

08/16/2016 09:40:34: <<<<<<<<<<<<<<<<<<<< RAW CONFIG WITH ALL VARIABLES RESOLVED <<<<<<<<<<<<<<<<<<<<

08/16/2016 09:40:34: >>>>>>>>>>>>>>>>>>>> PROCESSED CONFIG WITH ALL VARIABLES RESOLVED >>>>>>>>>>>>>>>>>>>>
configparameters: cntk.cntk:command=speechTrain:write
configparameters: cntk.cntk:ConfigDir=C:\jenkins\workspace\CNTK-Test-Windows-W1\Tests\EndToEndTests\Speech\DNN\WriteCommand
configparameters: cntk.cntk:currentDirectory=C:\jenkins\workspace\CNTK-Test-Windows-W1\Tests\EndToEndTests\Speech\Data
configparameters: cntk.cntk:DataDir=C:\jenkins\workspace\CNTK-Test-Windows-W1\Tests\EndToEndTests\Speech\Data
configparameters: cntk.cntk:deviceId=0
configparameters: cntk.cntk:makeMode=false
configparameters: cntk.cntk:OutputDir=C:\Users\svcphil\AppData\Local\Temp\cntk-test-20160816093739.204785\Speech\DNN_WriteCommand@release_gpu
configparameters: cntk.cntk:parallelTrain=false
configparameters: cntk.cntk:precision=float
configparameters: cntk.cntk:RunDir=C:\Users\svcphil\AppData\Local\Temp\cntk-test-20160816093739.204785\Speech\DNN_WriteCommand@release_gpu
configparameters: cntk.cntk:shareNodeValueMatrices=true
configparameters: cntk.cntk:speechTrain=[
    action = "train"
    modelPath = "C:\Users\svcphil\AppData\Local\Temp\cntk-test-20160816093739.204785\Speech\DNN_WriteCommand@release_gpu/models/cntkSpeech.dnn"
    deviceId = 0
    traceLevel = 1
    SimpleNetworkBuilder = [
        layerSizes = 363:512:512:132
        trainingCriterion = "CrossEntropyWithSoftmax"
        evalCriterion = "ClassificationError"
        layerTypes = "Sigmoid"
        applyMeanVarNorm = true
        initValueScale = 1.0
        uniformInit = true
        needPrior = true
    ]
    SGD = [
        epochSize = 20480
        minibatchSize = 64:256:1024
        learningRatesPerMB = 1.0:0.5:0.1
        numMBsToShowResult = 10
        momentumPerMB = 0.9:0.656119
        dropoutRate = 0.0
        maxEpochs = 3
        keepCheckPointFiles = true
        AutoAdjust = [
            reduceLearnRateIfImproveLessThan = 0
            loadBestModel = true
            increaseLearnRateIfImproveMoreThan = 1000000000
            learnRateDecreaseFactor = 0.5
            learnRateIncreaseFactor = 1.382
            autoAdjustLR = "adjustAfterEpoch"
        ]
        clippingThresholdPerSample = 1#INF
    ]
    reader = [
        readerType = "HTKMLFReader"
        readMethod = "blockRandomize"
        miniBatchMode = "partial"
        randomize = "auto"
        verbosity = 0
        useMersenneTwisterRand=true
        features = [
            dim = 363
            type = "real"
            scpFile = "glob_0000.scp"
        ]
        labels = [
            mlfFile = "C:\jenkins\workspace\CNTK-Test-Windows-W1\Tests\EndToEndTests\Speech\Data/glob_0000.mlf"
            labelMappingFile = "C:\jenkins\workspace\CNTK-Test-Windows-W1\Tests\EndToEndTests\Speech\Data/state.list"
            labelDim = 132
            labelType = "category"
        ]
    ]
]

configparameters: cntk.cntk:timestamping=true
configparameters: cntk.cntk:write=[
    action = write
    modelPath = "C:\Users\svcphil\AppData\Local\Temp\cntk-test-20160816093739.204785\Speech\DNN_WriteCommand@release_gpu/models/cntkSpeech.dnn"
    outputNodeNames=ScaledLogLikelihood
    deviceId = 0
    traceLevel = 1
    printValues=true
    reader = [
        readerType = "HTKMLFReader"
        readMethod = "blockRandomize"
        miniBatchMode = "partial"
        randomize = "auto"
        verbosity = 0
        features = [
            dim = 363
            type = "real"
            scpFile = "glob_0000.write.scp"
        ]
    ]
    outputPath = "C:\Users\svcphil\AppData\Local\Temp\cntk-test-20160816093739.204785\Speech\DNN_WriteCommand@release_gpu/Output"
]

08/16/2016 09:40:34: <<<<<<<<<<<<<<<<<<<< PROCESSED CONFIG WITH ALL VARIABLES RESOLVED <<<<<<<<<<<<<<<<<<<<
08/16/2016 09:40:34: Commands: speechTrain write
08/16/2016 09:40:34: Precision = "float"
08/16/2016 09:40:34: CNTKModelPath: C:\Users\svcphil\AppData\Local\Temp\cntk-test-20160816093739.204785\Speech\DNN_WriteCommand@release_gpu/models/cntkSpeech.dnn
08/16/2016 09:40:34: CNTKCommandTrainInfo: speechTrain : 3
08/16/2016 09:40:34: CNTKCommandTrainInfo: CNTKNoMoreCommands_Total : 3

08/16/2016 09:40:34: ##############################################################################
08/16/2016 09:40:34: #                                                                            #
08/16/2016 09:40:34: # Action "train"                                                             #
08/16/2016 09:40:34: #                                                                            #
08/16/2016 09:40:34: ##############################################################################

08/16/2016 09:40:34: CNTKCommandTrainBegin: speechTrain
SimpleNetworkBuilder Using GPU 0
reading script file glob_0000.scp ... 948 entries
total 132 state names in state list C:\jenkins\workspace\CNTK-Test-Windows-W1\Tests\EndToEndTests\Speech\Data/state.list
htkmlfreader: reading MLF file C:\jenkins\workspace\CNTK-Test-Windows-W1\Tests\EndToEndTests\Speech\Data/glob_0000.mlf ... total 948 entries
...............................................................................................feature set 0: 252734 frames in 948 out of 948 utterances
label set 0: 129 classes
minibatchutterancesource: 948 utterances grouped into 3 chunks, av. chunk size: 316.0 utterances, 84244.7 frames
useParallelTrain option is not enabled. ParallelTrain config will be ignored.
08/16/2016 09:40:34: Creating virgin network.
Node 'W0' (LearnableParameter operation): Initializing Parameter[512 x 363] <- 0.000000.
Node 'W0' (LearnableParameter operation): Initializing Parameter[512 x 363] <- uniform(seed=1, range=0.050000*1.000000, onCPU=false).
Microsoft::MSR::CNTK::GPUMatrix<ElemType>::SetUniformRandomValue (GPU): creating curand object with seed 1, sizeof(ElemType)==4
Node 'B0' (LearnableParameter operation): Initializing Parameter[512 x 1] <- 0.000000.
Node 'B0' (LearnableParameter operation): Initializing Parameter[512 x 1] <- 0.000000.
Node 'W1' (LearnableParameter operation): Initializing Parameter[512 x 512] <- 0.000000.
Node 'W1' (LearnableParameter operation): Initializing Parameter[512 x 512] <- uniform(seed=2, range=0.050000*1.000000, onCPU=false).
Node 'B1' (LearnableParameter operation): Initializing Parameter[512 x 1] <- 0.000000.
Node 'B1' (LearnableParameter operation): Initializing Parameter[512 x 1] <- 0.000000.
Node 'W2' (LearnableParameter operation): Initializing Parameter[132 x 512] <- 0.000000.
Node 'W2' (LearnableParameter operation): Initializing Parameter[132 x 512] <- uniform(seed=3, range=0.050000*1.000000, onCPU=false).
Node 'B2' (LearnableParameter operation): Initializing Parameter[132 x 1] <- 0.000000.
Node 'B2' (LearnableParameter operation): Initializing Parameter[132 x 1] <- 0.000000.

Post-processing network...

7 roots:
	CrossEntropyWithSoftmax = CrossEntropyWithSoftmax()
	EvalClassificationError = ClassificationError()
	InvStdOfFeatures = InvStdDev()
	MeanOfFeatures = Mean()
	PosteriorProb = Softmax()
	Prior = Mean()
	ScaledLogLikelihood = Minus()

Validating network. 25 nodes to process in pass 1.

Validating --> labels = InputValue() :  -> [132 x *]
Validating --> W2 = LearnableParameter() :  -> [132 x 512]
Validating --> W1 = LearnableParameter() :  -> [512 x 512]
Validating --> W0 = LearnableParameter() :  -> [512 x 363]
Validating --> features = InputValue() :  -> [363 x *]
Validating --> MeanOfFeatures = Mean (features) : [363 x *] -> [363]
Validating --> InvStdOfFeatures = InvStdDev (features) : [363 x *] -> [363]
Validating --> MVNormalizedFeatures = PerDimMeanVarNormalization (features, MeanOfFeatures, InvStdOfFeatures) : [363 x *], [363], [363] -> [363 x *]
Validating --> W0*features = Times (W0, MVNormalizedFeatures) : [512 x 363], [363 x *] -> [512 x *]
Validating --> B0 = LearnableParameter() :  -> [512 x 1]
Validating --> W0*features+B0 = Plus (W0*features, B0) : [512 x *], [512 x 1] -> [512 x 1 x *]
Validating --> H1 = Sigmoid (W0*features+B0) : [512 x 1 x *] -> [512 x 1 x *]
Validating --> W1*H1 = Times (W1, H1) : [512 x 512], [512 x 1 x *] -> [512 x 1 x *]
Validating --> B1 = LearnableParameter() :  -> [512 x 1]
Validating --> W1*H1+B1 = Plus (W1*H1, B1) : [512 x 1 x *], [512 x 1] -> [512 x 1 x *]
Validating --> H2 = Sigmoid (W1*H1+B1) : [512 x 1 x *] -> [512 x 1 x *]
Validating --> W2*H1 = Times (W2, H2) : [132 x 512], [512 x 1 x *] -> [132 x 1 x *]
Validating --> B2 = LearnableParameter() :  -> [132 x 1]
Validating --> HLast = Plus (W2*H1, B2) : [132 x 1 x *], [132 x 1] -> [132 x 1 x *]
Validating --> CrossEntropyWithSoftmax = CrossEntropyWithSoftmax (labels, HLast) : [132 x *], [132 x 1 x *] -> [1]
Validating --> EvalClassificationError = ClassificationError (labels, HLast) : [132 x *], [132 x 1 x *] -> [1]
Validating --> PosteriorProb = Softmax (HLast) : [132 x 1 x *] -> [132 x 1 x *]
Validating --> Prior = Mean (labels) : [132 x *] -> [132]
Validating --> LogOfPrior = Log (Prior) : [132] -> [132]
Validating --> ScaledLogLikelihood = Minus (HLast, LogOfPrior) : [132 x 1 x *], [132] -> [132 x 1 x *]

Validating network. 17 nodes to process in pass 2.


Validating network, final pass.



12 out of 25 nodes do not share the minibatch layout with the input data.

Post-processing network complete.

08/16/2016 09:40:34: Created model with 25 nodes on GPU 0.

08/16/2016 09:40:34: Training criterion node(s):
08/16/2016 09:40:34: 	CrossEntropyWithSoftmax = CrossEntropyWithSoftmax

<<<<<<< HEAD
05/03/2016 14:25:51: 	EvalClassificationError = ClassificationError
=======
08/16/2016 09:40:34: Evaluation criterion node(s):
08/16/2016 09:40:34: 	EvalErrorPrediction = ErrorPrediction
>>>>>>> 8493f118


Allocating matrices for forward and/or backward propagation.

<<<<<<< HEAD
Memory Sharing Structure:

0000000000000000: {[EvalClassificationError Gradient[1]] [InvStdOfFeatures Gradient[363]] [LogOfPrior Gradient[132]] [MVNormalizedFeatures Gradient[363 x *]] [MeanOfFeatures Gradient[363]] [PosteriorProb Gradient[132 x 1 x *]] [PosteriorProb Value[132 x 1 x *]] [Prior Gradient[132]] [ScaledLogLikelihood Gradient[132 x 1 x *]] [features Gradient[363 x *]] [labels Gradient[132 x *]] }
000000F6DF237FE0: {[features Value[363 x *]] }
000000F6F755BFF0: {[B1 Value[512 x 1]] }
000000F6F755C450: {[InvStdOfFeatures Value[363]] }
000000F6F755C590: {[B2 Value[132 x 1]] }
000000F6F755C6D0: {[labels Value[132 x *]] }
000000F6F755C770: {[W1 Value[512 x 512]] }
000000F6F755CBD0: {[MeanOfFeatures Value[363]] }
000000F6F755CD10: {[B0 Value[512 x 1]] }
000000F6F755D670: {[W0 Value[512 x 363]] }
000000F6F755DAD0: {[W2 Value[132 x 512]] }
000000F6F78AAF80: {[H1 Value[512 x 1 x *]] [W0*features Gradient[512 x *]] [W0*features Value[512 x *]] }
000000F6F78AB340: {[EvalClassificationError Value[1]] }
000000F6F78AB3E0: {[ScaledLogLikelihood Value[132 x 1 x *]] }
000000F6F78AB520: {[W1*H1+B1 Value[512 x 1 x *]] [W2*H1 Value[132 x 1 x *]] }
000000F6F78ABAC0: {[B0 Gradient[512 x 1]] [H1 Gradient[512 x 1 x *]] }
000000F6F78ABCA0: {[H2 Value[512 x 1 x *]] [W0 Gradient[512 x 363]] [W0*features+B0 Gradient[512 x 1 x *]] [W0*features+B0 Value[512 x 1 x *]] [W1*H1 Gradient[512 x 1 x *]] [W1*H1 Value[512 x 1 x *]] }
000000F6F78ABF20: {[CrossEntropyWithSoftmax Value[1]] }
000000F6F78ABFC0: {[MVNormalizedFeatures Value[363 x *]] }
000000F6F78AC060: {[Prior Value[132]] }
000000F6F78AC1A0: {[W1 Gradient[512 x 512]] [W1*H1+B1 Gradient[512 x 1 x *]] [W2*H1 Gradient[132 x 1 x *]] }
000000F6F78AC7E0: {[HLast Value[132 x 1 x *]] [W2 Gradient[132 x 512]] }
000000F6F78AC9C0: {[B1 Gradient[512 x 1]] [H2 Gradient[512 x 1 x *]] [HLast Gradient[132 x 1 x *]] }
000000F6F78ACA60: {[B2 Gradient[132 x 1]] }
000000F6F78ACB00: {[CrossEntropyWithSoftmax Gradient[1]] }
000000F6F78ACE20: {[LogOfPrior Value[132]] }


05/03/2016 14:25:51: Precomputing --> 3 PreCompute nodes found.

05/03/2016 14:25:51: 	MeanOfFeatures = Mean()
05/03/2016 14:25:51: 	InvStdOfFeatures = InvStdDev()
05/03/2016 14:25:51: 	Prior = Mean()
=======
Memory Sharing: Out of 40 matrices, 21 are shared as 7, and 19 are not shared.

	{ H1 : [512 x 1 x *]
	  W0*features : [512 x *]
	  W0*features : [512 x *] (gradient) }
	{ B0 : [512 x 1] (gradient)
	  H1 : [512 x 1 x *] (gradient) }
	{ H2 : [512 x 1 x *]
	  W0 : [512 x 363] (gradient)
	  W0*features+B0 : [512 x 1 x *]
	  W0*features+B0 : [512 x 1 x *] (gradient)
	  W1*H1 : [512 x 1 x *]
	  W1*H1 : [512 x 1 x *] (gradient) }
	{ W1 : [512 x 512] (gradient)
	  W1*H1+B1 : [512 x 1 x *] (gradient)
	  W2*H1 : [132 x 1 x *] (gradient) }
	{ HLast : [132 x 1 x *]
	  W2 : [132 x 512] (gradient) }
	{ B1 : [512 x 1] (gradient)
	  H2 : [512 x 1 x *] (gradient)
	  HLast : [132 x 1 x *] (gradient) }
	{ W1*H1+B1 : [512 x 1 x *]
	  W2*H1 : [132 x 1 x *] }


08/16/2016 09:40:34: Training 516740 parameters in 6 out of 6 parameter tensors and 15 nodes with gradient:

08/16/2016 09:40:34: 	Node 'B0' (LearnableParameter operation) : [512 x 1]
08/16/2016 09:40:34: 	Node 'B1' (LearnableParameter operation) : [512 x 1]
08/16/2016 09:40:34: 	Node 'B2' (LearnableParameter operation) : [132 x 1]
08/16/2016 09:40:34: 	Node 'W0' (LearnableParameter operation) : [512 x 363]
08/16/2016 09:40:34: 	Node 'W1' (LearnableParameter operation) : [512 x 512]
08/16/2016 09:40:34: 	Node 'W2' (LearnableParameter operation) : [132 x 512]


08/16/2016 09:40:34: Precomputing --> 3 PreCompute nodes found.

08/16/2016 09:40:34: 	MeanOfFeatures = Mean()
08/16/2016 09:40:34: 	InvStdOfFeatures = InvStdDev()
08/16/2016 09:40:34: 	Prior = Mean()
>>>>>>> 8493f118
minibatchiterator: epoch 0: frames [0..252734] (first utterance at frame 0), data subset 0 of 1, with 1 datapasses
requiredata: determined feature kind as 33-dimensional 'USER' with frame shift 10.0 ms

08/16/2016 09:40:37: Precomputing --> Completed.


08/16/2016 09:40:37: Starting Epoch 1: learning rate per sample = 0.015625  effective momentum = 0.900000  momentum as time constant = 607.4 samples
minibatchiterator: epoch 0: frames [0..20480] (first utterance at frame 0), data subset 0 of 1, with 1 datapasses

<<<<<<< HEAD
05/03/2016 14:25:54: Starting minibatch loop.
05/03/2016 14:25:54:  Epoch[ 1 of 3]-Minibatch[   1-  10, 3.13%]: CrossEntropyWithSoftmax = 4.45645981 * 640; EvalClassificationError = 0.92500000 * 640; time = 0.0306s; samplesPerSecond = 20908.2
05/03/2016 14:25:54:  Epoch[ 1 of 3]-Minibatch[  11-  20, 6.25%]: CrossEntropyWithSoftmax = 4.22315750 * 640; EvalClassificationError = 0.90156250 * 640; time = 0.0255s; samplesPerSecond = 25138.5
05/03/2016 14:25:54:  Epoch[ 1 of 3]-Minibatch[  21-  30, 9.38%]: CrossEntropyWithSoftmax = 3.95180588 * 640; EvalClassificationError = 0.84687500 * 640; time = 0.0263s; samplesPerSecond = 24330.0
05/03/2016 14:25:54:  Epoch[ 1 of 3]-Minibatch[  31-  40, 12.50%]: CrossEntropyWithSoftmax = 3.94158096 * 640; EvalClassificationError = 0.89843750 * 640; time = 0.0239s; samplesPerSecond = 26807.4
05/03/2016 14:25:54:  Epoch[ 1 of 3]-Minibatch[  41-  50, 15.63%]: CrossEntropyWithSoftmax = 3.85668945 * 640; EvalClassificationError = 0.91093750 * 640; time = 0.0252s; samplesPerSecond = 25437.2
05/03/2016 14:25:54:  Epoch[ 1 of 3]-Minibatch[  51-  60, 18.75%]: CrossEntropyWithSoftmax = 3.72866364 * 640; EvalClassificationError = 0.89531250 * 640; time = 0.0255s; samplesPerSecond = 25082.3
05/03/2016 14:25:54:  Epoch[ 1 of 3]-Minibatch[  61-  70, 21.88%]: CrossEntropyWithSoftmax = 3.51809235 * 640; EvalClassificationError = 0.82968750 * 640; time = 0.0255s; samplesPerSecond = 25103.0
05/03/2016 14:25:54:  Epoch[ 1 of 3]-Minibatch[  71-  80, 25.00%]: CrossEntropyWithSoftmax = 3.48455200 * 640; EvalClassificationError = 0.80781250 * 640; time = 0.0247s; samplesPerSecond = 25963.5
05/03/2016 14:25:54:  Epoch[ 1 of 3]-Minibatch[  81-  90, 28.13%]: CrossEntropyWithSoftmax = 3.33829346 * 640; EvalClassificationError = 0.76875000 * 640; time = 0.0247s; samplesPerSecond = 25862.8
05/03/2016 14:25:54:  Epoch[ 1 of 3]-Minibatch[  91- 100, 31.25%]: CrossEntropyWithSoftmax = 3.50167236 * 640; EvalClassificationError = 0.79843750 * 640; time = 0.0254s; samplesPerSecond = 25162.2
05/03/2016 14:25:54:  Epoch[ 1 of 3]-Minibatch[ 101- 110, 34.38%]: CrossEntropyWithSoftmax = 3.22861633 * 640; EvalClassificationError = 0.80000000 * 640; time = 0.0255s; samplesPerSecond = 25103.9
05/03/2016 14:25:54:  Epoch[ 1 of 3]-Minibatch[ 111- 120, 37.50%]: CrossEntropyWithSoftmax = 3.32616882 * 640; EvalClassificationError = 0.79062500 * 640; time = 0.0257s; samplesPerSecond = 24928.9
05/03/2016 14:25:54:  Epoch[ 1 of 3]-Minibatch[ 121- 130, 40.63%]: CrossEntropyWithSoftmax = 3.16897583 * 640; EvalClassificationError = 0.77968750 * 640; time = 0.0248s; samplesPerSecond = 25834.6
05/03/2016 14:25:54:  Epoch[ 1 of 3]-Minibatch[ 131- 140, 43.75%]: CrossEntropyWithSoftmax = 3.08891907 * 640; EvalClassificationError = 0.77656250 * 640; time = 0.0255s; samplesPerSecond = 25134.5
05/03/2016 14:25:54:  Epoch[ 1 of 3]-Minibatch[ 141- 150, 46.88%]: CrossEntropyWithSoftmax = 3.06005249 * 640; EvalClassificationError = 0.72968750 * 640; time = 0.0255s; samplesPerSecond = 25132.5
05/03/2016 14:25:54:  Epoch[ 1 of 3]-Minibatch[ 151- 160, 50.00%]: CrossEntropyWithSoftmax = 2.91128540 * 640; EvalClassificationError = 0.69531250 * 640; time = 0.0255s; samplesPerSecond = 25135.5
05/03/2016 14:25:54:  Epoch[ 1 of 3]-Minibatch[ 161- 170, 53.13%]: CrossEntropyWithSoftmax = 2.90172119 * 640; EvalClassificationError = 0.72968750 * 640; time = 0.0253s; samplesPerSecond = 25289.4
05/03/2016 14:25:54:  Epoch[ 1 of 3]-Minibatch[ 171- 180, 56.25%]: CrossEntropyWithSoftmax = 2.73262329 * 640; EvalClassificationError = 0.65312500 * 640; time = 0.0255s; samplesPerSecond = 25078.4
05/03/2016 14:25:54:  Epoch[ 1 of 3]-Minibatch[ 181- 190, 59.38%]: CrossEntropyWithSoftmax = 2.66515503 * 640; EvalClassificationError = 0.68437500 * 640; time = 0.0254s; samplesPerSecond = 25181.0
05/03/2016 14:25:54:  Epoch[ 1 of 3]-Minibatch[ 191- 200, 62.50%]: CrossEntropyWithSoftmax = 2.67383423 * 640; EvalClassificationError = 0.66406250 * 640; time = 0.0255s; samplesPerSecond = 25091.2
05/03/2016 14:25:54:  Epoch[ 1 of 3]-Minibatch[ 201- 210, 65.63%]: CrossEntropyWithSoftmax = 2.52869263 * 640; EvalClassificationError = 0.63593750 * 640; time = 0.0256s; samplesPerSecond = 25017.6
05/03/2016 14:25:54:  Epoch[ 1 of 3]-Minibatch[ 211- 220, 68.75%]: CrossEntropyWithSoftmax = 2.60032349 * 640; EvalClassificationError = 0.66718750 * 640; time = 0.0254s; samplesPerSecond = 25184.0
05/03/2016 14:25:54:  Epoch[ 1 of 3]-Minibatch[ 221- 230, 71.88%]: CrossEntropyWithSoftmax = 2.51134033 * 640; EvalClassificationError = 0.64843750 * 640; time = 0.0253s; samplesPerSecond = 25251.5
05/03/2016 14:25:54:  Epoch[ 1 of 3]-Minibatch[ 231- 240, 75.00%]: CrossEntropyWithSoftmax = 2.45362549 * 640; EvalClassificationError = 0.63750000 * 640; time = 0.0256s; samplesPerSecond = 25041.1
05/03/2016 14:25:54:  Epoch[ 1 of 3]-Minibatch[ 241- 250, 78.13%]: CrossEntropyWithSoftmax = 2.41640015 * 640; EvalClassificationError = 0.61562500 * 640; time = 0.0254s; samplesPerSecond = 25197.8
05/03/2016 14:25:54:  Epoch[ 1 of 3]-Minibatch[ 251- 260, 81.25%]: CrossEntropyWithSoftmax = 2.39745483 * 640; EvalClassificationError = 0.62812500 * 640; time = 0.0255s; samplesPerSecond = 25106.9
05/03/2016 14:25:54:  Epoch[ 1 of 3]-Minibatch[ 261- 270, 84.38%]: CrossEntropyWithSoftmax = 2.16415405 * 640; EvalClassificationError = 0.56718750 * 640; time = 0.0254s; samplesPerSecond = 25190.9
05/03/2016 14:25:54:  Epoch[ 1 of 3]-Minibatch[ 271- 280, 87.50%]: CrossEntropyWithSoftmax = 2.30347290 * 640; EvalClassificationError = 0.63593750 * 640; time = 0.0258s; samplesPerSecond = 24844.7
05/03/2016 14:25:54:  Epoch[ 1 of 3]-Minibatch[ 281- 290, 90.63%]: CrossEntropyWithSoftmax = 2.24398804 * 640; EvalClassificationError = 0.60937500 * 640; time = 0.0252s; samplesPerSecond = 25417.0
05/03/2016 14:25:54:  Epoch[ 1 of 3]-Minibatch[ 291- 300, 93.75%]: CrossEntropyWithSoftmax = 2.15322266 * 640; EvalClassificationError = 0.57968750 * 640; time = 0.0255s; samplesPerSecond = 25068.5
05/03/2016 14:25:54:  Epoch[ 1 of 3]-Minibatch[ 301- 310, 96.88%]: CrossEntropyWithSoftmax = 2.21664429 * 640; EvalClassificationError = 0.59531250 * 640; time = 0.0259s; samplesPerSecond = 24736.2
05/03/2016 14:25:54:  Epoch[ 1 of 3]-Minibatch[ 311- 320, 100.00%]: CrossEntropyWithSoftmax = 2.25246582 * 640; EvalClassificationError = 0.60156250 * 640; time = 0.0256s; samplesPerSecond = 24975.6
05/03/2016 14:25:54: Finished Epoch[ 1 of 3]: [Training] CrossEntropyWithSoftmax = 3.00000324 * 20480; EvalClassificationError = 0.72836914 * 20480; totalSamplesSeen = 20480; learningRatePerSample = 0.015625; epochTime=0.819587s
05/03/2016 14:25:54: SGD: Saving checkpoint model 'C:\Users\svcphil\AppData\Local\Temp\cntk-test-20160503142201.423154\Speech\DNN_WriteCommand@release_gpu/models/cntkSpeech.dnn.1'

05/03/2016 14:25:54: Starting Epoch 2: learning rate per sample = 0.001953  effective momentum = 0.656119  momentum as time constant = 607.5 samples
minibatchiterator: epoch 1: frames [20480..40960] (first utterance at frame 20480), data subset 0 of 1, with 1 datapasses

05/03/2016 14:25:54: Starting minibatch loop.
05/03/2016 14:25:55:  Epoch[ 2 of 3]-Minibatch[   1-  10, 12.50%]: CrossEntropyWithSoftmax = 2.08151951 * 2560; EvalClassificationError = 0.55859375 * 2560; time = 0.0465s; samplesPerSecond = 55097.6
05/03/2016 14:25:55:  Epoch[ 2 of 3]-Minibatch[  11-  20, 25.00%]: CrossEntropyWithSoftmax = 1.98395710 * 2560; EvalClassificationError = 0.54257813 * 2560; time = 0.0399s; samplesPerSecond = 64224.8
05/03/2016 14:25:55:  Epoch[ 2 of 3]-Minibatch[  21-  30, 37.50%]: CrossEntropyWithSoftmax = 1.98575516 * 2560; EvalClassificationError = 0.54492188 * 2560; time = 0.0401s; samplesPerSecond = 63873.8
05/03/2016 14:25:55:  Epoch[ 2 of 3]-Minibatch[  31-  40, 50.00%]: CrossEntropyWithSoftmax = 1.90485039 * 2560; EvalClassificationError = 0.53164062 * 2560; time = 0.0400s; samplesPerSecond = 63988.8
05/03/2016 14:25:55:  Epoch[ 2 of 3]-Minibatch[  41-  50, 62.50%]: CrossEntropyWithSoftmax = 1.88324280 * 2560; EvalClassificationError = 0.52539063 * 2560; time = 0.0400s; samplesPerSecond = 63948.8
05/03/2016 14:25:55:  Epoch[ 2 of 3]-Minibatch[  51-  60, 75.00%]: CrossEntropyWithSoftmax = 1.89109344 * 2560; EvalClassificationError = 0.53359375 * 2560; time = 0.0401s; samplesPerSecond = 63811.8
05/03/2016 14:25:55:  Epoch[ 2 of 3]-Minibatch[  61-  70, 87.50%]: CrossEntropyWithSoftmax = 1.89496002 * 2560; EvalClassificationError = 0.52890625 * 2560; time = 0.0401s; samplesPerSecond = 63901.0
05/03/2016 14:25:55:  Epoch[ 2 of 3]-Minibatch[  71-  80, 100.00%]: CrossEntropyWithSoftmax = 1.85944366 * 2560; EvalClassificationError = 0.52265625 * 2560; time = 0.0396s; samplesPerSecond = 64610.6
05/03/2016 14:25:55: Finished Epoch[ 2 of 3]: [Training] CrossEntropyWithSoftmax = 1.93560276 * 20480; EvalClassificationError = 0.53603516 * 20480; totalSamplesSeen = 40960; learningRatePerSample = 0.001953125; epochTime=0.32804s
05/03/2016 14:25:55: SGD: Saving checkpoint model 'C:\Users\svcphil\AppData\Local\Temp\cntk-test-20160503142201.423154\Speech\DNN_WriteCommand@release_gpu/models/cntkSpeech.dnn.2'

05/03/2016 14:25:55: Starting Epoch 3: learning rate per sample = 0.000098  effective momentum = 0.656119  momentum as time constant = 2429.9 samples
minibatchiterator: epoch 2: frames [40960..61440] (first utterance at frame 40960), data subset 0 of 1, with 1 datapasses

05/03/2016 14:25:55: Starting minibatch loop.
05/03/2016 14:25:55:  Epoch[ 3 of 3]-Minibatch[   1-  10, 50.00%]: CrossEntropyWithSoftmax = 1.86752853 * 10240; EvalClassificationError = 0.52177734 * 10240; time = 0.1262s; samplesPerSecond = 81152.6
05/03/2016 14:25:55:  Epoch[ 3 of 3]-Minibatch[  11-  20, 100.00%]: CrossEntropyWithSoftmax = 1.87358780 * 10240; EvalClassificationError = 0.51542969 * 10240; time = 0.1141s; samplesPerSecond = 89783.6
05/03/2016 14:25:55: Finished Epoch[ 3 of 3]: [Training] CrossEntropyWithSoftmax = 1.87055817 * 20480; EvalClassificationError = 0.51860352 * 20480; totalSamplesSeen = 61440; learningRatePerSample = 9.7656251e-005; epochTime=0.24427s
05/03/2016 14:25:55: SGD: Saving checkpoint model 'C:\Users\svcphil\AppData\Local\Temp\cntk-test-20160503142201.423154\Speech\DNN_WriteCommand@release_gpu/models/cntkSpeech.dnn'
05/03/2016 14:25:55: CNTKCommandTrainEnd: speechTrain
=======
08/16/2016 09:40:37: Starting minibatch loop.
08/16/2016 09:40:37:  Epoch[ 1 of 3]-Minibatch[   1-  10, 3.13%]: CrossEntropyWithSoftmax = 4.53638611 * 640; EvalErrorPrediction = 0.92031250 * 640; time = 0.0240s; samplesPerSecond = 26647.8
08/16/2016 09:40:37:  Epoch[ 1 of 3]-Minibatch[  11-  20, 6.25%]: CrossEntropyWithSoftmax = 4.32517776 * 640; EvalErrorPrediction = 0.92500000 * 640; time = 0.0176s; samplesPerSecond = 36320.3
08/16/2016 09:40:37:  Epoch[ 1 of 3]-Minibatch[  21-  30, 9.38%]: CrossEntropyWithSoftmax = 3.98246384 * 640; EvalErrorPrediction = 0.87187500 * 640; time = 0.0175s; samplesPerSecond = 36676.2
08/16/2016 09:40:37:  Epoch[ 1 of 3]-Minibatch[  31-  40, 12.50%]: CrossEntropyWithSoftmax = 3.73673553 * 640; EvalErrorPrediction = 0.84531250 * 640; time = 0.0175s; samplesPerSecond = 36609.1
08/16/2016 09:40:37:  Epoch[ 1 of 3]-Minibatch[  41-  50, 15.63%]: CrossEntropyWithSoftmax = 3.84021912 * 640; EvalErrorPrediction = 0.86406250 * 640; time = 0.0174s; samplesPerSecond = 36728.8
08/16/2016 09:40:37:  Epoch[ 1 of 3]-Minibatch[  51-  60, 18.75%]: CrossEntropyWithSoftmax = 3.69831390 * 640; EvalErrorPrediction = 0.86250000 * 640; time = 0.0174s; samplesPerSecond = 36777.4
08/16/2016 09:40:37:  Epoch[ 1 of 3]-Minibatch[  61-  70, 21.88%]: CrossEntropyWithSoftmax = 3.39593201 * 640; EvalErrorPrediction = 0.77031250 * 640; time = 0.0175s; samplesPerSecond = 36644.7
08/16/2016 09:40:37:  Epoch[ 1 of 3]-Minibatch[  71-  80, 25.00%]: CrossEntropyWithSoftmax = 3.49749756 * 640; EvalErrorPrediction = 0.82968750 * 640; time = 0.0174s; samplesPerSecond = 36695.1
08/16/2016 09:40:37:  Epoch[ 1 of 3]-Minibatch[  81-  90, 28.13%]: CrossEntropyWithSoftmax = 3.47295837 * 640; EvalErrorPrediction = 0.81093750 * 640; time = 0.0174s; samplesPerSecond = 36862.1
08/16/2016 09:40:37:  Epoch[ 1 of 3]-Minibatch[  91- 100, 31.25%]: CrossEntropyWithSoftmax = 3.36483765 * 640; EvalErrorPrediction = 0.79843750 * 640; time = 0.0175s; samplesPerSecond = 36604.9
08/16/2016 09:40:37:  Epoch[ 1 of 3]-Minibatch[ 101- 110, 34.38%]: CrossEntropyWithSoftmax = 3.46790466 * 640; EvalErrorPrediction = 0.81718750 * 640; time = 0.0174s; samplesPerSecond = 36756.3
08/16/2016 09:40:37:  Epoch[ 1 of 3]-Minibatch[ 111- 120, 37.50%]: CrossEntropyWithSoftmax = 3.22105103 * 640; EvalErrorPrediction = 0.75625000 * 640; time = 0.0174s; samplesPerSecond = 36821.8
08/16/2016 09:40:37:  Epoch[ 1 of 3]-Minibatch[ 121- 130, 40.63%]: CrossEntropyWithSoftmax = 3.12504578 * 640; EvalErrorPrediction = 0.75312500 * 640; time = 0.0174s; samplesPerSecond = 36773.2
08/16/2016 09:40:37:  Epoch[ 1 of 3]-Minibatch[ 131- 140, 43.75%]: CrossEntropyWithSoftmax = 2.99507751 * 640; EvalErrorPrediction = 0.71875000 * 640; time = 0.0174s; samplesPerSecond = 36855.7
08/16/2016 09:40:37:  Epoch[ 1 of 3]-Minibatch[ 141- 150, 46.88%]: CrossEntropyWithSoftmax = 2.89601440 * 640; EvalErrorPrediction = 0.70000000 * 640; time = 0.0173s; samplesPerSecond = 37092.8
08/16/2016 09:40:37:  Epoch[ 1 of 3]-Minibatch[ 151- 160, 50.00%]: CrossEntropyWithSoftmax = 3.04739380 * 640; EvalErrorPrediction = 0.74218750 * 640; time = 0.0174s; samplesPerSecond = 36686.7
08/16/2016 09:40:37:  Epoch[ 1 of 3]-Minibatch[ 161- 170, 53.13%]: CrossEntropyWithSoftmax = 2.75064697 * 640; EvalErrorPrediction = 0.69375000 * 640; time = 0.0174s; samplesPerSecond = 36830.3
08/16/2016 09:40:37:  Epoch[ 1 of 3]-Minibatch[ 171- 180, 56.25%]: CrossEntropyWithSoftmax = 2.65537720 * 640; EvalErrorPrediction = 0.63750000 * 640; time = 0.0173s; samplesPerSecond = 36900.4
08/16/2016 09:40:37:  Epoch[ 1 of 3]-Minibatch[ 181- 190, 59.38%]: CrossEntropyWithSoftmax = 2.74816895 * 640; EvalErrorPrediction = 0.69062500 * 640; time = 0.0174s; samplesPerSecond = 36701.5
08/16/2016 09:40:37:  Epoch[ 1 of 3]-Minibatch[ 191- 200, 62.50%]: CrossEntropyWithSoftmax = 2.68736572 * 640; EvalErrorPrediction = 0.68593750 * 640; time = 0.0174s; samplesPerSecond = 36845.1
08/16/2016 09:40:37:  Epoch[ 1 of 3]-Minibatch[ 201- 210, 65.63%]: CrossEntropyWithSoftmax = 2.53269653 * 640; EvalErrorPrediction = 0.64375000 * 640; time = 0.0176s; samplesPerSecond = 36361.6
08/16/2016 09:40:38:  Epoch[ 1 of 3]-Minibatch[ 211- 220, 68.75%]: CrossEntropyWithSoftmax = 2.53923340 * 640; EvalErrorPrediction = 0.63750000 * 640; time = 0.0175s; samplesPerSecond = 36604.9
08/16/2016 09:40:38:  Epoch[ 1 of 3]-Minibatch[ 221- 230, 71.88%]: CrossEntropyWithSoftmax = 2.48909302 * 640; EvalErrorPrediction = 0.64218750 * 640; time = 0.0174s; samplesPerSecond = 36864.2
08/16/2016 09:40:38:  Epoch[ 1 of 3]-Minibatch[ 231- 240, 75.00%]: CrossEntropyWithSoftmax = 2.50032349 * 640; EvalErrorPrediction = 0.65156250 * 640; time = 0.0173s; samplesPerSecond = 36983.5
08/16/2016 09:40:38:  Epoch[ 1 of 3]-Minibatch[ 241- 250, 78.13%]: CrossEntropyWithSoftmax = 2.43569336 * 640; EvalErrorPrediction = 0.63125000 * 640; time = 0.0175s; samplesPerSecond = 36659.4
08/16/2016 09:40:38:  Epoch[ 1 of 3]-Minibatch[ 251- 260, 81.25%]: CrossEntropyWithSoftmax = 2.34293823 * 640; EvalErrorPrediction = 0.61562500 * 640; time = 0.0174s; samplesPerSecond = 36720.4
08/16/2016 09:40:38:  Epoch[ 1 of 3]-Minibatch[ 261- 270, 84.38%]: CrossEntropyWithSoftmax = 2.20427856 * 640; EvalErrorPrediction = 0.57812500 * 640; time = 0.0175s; samplesPerSecond = 36607.0
08/16/2016 09:40:38:  Epoch[ 1 of 3]-Minibatch[ 271- 280, 87.50%]: CrossEntropyWithSoftmax = 2.46885986 * 640; EvalErrorPrediction = 0.65468750 * 640; time = 0.0175s; samplesPerSecond = 36672.0
08/16/2016 09:40:38:  Epoch[ 1 of 3]-Minibatch[ 281- 290, 90.63%]: CrossEntropyWithSoftmax = 2.22067261 * 640; EvalErrorPrediction = 0.58906250 * 640; time = 0.0174s; samplesPerSecond = 36792.2
08/16/2016 09:40:38:  Epoch[ 1 of 3]-Minibatch[ 291- 300, 93.75%]: CrossEntropyWithSoftmax = 2.21785278 * 640; EvalErrorPrediction = 0.60781250 * 640; time = 0.0174s; samplesPerSecond = 36745.7
08/16/2016 09:40:38:  Epoch[ 1 of 3]-Minibatch[ 301- 310, 96.88%]: CrossEntropyWithSoftmax = 2.20442505 * 640; EvalErrorPrediction = 0.57812500 * 640; time = 0.0173s; samplesPerSecond = 36917.4
08/16/2016 09:40:38:  Epoch[ 1 of 3]-Minibatch[ 311- 320, 100.00%]: CrossEntropyWithSoftmax = 2.18215332 * 640; EvalErrorPrediction = 0.58593750 * 640; time = 0.0172s; samplesPerSecond = 37189.8
08/16/2016 09:40:38: Finished Epoch[ 1 of 3]: [Training] CrossEntropyWithSoftmax = 2.99321213 * 20480; EvalErrorPrediction = 0.72216797 * 20480; totalSamplesSeen = 20480; learningRatePerSample = 0.015625; epochTime=0.565871s
08/16/2016 09:40:38: SGD: Saving checkpoint model 'C:\Users\svcphil\AppData\Local\Temp\cntk-test-20160816093739.204785\Speech\DNN_WriteCommand@release_gpu/models/cntkSpeech.dnn.1'

08/16/2016 09:40:38: Starting Epoch 2: learning rate per sample = 0.001953  effective momentum = 0.656119  momentum as time constant = 607.5 samples
minibatchiterator: epoch 1: frames [20480..40960] (first utterance at frame 20480), data subset 0 of 1, with 1 datapasses

08/16/2016 09:40:38: Starting minibatch loop.
08/16/2016 09:40:38:  Epoch[ 2 of 3]-Minibatch[   1-  10, 12.50%]: CrossEntropyWithSoftmax = 2.08889847 * 2560; EvalErrorPrediction = 0.56367188 * 2560; time = 0.0281s; samplesPerSecond = 91187.6
08/16/2016 09:40:38:  Epoch[ 2 of 3]-Minibatch[  11-  20, 25.00%]: CrossEntropyWithSoftmax = 2.00776215 * 2560; EvalErrorPrediction = 0.54218750 * 2560; time = 0.0217s; samplesPerSecond = 118195.7
08/16/2016 09:40:38:  Epoch[ 2 of 3]-Minibatch[  21-  30, 37.50%]: CrossEntropyWithSoftmax = 1.99260178 * 2560; EvalErrorPrediction = 0.54257813 * 2560; time = 0.0216s; samplesPerSecond = 118430.8
08/16/2016 09:40:38:  Epoch[ 2 of 3]-Minibatch[  31-  40, 50.00%]: CrossEntropyWithSoftmax = 1.98459930 * 2560; EvalErrorPrediction = 0.54648438 * 2560; time = 0.0216s; samplesPerSecond = 118337.7
08/16/2016 09:40:38:  Epoch[ 2 of 3]-Minibatch[  41-  50, 62.50%]: CrossEntropyWithSoftmax = 1.97206497 * 2560; EvalErrorPrediction = 0.53984375 * 2560; time = 0.0215s; samplesPerSecond = 119141.8
08/16/2016 09:40:38:  Epoch[ 2 of 3]-Minibatch[  51-  60, 75.00%]: CrossEntropyWithSoftmax = 1.91865540 * 2560; EvalErrorPrediction = 0.52109375 * 2560; time = 0.0214s; samplesPerSecond = 119732.5
08/16/2016 09:40:38:  Epoch[ 2 of 3]-Minibatch[  61-  70, 87.50%]: CrossEntropyWithSoftmax = 1.91066666 * 2560; EvalErrorPrediction = 0.52148438 * 2560; time = 0.0215s; samplesPerSecond = 119336.2
08/16/2016 09:40:38:  Epoch[ 2 of 3]-Minibatch[  71-  80, 100.00%]: CrossEntropyWithSoftmax = 1.89501343 * 2560; EvalErrorPrediction = 0.51992187 * 2560; time = 0.0210s; samplesPerSecond = 121771.4
08/16/2016 09:40:38: Finished Epoch[ 2 of 3]: [Training] CrossEntropyWithSoftmax = 1.97128277 * 20480; EvalErrorPrediction = 0.53715820 * 20480; totalSamplesSeen = 40960; learningRatePerSample = 0.001953125; epochTime=0.179838s
08/16/2016 09:40:38: SGD: Saving checkpoint model 'C:\Users\svcphil\AppData\Local\Temp\cntk-test-20160816093739.204785\Speech\DNN_WriteCommand@release_gpu/models/cntkSpeech.dnn.2'

08/16/2016 09:40:38: Starting Epoch 3: learning rate per sample = 0.000098  effective momentum = 0.656119  momentum as time constant = 2429.9 samples
minibatchiterator: epoch 2: frames [40960..61440] (first utterance at frame 40960), data subset 0 of 1, with 1 datapasses

08/16/2016 09:40:38: Starting minibatch loop.
08/16/2016 09:40:38:  Epoch[ 3 of 3]-Minibatch[   1-  10, 50.00%]: CrossEntropyWithSoftmax = 1.89820576 * 10240; EvalErrorPrediction = 0.52470703 * 10240; time = 0.0509s; samplesPerSecond = 201036.6
08/16/2016 09:40:38:  Epoch[ 3 of 3]-Minibatch[  11-  20, 100.00%]: CrossEntropyWithSoftmax = 1.91958065 * 10240; EvalErrorPrediction = 0.53974609 * 10240; time = 0.0395s; samplesPerSecond = 259529.6
08/16/2016 09:40:38: Finished Epoch[ 3 of 3]: [Training] CrossEntropyWithSoftmax = 1.90889320 * 20480; EvalErrorPrediction = 0.53222656 * 20480; totalSamplesSeen = 61440; learningRatePerSample = 9.7656251e-005; epochTime=0.094372s
08/16/2016 09:40:38: SGD: Saving checkpoint model 'C:\Users\svcphil\AppData\Local\Temp\cntk-test-20160816093739.204785\Speech\DNN_WriteCommand@release_gpu/models/cntkSpeech.dnn'
08/16/2016 09:40:38: CNTKCommandTrainEnd: speechTrain
>>>>>>> 8493f118

08/16/2016 09:40:38: Action "train" complete.


08/16/2016 09:40:38: ##############################################################################
08/16/2016 09:40:38: #                                                                            #
08/16/2016 09:40:38: # Action "write"                                                             #
08/16/2016 09:40:38: #                                                                            #
08/16/2016 09:40:38: ##############################################################################

reading script file glob_0000.write.scp ... 10 entries

Post-processing network...

7 roots:
	CrossEntropyWithSoftmax = CrossEntropyWithSoftmax()
	EvalClassificationError = ClassificationError()
	InvStdOfFeatures = InvStdDev()
	MeanOfFeatures = Mean()
	PosteriorProb = Softmax()
	Prior = Mean()
	ScaledLogLikelihood = Minus()

Validating network. 25 nodes to process in pass 1.

Validating --> labels = InputValue() :  -> [132 x *1]
Validating --> W2 = LearnableParameter() :  -> [132 x 512]
Validating --> W1 = LearnableParameter() :  -> [512 x 512]
Validating --> W0 = LearnableParameter() :  -> [512 x 363]
Validating --> features = InputValue() :  -> [363 x *1]
Validating --> MeanOfFeatures = Mean (features) : [363 x *1] -> [363]
Validating --> InvStdOfFeatures = InvStdDev (features) : [363 x *1] -> [363]
Validating --> MVNormalizedFeatures = PerDimMeanVarNormalization (features, MeanOfFeatures, InvStdOfFeatures) : [363 x *1], [363], [363] -> [363 x *1]
Validating --> W0*features = Times (W0, MVNormalizedFeatures) : [512 x 363], [363 x *1] -> [512 x *1]
Validating --> B0 = LearnableParameter() :  -> [512 x 1]
Validating --> W0*features+B0 = Plus (W0*features, B0) : [512 x *1], [512 x 1] -> [512 x 1 x *1]
Validating --> H1 = Sigmoid (W0*features+B0) : [512 x 1 x *1] -> [512 x 1 x *1]
Validating --> W1*H1 = Times (W1, H1) : [512 x 512], [512 x 1 x *1] -> [512 x 1 x *1]
Validating --> B1 = LearnableParameter() :  -> [512 x 1]
Validating --> W1*H1+B1 = Plus (W1*H1, B1) : [512 x 1 x *1], [512 x 1] -> [512 x 1 x *1]
Validating --> H2 = Sigmoid (W1*H1+B1) : [512 x 1 x *1] -> [512 x 1 x *1]
Validating --> W2*H1 = Times (W2, H2) : [132 x 512], [512 x 1 x *1] -> [132 x 1 x *1]
Validating --> B2 = LearnableParameter() :  -> [132 x 1]
Validating --> HLast = Plus (W2*H1, B2) : [132 x 1 x *1], [132 x 1] -> [132 x 1 x *1]
Validating --> CrossEntropyWithSoftmax = CrossEntropyWithSoftmax (labels, HLast) : [132 x *1], [132 x 1 x *1] -> [1]
Validating --> EvalClassificationError = ClassificationError (labels, HLast) : [132 x *1], [132 x 1 x *1] -> [1]
Validating --> PosteriorProb = Softmax (HLast) : [132 x 1 x *1] -> [132 x 1 x *1]
Validating --> Prior = Mean (labels) : [132 x *1] -> [132]
Validating --> LogOfPrior = Log (Prior) : [132] -> [132]
Validating --> ScaledLogLikelihood = Minus (HLast, LogOfPrior) : [132 x 1 x *1], [132] -> [132 x 1 x *1]

Validating network. 17 nodes to process in pass 2.


Validating network, final pass.



12 out of 25 nodes do not share the minibatch layout with the input data.

Post-processing network complete.



Allocating matrices for forward and/or backward propagation.

<<<<<<< HEAD
Memory Sharing Structure:

0000000000000000: {[B0 Gradient[512 x 1]] [B1 Gradient[512 x 1]] [B2 Gradient[132 x 1]] [CrossEntropyWithSoftmax Gradient[1]] [CrossEntropyWithSoftmax Value[1]] [EvalClassificationError Gradient[1]] [EvalClassificationError Value[1]] [H1 Gradient[512 x 1 x *1]] [H2 Gradient[512 x 1 x *1]] [HLast Gradient[132 x 1 x *1]] [InvStdOfFeatures Gradient[363]] [LogOfPrior Gradient[132]] [MVNormalizedFeatures Gradient[363 x *1]] [MeanOfFeatures Gradient[363]] [PosteriorProb Gradient[132 x 1 x *1]] [PosteriorProb Value[132 x 1 x *1]] [Prior Gradient[132]] [ScaledLogLikelihood Gradient[132 x 1 x *1]] [W0 Gradient[512 x 363]] [W0*features Gradient[512 x *1]] [W0*features+B0 Gradient[512 x 1 x *1]] [W1 Gradient[512 x 512]] [W1*H1 Gradient[512 x 1 x *1]] [W1*H1+B1 Gradient[512 x 1 x *1]] [W2 Gradient[132 x 512]] [W2*H1 Gradient[132 x 1 x *1]] [features Gradient[363 x *1]] [labels Gradient[132 x *1]] }
000000F6F78ABB60: {[ScaledLogLikelihood Value[132 x 1 x *1]] }
000000F6F78ABCA0: {[LogOfPrior Value[132]] }
000000F6F78ABFC0: {[H1 Value[512 x 1 x *1]] [W0*features Value[512 x *1]] [W1*H1+B1 Value[512 x 1 x *1]] [W2*H1 Value[132 x 1 x *1]] }
000000F6F78ACD80: {[H2 Value[512 x 1 x *1]] [HLast Value[132 x 1 x *1]] [MVNormalizedFeatures Value[363 x *1]] [W0*features+B0 Value[512 x 1 x *1]] [W1*H1 Value[512 x 1 x *1]] }
000000F6FE8F8390: {[labels Value[132 x *1]] }
000000F6FE8F8570: {[W0 Value[512 x 363]] }
000000F6FE8F8B10: {[B0 Value[512 x 1]] }
000000F6FE8F93D0: {[B1 Value[512 x 1]] }
000000F6FE8F9790: {[W1 Value[512 x 512]] }
000000F6FE8F9830: {[Prior Value[132]] }
000000F6FE8F98D0: {[MeanOfFeatures Value[363]] }
000000F6FE8F9970: {[W2 Value[132 x 512]] }
000000F6FE8F9B50: {[InvStdOfFeatures Value[363]] }
000000F6FE8F9F10: {[features Value[363 x *1]] }
000000F6FE8F9FB0: {[B2 Value[132 x 1]] }
=======
Memory Sharing: Out of 25 matrices, 12 are shared as 3, and 13 are not shared.

	{ CrossEntropyWithSoftmax : [1]
	  EvalErrorPrediction : [1]
	  PosteriorProb : [132 x 1 x *1] }
	{ H2 : [512 x 1 x *1]
	  HLast : [132 x 1 x *1]
	  MVNormalizedFeatures : [363 x *1]
	  W0*features+B0 : [512 x 1 x *1]
	  W1*H1 : [512 x 1 x *1] }
	{ H1 : [512 x 1 x *1]
	  W0*features : [512 x *1]
	  W1*H1+B1 : [512 x 1 x *1]
	  W2*H1 : [132 x 1 x *1] }
>>>>>>> 8493f118

evaluate: reading 368 frames of An4/71/71/cen5-fjam-b.mfc
Minibatch[0]: ActualMBSize = 368
evaluate: reading 438 frames of An4/213/213/cen4-fsaf2-b.mfc
Minibatch[1]: ActualMBSize = 438
evaluate: reading 368 frames of An4/513/513/cen7-mgah-b.mfc
Minibatch[2]: ActualMBSize = 368
evaluate: reading 248 frames of An4/614/614/cen7-mkdb-b.mfc
Minibatch[3]: ActualMBSize = 248
evaluate: reading 248 frames of An4/507/507/cen1-mgah-b.mfc
Minibatch[4]: ActualMBSize = 248
evaluate: reading 358 frames of An4/693/693/cen8-mmkw-b.mfc
Minibatch[5]: ActualMBSize = 358
evaluate: reading 308 frames of An4/918/918/cen4-mtos-b.mfc
Minibatch[6]: ActualMBSize = 308
evaluate: reading 608 frames of An4/477/477/an257-mewl-b.mfc
Minibatch[7]: ActualMBSize = 608
evaluate: reading 78 frames of An4/454/454/an70-meht-b.mfc
Minibatch[8]: ActualMBSize = 78
evaluate: reading 228 frames of An4/254/254/cen6-ftmj-b.mfc
Minibatch[9]: ActualMBSize = 228
Written to C:\Users\svcphil\AppData\Local\Temp\cntk-test-20160816093739.204785\Speech\DNN_WriteCommand@release_gpu/Output*
Total Samples Evaluated = 3250

08/16/2016 09:40:39: Action "write" complete.

08/16/2016 09:40:39: __COMPLETED__
Error: Output of write command does not match baseline output within specified tolerance. See /cygdrive/c/Users/svcphil/AppData/Local/Temp/cntk-test-20160816093739.204785/Speech/DNN_WriteCommand@release_gpu/Output.ScaledLogLikelihood.diff<|MERGE_RESOLUTION|>--- conflicted
+++ resolved
@@ -1,60 +1,46 @@
-CPU info:
-    CPU Model Name: Intel(R) Xeon(R) CPU E5-2630 v2 @ 2.60GHz
-    Hardware threads: 24
-    Total Memory: 268381192 kB
--------------------------------------------------------------------
-=== Running /cygdrive/c/jenkins/workspace/CNTK-Test-Windows-W1/x64/release/cntk.exe configFile=C:\jenkins\workspace\CNTK-Test-Windows-W1\Tests\EndToEndTests\Speech\DNN\WriteCommand/cntk.cntk currentDirectory=C:\jenkins\workspace\CNTK-Test-Windows-W1\Tests\EndToEndTests\Speech\Data RunDir=C:\Users\svcphil\AppData\Local\Temp\cntk-test-20160816093739.204785\Speech\DNN_WriteCommand@release_gpu DataDir=C:\jenkins\workspace\CNTK-Test-Windows-W1\Tests\EndToEndTests\Speech\Data ConfigDir=C:\jenkins\workspace\CNTK-Test-Windows-W1\Tests\EndToEndTests\Speech\DNN\WriteCommand OutputDir=C:\Users\svcphil\AppData\Local\Temp\cntk-test-20160816093739.204785\Speech\DNN_WriteCommand@release_gpu DeviceId=0 timestamping=true shareNodeValueMatrices=true
+=== Running /cygdrive/c/jenkins/workspace/CNTK-Test-Windows-W1/x64/release/cntk.exe configFile=C:\jenkins\workspace\CNTK-Test-Windows-W1\Tests\EndToEndTests\Speech\DNN\WriteCommand/cntk.cntk currentDirectory=C:\jenkins\workspace\CNTK-Test-Windows-W1\Tests\EndToEndTests\Speech\Data RunDir=C:\Users\svcphil\AppData\Local\Temp\cntk-test-20160503142201.423154\Speech\DNN_WriteCommand@release_gpu DataDir=C:\jenkins\workspace\CNTK-Test-Windows-W1\Tests\EndToEndTests\Speech\Data ConfigDir=C:\jenkins\workspace\CNTK-Test-Windows-W1\Tests\EndToEndTests\Speech\DNN\WriteCommand OutputDir=C:\Users\svcphil\AppData\Local\Temp\cntk-test-20160503142201.423154\Speech\DNN_WriteCommand@release_gpu DeviceId=0 timestamping=true shareNodeValueMatrices=true
 -------------------------------------------------------------------
 Build info: 
 
-		Built time: Aug 16 2016 09:21:33
-		Last modified date: Fri Aug 12 04:25:16 2016
+		Built time: May  3 2016 13:23:06
+		Last modified date: Mon Apr 18 00:00:12 2016
 		Build type: Release
 		Build target: GPU
 		With 1bit-SGD: no
-		Math lib: mkl
 		CUDA_PATH: C:\Program Files\NVIDIA GPU Computing Toolkit\CUDA\v7.5
 		CUB_PATH: C:\src\cub-1.4.1
 		CUDNN_PATH: c:\NVIDIA\cudnn-4.0\cuda
 		Build Branch: HEAD
-		Build SHA1: e08387a84c9168982e0feec3a0f9ce5d17a62e5a
-		Built by svcphil on liana-08-w
+		Build SHA1: af96f7cce6c3c78a4f1e9315e061291c79360e12
+		Built by svcphil on LIANA-09-w
 		Build Path: c:\jenkins\workspace\CNTK-Build-Windows\Source\CNTK\
 -------------------------------------------------------------------
 Changed current directory to C:\jenkins\workspace\CNTK-Test-Windows-W1\Tests\EndToEndTests\Speech\Data
-08/16/2016 09:40:32: -------------------------------------------------------------------
-08/16/2016 09:40:32: Build info: 
-
-08/16/2016 09:40:32: 		Built time: Aug 16 2016 09:21:33
-08/16/2016 09:40:32: 		Last modified date: Fri Aug 12 04:25:16 2016
-08/16/2016 09:40:32: 		Build type: Release
-08/16/2016 09:40:32: 		Build target: GPU
-08/16/2016 09:40:32: 		With 1bit-SGD: no
-08/16/2016 09:40:32: 		Math lib: mkl
-08/16/2016 09:40:32: 		CUDA_PATH: C:\Program Files\NVIDIA GPU Computing Toolkit\CUDA\v7.5
-08/16/2016 09:40:32: 		CUB_PATH: C:\src\cub-1.4.1
-08/16/2016 09:40:32: 		CUDNN_PATH: c:\NVIDIA\cudnn-4.0\cuda
-08/16/2016 09:40:32: 		Build Branch: HEAD
-08/16/2016 09:40:32: 		Build SHA1: e08387a84c9168982e0feec3a0f9ce5d17a62e5a
-08/16/2016 09:40:32: 		Built by svcphil on liana-08-w
-08/16/2016 09:40:32: 		Build Path: c:\jenkins\workspace\CNTK-Build-Windows\Source\CNTK\
-08/16/2016 09:40:32: -------------------------------------------------------------------
-08/16/2016 09:40:34: -------------------------------------------------------------------
-08/16/2016 09:40:34: GPU info:
-
-08/16/2016 09:40:34: 		Device[0]: cores = 2880; computeCapability = 3.5; type = "GeForce GTX 780 Ti"; memory = 3072 MB
-08/16/2016 09:40:34: 		Device[1]: cores = 2880; computeCapability = 3.5; type = "GeForce GTX 780 Ti"; memory = 3072 MB
-08/16/2016 09:40:34: 		Device[2]: cores = 2880; computeCapability = 3.5; type = "GeForce GTX 780 Ti"; memory = 3072 MB
-08/16/2016 09:40:34: -------------------------------------------------------------------
-
-08/16/2016 09:40:34: Running on DPHAIM-25 at 2016/08/16 09:40:34
-08/16/2016 09:40:34: Command line: 
-C:\jenkins\workspace\CNTK-Test-Windows-W1\x64\release\cntk.exe  configFile=C:\jenkins\workspace\CNTK-Test-Windows-W1\Tests\EndToEndTests\Speech\DNN\WriteCommand/cntk.cntk  currentDirectory=C:\jenkins\workspace\CNTK-Test-Windows-W1\Tests\EndToEndTests\Speech\Data  RunDir=C:\Users\svcphil\AppData\Local\Temp\cntk-test-20160816093739.204785\Speech\DNN_WriteCommand@release_gpu  DataDir=C:\jenkins\workspace\CNTK-Test-Windows-W1\Tests\EndToEndTests\Speech\Data  ConfigDir=C:\jenkins\workspace\CNTK-Test-Windows-W1\Tests\EndToEndTests\Speech\DNN\WriteCommand  OutputDir=C:\Users\svcphil\AppData\Local\Temp\cntk-test-20160816093739.204785\Speech\DNN_WriteCommand@release_gpu  DeviceId=0  timestamping=true  shareNodeValueMatrices=true
-
-
-
-08/16/2016 09:40:34: >>>>>>>>>>>>>>>>>>>> RAW CONFIG (VARIABLES NOT RESOLVED) >>>>>>>>>>>>>>>>>>>>
-08/16/2016 09:40:34: precision = "float"
+05/03/2016 14:25:50: -------------------------------------------------------------------
+05/03/2016 14:25:50: Build info: 
+
+05/03/2016 14:25:50: 		Built time: May  3 2016 13:23:06
+05/03/2016 14:25:50: 		Last modified date: Mon Apr 18 00:00:12 2016
+05/03/2016 14:25:50: 		Build type: Release
+05/03/2016 14:25:50: 		Build target: GPU
+05/03/2016 14:25:50: 		With 1bit-SGD: no
+05/03/2016 14:25:50: 		CUDA_PATH: C:\Program Files\NVIDIA GPU Computing Toolkit\CUDA\v7.5
+05/03/2016 14:25:50: 		CUB_PATH: C:\src\cub-1.4.1
+05/03/2016 14:25:50: 		CUDNN_PATH: c:\NVIDIA\cudnn-4.0\cuda
+05/03/2016 14:25:50: 		Build Branch: HEAD
+05/03/2016 14:25:50: 		Build SHA1: af96f7cce6c3c78a4f1e9315e061291c79360e12
+05/03/2016 14:25:50: 		Built by svcphil on LIANA-09-w
+05/03/2016 14:25:50: 		Build Path: c:\jenkins\workspace\CNTK-Build-Windows\Source\CNTK\
+05/03/2016 14:25:50: -------------------------------------------------------------------
+
+05/03/2016 14:25:50: Running on cntk-muc02 at 2016/05/03 14:25:50
+05/03/2016 14:25:50: Command line: 
+C:\jenkins\workspace\CNTK-Test-Windows-W1\x64\release\cntk.exe  configFile=C:\jenkins\workspace\CNTK-Test-Windows-W1\Tests\EndToEndTests\Speech\DNN\WriteCommand/cntk.cntk  currentDirectory=C:\jenkins\workspace\CNTK-Test-Windows-W1\Tests\EndToEndTests\Speech\Data  RunDir=C:\Users\svcphil\AppData\Local\Temp\cntk-test-20160503142201.423154\Speech\DNN_WriteCommand@release_gpu  DataDir=C:\jenkins\workspace\CNTK-Test-Windows-W1\Tests\EndToEndTests\Speech\Data  ConfigDir=C:\jenkins\workspace\CNTK-Test-Windows-W1\Tests\EndToEndTests\Speech\DNN\WriteCommand  OutputDir=C:\Users\svcphil\AppData\Local\Temp\cntk-test-20160503142201.423154\Speech\DNN_WriteCommand@release_gpu  DeviceId=0  timestamping=true  shareNodeValueMatrices=true
+
+
+
+05/03/2016 14:25:50: >>>>>>>>>>>>>>>>>>>> RAW CONFIG (VARIABLES NOT RESOLVED) >>>>>>>>>>>>>>>>>>>>
+05/03/2016 14:25:50: precision = "float"
 command = speechTrain:write
 deviceId = $DeviceId$
 parallelTrain = false
@@ -67,7 +53,7 @@
     SimpleNetworkBuilder = [
         layerSizes = 363:512:512:132
         trainingCriterion = "CrossEntropyWithSoftmax"
-        evalCriterion = "ClassificationError"
+        evalCriterion = "ErrorPrediction"
         layerTypes = "Sigmoid"
         applyMeanVarNorm = true
         initValueScale = 1.0
@@ -99,7 +85,6 @@
         miniBatchMode = "partial"
         randomize = "auto"
         verbosity = 0
-        useMersenneTwisterRand=true
         features = [
             dim = 363
             type = "real"
@@ -119,6 +104,7 @@
     outputNodeNames=ScaledLogLikelihood
     deviceId = $DeviceId$
     traceLevel = 1
+    useValidation=true
     printValues=true
     reader = [
         readerType = "HTKMLFReader"
@@ -135,31 +121,31 @@
     outputPath = "$RunDir$/Output"
 ]
 currentDirectory=C:\jenkins\workspace\CNTK-Test-Windows-W1\Tests\EndToEndTests\Speech\Data
-RunDir=C:\Users\svcphil\AppData\Local\Temp\cntk-test-20160816093739.204785\Speech\DNN_WriteCommand@release_gpu
+RunDir=C:\Users\svcphil\AppData\Local\Temp\cntk-test-20160503142201.423154\Speech\DNN_WriteCommand@release_gpu
 DataDir=C:\jenkins\workspace\CNTK-Test-Windows-W1\Tests\EndToEndTests\Speech\Data
 ConfigDir=C:\jenkins\workspace\CNTK-Test-Windows-W1\Tests\EndToEndTests\Speech\DNN\WriteCommand
-OutputDir=C:\Users\svcphil\AppData\Local\Temp\cntk-test-20160816093739.204785\Speech\DNN_WriteCommand@release_gpu
+OutputDir=C:\Users\svcphil\AppData\Local\Temp\cntk-test-20160503142201.423154\Speech\DNN_WriteCommand@release_gpu
 DeviceId=0
 timestamping=true
 shareNodeValueMatrices=true
 
-08/16/2016 09:40:34: <<<<<<<<<<<<<<<<<<<< RAW CONFIG (VARIABLES NOT RESOLVED)  <<<<<<<<<<<<<<<<<<<<
-
-08/16/2016 09:40:34: >>>>>>>>>>>>>>>>>>>> RAW CONFIG WITH ALL VARIABLES RESOLVED >>>>>>>>>>>>>>>>>>>>
-08/16/2016 09:40:34: precision = "float"
+05/03/2016 14:25:50: <<<<<<<<<<<<<<<<<<<< RAW CONFIG (VARIABLES NOT RESOLVED)  <<<<<<<<<<<<<<<<<<<<
+
+05/03/2016 14:25:50: >>>>>>>>>>>>>>>>>>>> RAW CONFIG WITH ALL VARIABLES RESOLVED >>>>>>>>>>>>>>>>>>>>
+05/03/2016 14:25:50: precision = "float"
 command = speechTrain:write
 deviceId = 0
 parallelTrain = false
 makeMode = false
 speechTrain = [
     action = "train"
-    modelPath = "C:\Users\svcphil\AppData\Local\Temp\cntk-test-20160816093739.204785\Speech\DNN_WriteCommand@release_gpu/models/cntkSpeech.dnn"
+    modelPath = "C:\Users\svcphil\AppData\Local\Temp\cntk-test-20160503142201.423154\Speech\DNN_WriteCommand@release_gpu/models/cntkSpeech.dnn"
     deviceId = 0
     traceLevel = 1
     SimpleNetworkBuilder = [
         layerSizes = 363:512:512:132
         trainingCriterion = "CrossEntropyWithSoftmax"
-        evalCriterion = "ClassificationError"
+        evalCriterion = "ErrorPrediction"
         layerTypes = "Sigmoid"
         applyMeanVarNorm = true
         initValueScale = 1.0
@@ -191,7 +177,6 @@
         miniBatchMode = "partial"
         randomize = "auto"
         verbosity = 0
-        useMersenneTwisterRand=true
         features = [
             dim = 363
             type = "real"
@@ -207,10 +192,11 @@
 ]
 write = [
     action = write
-    modelPath = "C:\Users\svcphil\AppData\Local\Temp\cntk-test-20160816093739.204785\Speech\DNN_WriteCommand@release_gpu/models/cntkSpeech.dnn"
+    modelPath = "C:\Users\svcphil\AppData\Local\Temp\cntk-test-20160503142201.423154\Speech\DNN_WriteCommand@release_gpu/models/cntkSpeech.dnn"
     outputNodeNames=ScaledLogLikelihood
     deviceId = 0
     traceLevel = 1
+    useValidation=true
     printValues=true
     reader = [
         readerType = "HTKMLFReader"
@@ -224,40 +210,40 @@
             scpFile = "glob_0000.write.scp"
         ]
     ]
-    outputPath = "C:\Users\svcphil\AppData\Local\Temp\cntk-test-20160816093739.204785\Speech\DNN_WriteCommand@release_gpu/Output"
+    outputPath = "C:\Users\svcphil\AppData\Local\Temp\cntk-test-20160503142201.423154\Speech\DNN_WriteCommand@release_gpu/Output"
 ]
 currentDirectory=C:\jenkins\workspace\CNTK-Test-Windows-W1\Tests\EndToEndTests\Speech\Data
-RunDir=C:\Users\svcphil\AppData\Local\Temp\cntk-test-20160816093739.204785\Speech\DNN_WriteCommand@release_gpu
+RunDir=C:\Users\svcphil\AppData\Local\Temp\cntk-test-20160503142201.423154\Speech\DNN_WriteCommand@release_gpu
 DataDir=C:\jenkins\workspace\CNTK-Test-Windows-W1\Tests\EndToEndTests\Speech\Data
 ConfigDir=C:\jenkins\workspace\CNTK-Test-Windows-W1\Tests\EndToEndTests\Speech\DNN\WriteCommand
-OutputDir=C:\Users\svcphil\AppData\Local\Temp\cntk-test-20160816093739.204785\Speech\DNN_WriteCommand@release_gpu
+OutputDir=C:\Users\svcphil\AppData\Local\Temp\cntk-test-20160503142201.423154\Speech\DNN_WriteCommand@release_gpu
 DeviceId=0
 timestamping=true
 shareNodeValueMatrices=true
 
-08/16/2016 09:40:34: <<<<<<<<<<<<<<<<<<<< RAW CONFIG WITH ALL VARIABLES RESOLVED <<<<<<<<<<<<<<<<<<<<
-
-08/16/2016 09:40:34: >>>>>>>>>>>>>>>>>>>> PROCESSED CONFIG WITH ALL VARIABLES RESOLVED >>>>>>>>>>>>>>>>>>>>
+05/03/2016 14:25:50: <<<<<<<<<<<<<<<<<<<< RAW CONFIG WITH ALL VARIABLES RESOLVED <<<<<<<<<<<<<<<<<<<<
+
+05/03/2016 14:25:50: >>>>>>>>>>>>>>>>>>>> PROCESSED CONFIG WITH ALL VARIABLES RESOLVED >>>>>>>>>>>>>>>>>>>>
 configparameters: cntk.cntk:command=speechTrain:write
 configparameters: cntk.cntk:ConfigDir=C:\jenkins\workspace\CNTK-Test-Windows-W1\Tests\EndToEndTests\Speech\DNN\WriteCommand
 configparameters: cntk.cntk:currentDirectory=C:\jenkins\workspace\CNTK-Test-Windows-W1\Tests\EndToEndTests\Speech\Data
 configparameters: cntk.cntk:DataDir=C:\jenkins\workspace\CNTK-Test-Windows-W1\Tests\EndToEndTests\Speech\Data
 configparameters: cntk.cntk:deviceId=0
 configparameters: cntk.cntk:makeMode=false
-configparameters: cntk.cntk:OutputDir=C:\Users\svcphil\AppData\Local\Temp\cntk-test-20160816093739.204785\Speech\DNN_WriteCommand@release_gpu
+configparameters: cntk.cntk:OutputDir=C:\Users\svcphil\AppData\Local\Temp\cntk-test-20160503142201.423154\Speech\DNN_WriteCommand@release_gpu
 configparameters: cntk.cntk:parallelTrain=false
 configparameters: cntk.cntk:precision=float
-configparameters: cntk.cntk:RunDir=C:\Users\svcphil\AppData\Local\Temp\cntk-test-20160816093739.204785\Speech\DNN_WriteCommand@release_gpu
+configparameters: cntk.cntk:RunDir=C:\Users\svcphil\AppData\Local\Temp\cntk-test-20160503142201.423154\Speech\DNN_WriteCommand@release_gpu
 configparameters: cntk.cntk:shareNodeValueMatrices=true
 configparameters: cntk.cntk:speechTrain=[
     action = "train"
-    modelPath = "C:\Users\svcphil\AppData\Local\Temp\cntk-test-20160816093739.204785\Speech\DNN_WriteCommand@release_gpu/models/cntkSpeech.dnn"
+    modelPath = "C:\Users\svcphil\AppData\Local\Temp\cntk-test-20160503142201.423154\Speech\DNN_WriteCommand@release_gpu/models/cntkSpeech.dnn"
     deviceId = 0
     traceLevel = 1
     SimpleNetworkBuilder = [
         layerSizes = 363:512:512:132
         trainingCriterion = "CrossEntropyWithSoftmax"
-        evalCriterion = "ClassificationError"
+        evalCriterion = "ErrorPrediction"
         layerTypes = "Sigmoid"
         applyMeanVarNorm = true
         initValueScale = 1.0
@@ -289,7 +275,6 @@
         miniBatchMode = "partial"
         randomize = "auto"
         verbosity = 0
-        useMersenneTwisterRand=true
         features = [
             dim = 363
             type = "real"
@@ -307,10 +292,11 @@
 configparameters: cntk.cntk:timestamping=true
 configparameters: cntk.cntk:write=[
     action = write
-    modelPath = "C:\Users\svcphil\AppData\Local\Temp\cntk-test-20160816093739.204785\Speech\DNN_WriteCommand@release_gpu/models/cntkSpeech.dnn"
+    modelPath = "C:\Users\svcphil\AppData\Local\Temp\cntk-test-20160503142201.423154\Speech\DNN_WriteCommand@release_gpu/models/cntkSpeech.dnn"
     outputNodeNames=ScaledLogLikelihood
     deviceId = 0
     traceLevel = 1
+    useValidation=true
     printValues=true
     reader = [
         readerType = "HTKMLFReader"
@@ -324,23 +310,23 @@
             scpFile = "glob_0000.write.scp"
         ]
     ]
-    outputPath = "C:\Users\svcphil\AppData\Local\Temp\cntk-test-20160816093739.204785\Speech\DNN_WriteCommand@release_gpu/Output"
+    outputPath = "C:\Users\svcphil\AppData\Local\Temp\cntk-test-20160503142201.423154\Speech\DNN_WriteCommand@release_gpu/Output"
 ]
 
-08/16/2016 09:40:34: <<<<<<<<<<<<<<<<<<<< PROCESSED CONFIG WITH ALL VARIABLES RESOLVED <<<<<<<<<<<<<<<<<<<<
-08/16/2016 09:40:34: Commands: speechTrain write
-08/16/2016 09:40:34: Precision = "float"
-08/16/2016 09:40:34: CNTKModelPath: C:\Users\svcphil\AppData\Local\Temp\cntk-test-20160816093739.204785\Speech\DNN_WriteCommand@release_gpu/models/cntkSpeech.dnn
-08/16/2016 09:40:34: CNTKCommandTrainInfo: speechTrain : 3
-08/16/2016 09:40:34: CNTKCommandTrainInfo: CNTKNoMoreCommands_Total : 3
-
-08/16/2016 09:40:34: ##############################################################################
-08/16/2016 09:40:34: #                                                                            #
-08/16/2016 09:40:34: # Action "train"                                                             #
-08/16/2016 09:40:34: #                                                                            #
-08/16/2016 09:40:34: ##############################################################################
-
-08/16/2016 09:40:34: CNTKCommandTrainBegin: speechTrain
+05/03/2016 14:25:50: <<<<<<<<<<<<<<<<<<<< PROCESSED CONFIG WITH ALL VARIABLES RESOLVED <<<<<<<<<<<<<<<<<<<<
+05/03/2016 14:25:50: Commands: speechTrain write
+05/03/2016 14:25:50: Precision = "float"
+05/03/2016 14:25:50: CNTKModelPath: C:\Users\svcphil\AppData\Local\Temp\cntk-test-20160503142201.423154\Speech\DNN_WriteCommand@release_gpu/models/cntkSpeech.dnn
+05/03/2016 14:25:50: CNTKCommandTrainInfo: speechTrain : 3
+05/03/2016 14:25:50: CNTKCommandTrainInfo: CNTKNoMoreCommands_Total : 3
+
+05/03/2016 14:25:50: ##############################################################################
+05/03/2016 14:25:50: #                                                                            #
+05/03/2016 14:25:50: # Action "train"                                                             #
+05/03/2016 14:25:50: #                                                                            #
+05/03/2016 14:25:50: ##############################################################################
+
+05/03/2016 14:25:50: CNTKCommandTrainBegin: speechTrain
 SimpleNetworkBuilder Using GPU 0
 reading script file glob_0000.scp ... 948 entries
 total 132 state names in state list C:\jenkins\workspace\CNTK-Test-Windows-W1\Tests\EndToEndTests\Speech\Data/state.list
@@ -348,27 +334,15 @@
 ...............................................................................................feature set 0: 252734 frames in 948 out of 948 utterances
 label set 0: 129 classes
 minibatchutterancesource: 948 utterances grouped into 3 chunks, av. chunk size: 316.0 utterances, 84244.7 frames
-useParallelTrain option is not enabled. ParallelTrain config will be ignored.
-08/16/2016 09:40:34: Creating virgin network.
-Node 'W0' (LearnableParameter operation): Initializing Parameter[512 x 363] <- 0.000000.
-Node 'W0' (LearnableParameter operation): Initializing Parameter[512 x 363] <- uniform(seed=1, range=0.050000*1.000000, onCPU=false).
+
+05/03/2016 14:25:50: Creating virgin network.
 Microsoft::MSR::CNTK::GPUMatrix<ElemType>::SetUniformRandomValue (GPU): creating curand object with seed 1, sizeof(ElemType)==4
-Node 'B0' (LearnableParameter operation): Initializing Parameter[512 x 1] <- 0.000000.
-Node 'B0' (LearnableParameter operation): Initializing Parameter[512 x 1] <- 0.000000.
-Node 'W1' (LearnableParameter operation): Initializing Parameter[512 x 512] <- 0.000000.
-Node 'W1' (LearnableParameter operation): Initializing Parameter[512 x 512] <- uniform(seed=2, range=0.050000*1.000000, onCPU=false).
-Node 'B1' (LearnableParameter operation): Initializing Parameter[512 x 1] <- 0.000000.
-Node 'B1' (LearnableParameter operation): Initializing Parameter[512 x 1] <- 0.000000.
-Node 'W2' (LearnableParameter operation): Initializing Parameter[132 x 512] <- 0.000000.
-Node 'W2' (LearnableParameter operation): Initializing Parameter[132 x 512] <- uniform(seed=3, range=0.050000*1.000000, onCPU=false).
-Node 'B2' (LearnableParameter operation): Initializing Parameter[132 x 1] <- 0.000000.
-Node 'B2' (LearnableParameter operation): Initializing Parameter[132 x 1] <- 0.000000.
 
 Post-processing network...
 
 7 roots:
 	CrossEntropyWithSoftmax = CrossEntropyWithSoftmax()
-	EvalClassificationError = ClassificationError()
+	EvalErrorPrediction = ErrorPrediction()
 	InvStdOfFeatures = InvStdDev()
 	MeanOfFeatures = Mean()
 	PosteriorProb = Softmax()
@@ -397,7 +371,7 @@
 Validating --> B2 = LearnableParameter() :  -> [132 x 1]
 Validating --> HLast = Plus (W2*H1, B2) : [132 x 1 x *], [132 x 1] -> [132 x 1 x *]
 Validating --> CrossEntropyWithSoftmax = CrossEntropyWithSoftmax (labels, HLast) : [132 x *], [132 x 1 x *] -> [1]
-Validating --> EvalClassificationError = ClassificationError (labels, HLast) : [132 x *], [132 x 1 x *] -> [1]
+Validating --> EvalErrorPrediction = ErrorPrediction (labels, HLast) : [132 x *], [132 x 1 x *] -> [1]
 Validating --> PosteriorProb = Softmax (HLast) : [132 x 1 x *] -> [132 x 1 x *]
 Validating --> Prior = Mean (labels) : [132 x *] -> [132]
 Validating --> LogOfPrior = Log (Prior) : [132] -> [132]
@@ -414,25 +388,21 @@
 
 Post-processing network complete.
 
-08/16/2016 09:40:34: Created model with 25 nodes on GPU 0.
-
-08/16/2016 09:40:34: Training criterion node(s):
-08/16/2016 09:40:34: 	CrossEntropyWithSoftmax = CrossEntropyWithSoftmax
-
-<<<<<<< HEAD
-05/03/2016 14:25:51: 	EvalClassificationError = ClassificationError
-=======
-08/16/2016 09:40:34: Evaluation criterion node(s):
-08/16/2016 09:40:34: 	EvalErrorPrediction = ErrorPrediction
->>>>>>> 8493f118
+05/03/2016 14:25:51: Created model with 25 nodes on GPU 0.
+
+05/03/2016 14:25:51: Training criterion node(s):
+05/03/2016 14:25:51: 	CrossEntropyWithSoftmax = CrossEntropyWithSoftmax
+
+05/03/2016 14:25:51: Evaluation criterion node(s):
+
+05/03/2016 14:25:51: 	EvalErrorPrediction = ErrorPrediction
 
 
 Allocating matrices for forward and/or backward propagation.
 
-<<<<<<< HEAD
 Memory Sharing Structure:
 
-0000000000000000: {[EvalClassificationError Gradient[1]] [InvStdOfFeatures Gradient[363]] [LogOfPrior Gradient[132]] [MVNormalizedFeatures Gradient[363 x *]] [MeanOfFeatures Gradient[363]] [PosteriorProb Gradient[132 x 1 x *]] [PosteriorProb Value[132 x 1 x *]] [Prior Gradient[132]] [ScaledLogLikelihood Gradient[132 x 1 x *]] [features Gradient[363 x *]] [labels Gradient[132 x *]] }
+0000000000000000: {[EvalErrorPrediction Gradient[1]] [InvStdOfFeatures Gradient[363]] [LogOfPrior Gradient[132]] [MVNormalizedFeatures Gradient[363 x *]] [MeanOfFeatures Gradient[363]] [PosteriorProb Gradient[132 x 1 x *]] [PosteriorProb Value[132 x 1 x *]] [Prior Gradient[132]] [ScaledLogLikelihood Gradient[132 x 1 x *]] [features Gradient[363 x *]] [labels Gradient[132 x *]] }
 000000F6DF237FE0: {[features Value[363 x *]] }
 000000F6F755BFF0: {[B1 Value[512 x 1]] }
 000000F6F755C450: {[InvStdOfFeatures Value[363]] }
@@ -444,7 +414,7 @@
 000000F6F755D670: {[W0 Value[512 x 363]] }
 000000F6F755DAD0: {[W2 Value[132 x 512]] }
 000000F6F78AAF80: {[H1 Value[512 x 1 x *]] [W0*features Gradient[512 x *]] [W0*features Value[512 x *]] }
-000000F6F78AB340: {[EvalClassificationError Value[1]] }
+000000F6F78AB340: {[EvalErrorPrediction Value[1]] }
 000000F6F78AB3E0: {[ScaledLogLikelihood Value[132 x 1 x *]] }
 000000F6F78AB520: {[W1*H1+B1 Value[512 x 1 x *]] [W2*H1 Value[132 x 1 x *]] }
 000000F6F78ABAC0: {[B0 Gradient[512 x 1]] [H1 Gradient[512 x 1 x *]] }
@@ -465,189 +435,84 @@
 05/03/2016 14:25:51: 	MeanOfFeatures = Mean()
 05/03/2016 14:25:51: 	InvStdOfFeatures = InvStdDev()
 05/03/2016 14:25:51: 	Prior = Mean()
-=======
-Memory Sharing: Out of 40 matrices, 21 are shared as 7, and 19 are not shared.
-
-	{ H1 : [512 x 1 x *]
-	  W0*features : [512 x *]
-	  W0*features : [512 x *] (gradient) }
-	{ B0 : [512 x 1] (gradient)
-	  H1 : [512 x 1 x *] (gradient) }
-	{ H2 : [512 x 1 x *]
-	  W0 : [512 x 363] (gradient)
-	  W0*features+B0 : [512 x 1 x *]
-	  W0*features+B0 : [512 x 1 x *] (gradient)
-	  W1*H1 : [512 x 1 x *]
-	  W1*H1 : [512 x 1 x *] (gradient) }
-	{ W1 : [512 x 512] (gradient)
-	  W1*H1+B1 : [512 x 1 x *] (gradient)
-	  W2*H1 : [132 x 1 x *] (gradient) }
-	{ HLast : [132 x 1 x *]
-	  W2 : [132 x 512] (gradient) }
-	{ B1 : [512 x 1] (gradient)
-	  H2 : [512 x 1 x *] (gradient)
-	  HLast : [132 x 1 x *] (gradient) }
-	{ W1*H1+B1 : [512 x 1 x *]
-	  W2*H1 : [132 x 1 x *] }
-
-
-08/16/2016 09:40:34: Training 516740 parameters in 6 out of 6 parameter tensors and 15 nodes with gradient:
-
-08/16/2016 09:40:34: 	Node 'B0' (LearnableParameter operation) : [512 x 1]
-08/16/2016 09:40:34: 	Node 'B1' (LearnableParameter operation) : [512 x 1]
-08/16/2016 09:40:34: 	Node 'B2' (LearnableParameter operation) : [132 x 1]
-08/16/2016 09:40:34: 	Node 'W0' (LearnableParameter operation) : [512 x 363]
-08/16/2016 09:40:34: 	Node 'W1' (LearnableParameter operation) : [512 x 512]
-08/16/2016 09:40:34: 	Node 'W2' (LearnableParameter operation) : [132 x 512]
-
-
-08/16/2016 09:40:34: Precomputing --> 3 PreCompute nodes found.
-
-08/16/2016 09:40:34: 	MeanOfFeatures = Mean()
-08/16/2016 09:40:34: 	InvStdOfFeatures = InvStdDev()
-08/16/2016 09:40:34: 	Prior = Mean()
->>>>>>> 8493f118
 minibatchiterator: epoch 0: frames [0..252734] (first utterance at frame 0), data subset 0 of 1, with 1 datapasses
 requiredata: determined feature kind as 33-dimensional 'USER' with frame shift 10.0 ms
 
-08/16/2016 09:40:37: Precomputing --> Completed.
-
-
-08/16/2016 09:40:37: Starting Epoch 1: learning rate per sample = 0.015625  effective momentum = 0.900000  momentum as time constant = 607.4 samples
+05/03/2016 14:25:54: Precomputing --> Completed.
+
+
+05/03/2016 14:25:54: Starting Epoch 1: learning rate per sample = 0.015625  effective momentum = 0.900000  momentum as time constant = 607.4 samples
 minibatchiterator: epoch 0: frames [0..20480] (first utterance at frame 0), data subset 0 of 1, with 1 datapasses
 
-<<<<<<< HEAD
 05/03/2016 14:25:54: Starting minibatch loop.
-05/03/2016 14:25:54:  Epoch[ 1 of 3]-Minibatch[   1-  10, 3.13%]: CrossEntropyWithSoftmax = 4.45645981 * 640; EvalClassificationError = 0.92500000 * 640; time = 0.0306s; samplesPerSecond = 20908.2
-05/03/2016 14:25:54:  Epoch[ 1 of 3]-Minibatch[  11-  20, 6.25%]: CrossEntropyWithSoftmax = 4.22315750 * 640; EvalClassificationError = 0.90156250 * 640; time = 0.0255s; samplesPerSecond = 25138.5
-05/03/2016 14:25:54:  Epoch[ 1 of 3]-Minibatch[  21-  30, 9.38%]: CrossEntropyWithSoftmax = 3.95180588 * 640; EvalClassificationError = 0.84687500 * 640; time = 0.0263s; samplesPerSecond = 24330.0
-05/03/2016 14:25:54:  Epoch[ 1 of 3]-Minibatch[  31-  40, 12.50%]: CrossEntropyWithSoftmax = 3.94158096 * 640; EvalClassificationError = 0.89843750 * 640; time = 0.0239s; samplesPerSecond = 26807.4
-05/03/2016 14:25:54:  Epoch[ 1 of 3]-Minibatch[  41-  50, 15.63%]: CrossEntropyWithSoftmax = 3.85668945 * 640; EvalClassificationError = 0.91093750 * 640; time = 0.0252s; samplesPerSecond = 25437.2
-05/03/2016 14:25:54:  Epoch[ 1 of 3]-Minibatch[  51-  60, 18.75%]: CrossEntropyWithSoftmax = 3.72866364 * 640; EvalClassificationError = 0.89531250 * 640; time = 0.0255s; samplesPerSecond = 25082.3
-05/03/2016 14:25:54:  Epoch[ 1 of 3]-Minibatch[  61-  70, 21.88%]: CrossEntropyWithSoftmax = 3.51809235 * 640; EvalClassificationError = 0.82968750 * 640; time = 0.0255s; samplesPerSecond = 25103.0
-05/03/2016 14:25:54:  Epoch[ 1 of 3]-Minibatch[  71-  80, 25.00%]: CrossEntropyWithSoftmax = 3.48455200 * 640; EvalClassificationError = 0.80781250 * 640; time = 0.0247s; samplesPerSecond = 25963.5
-05/03/2016 14:25:54:  Epoch[ 1 of 3]-Minibatch[  81-  90, 28.13%]: CrossEntropyWithSoftmax = 3.33829346 * 640; EvalClassificationError = 0.76875000 * 640; time = 0.0247s; samplesPerSecond = 25862.8
-05/03/2016 14:25:54:  Epoch[ 1 of 3]-Minibatch[  91- 100, 31.25%]: CrossEntropyWithSoftmax = 3.50167236 * 640; EvalClassificationError = 0.79843750 * 640; time = 0.0254s; samplesPerSecond = 25162.2
-05/03/2016 14:25:54:  Epoch[ 1 of 3]-Minibatch[ 101- 110, 34.38%]: CrossEntropyWithSoftmax = 3.22861633 * 640; EvalClassificationError = 0.80000000 * 640; time = 0.0255s; samplesPerSecond = 25103.9
-05/03/2016 14:25:54:  Epoch[ 1 of 3]-Minibatch[ 111- 120, 37.50%]: CrossEntropyWithSoftmax = 3.32616882 * 640; EvalClassificationError = 0.79062500 * 640; time = 0.0257s; samplesPerSecond = 24928.9
-05/03/2016 14:25:54:  Epoch[ 1 of 3]-Minibatch[ 121- 130, 40.63%]: CrossEntropyWithSoftmax = 3.16897583 * 640; EvalClassificationError = 0.77968750 * 640; time = 0.0248s; samplesPerSecond = 25834.6
-05/03/2016 14:25:54:  Epoch[ 1 of 3]-Minibatch[ 131- 140, 43.75%]: CrossEntropyWithSoftmax = 3.08891907 * 640; EvalClassificationError = 0.77656250 * 640; time = 0.0255s; samplesPerSecond = 25134.5
-05/03/2016 14:25:54:  Epoch[ 1 of 3]-Minibatch[ 141- 150, 46.88%]: CrossEntropyWithSoftmax = 3.06005249 * 640; EvalClassificationError = 0.72968750 * 640; time = 0.0255s; samplesPerSecond = 25132.5
-05/03/2016 14:25:54:  Epoch[ 1 of 3]-Minibatch[ 151- 160, 50.00%]: CrossEntropyWithSoftmax = 2.91128540 * 640; EvalClassificationError = 0.69531250 * 640; time = 0.0255s; samplesPerSecond = 25135.5
-05/03/2016 14:25:54:  Epoch[ 1 of 3]-Minibatch[ 161- 170, 53.13%]: CrossEntropyWithSoftmax = 2.90172119 * 640; EvalClassificationError = 0.72968750 * 640; time = 0.0253s; samplesPerSecond = 25289.4
-05/03/2016 14:25:54:  Epoch[ 1 of 3]-Minibatch[ 171- 180, 56.25%]: CrossEntropyWithSoftmax = 2.73262329 * 640; EvalClassificationError = 0.65312500 * 640; time = 0.0255s; samplesPerSecond = 25078.4
-05/03/2016 14:25:54:  Epoch[ 1 of 3]-Minibatch[ 181- 190, 59.38%]: CrossEntropyWithSoftmax = 2.66515503 * 640; EvalClassificationError = 0.68437500 * 640; time = 0.0254s; samplesPerSecond = 25181.0
-05/03/2016 14:25:54:  Epoch[ 1 of 3]-Minibatch[ 191- 200, 62.50%]: CrossEntropyWithSoftmax = 2.67383423 * 640; EvalClassificationError = 0.66406250 * 640; time = 0.0255s; samplesPerSecond = 25091.2
-05/03/2016 14:25:54:  Epoch[ 1 of 3]-Minibatch[ 201- 210, 65.63%]: CrossEntropyWithSoftmax = 2.52869263 * 640; EvalClassificationError = 0.63593750 * 640; time = 0.0256s; samplesPerSecond = 25017.6
-05/03/2016 14:25:54:  Epoch[ 1 of 3]-Minibatch[ 211- 220, 68.75%]: CrossEntropyWithSoftmax = 2.60032349 * 640; EvalClassificationError = 0.66718750 * 640; time = 0.0254s; samplesPerSecond = 25184.0
-05/03/2016 14:25:54:  Epoch[ 1 of 3]-Minibatch[ 221- 230, 71.88%]: CrossEntropyWithSoftmax = 2.51134033 * 640; EvalClassificationError = 0.64843750 * 640; time = 0.0253s; samplesPerSecond = 25251.5
-05/03/2016 14:25:54:  Epoch[ 1 of 3]-Minibatch[ 231- 240, 75.00%]: CrossEntropyWithSoftmax = 2.45362549 * 640; EvalClassificationError = 0.63750000 * 640; time = 0.0256s; samplesPerSecond = 25041.1
-05/03/2016 14:25:54:  Epoch[ 1 of 3]-Minibatch[ 241- 250, 78.13%]: CrossEntropyWithSoftmax = 2.41640015 * 640; EvalClassificationError = 0.61562500 * 640; time = 0.0254s; samplesPerSecond = 25197.8
-05/03/2016 14:25:54:  Epoch[ 1 of 3]-Minibatch[ 251- 260, 81.25%]: CrossEntropyWithSoftmax = 2.39745483 * 640; EvalClassificationError = 0.62812500 * 640; time = 0.0255s; samplesPerSecond = 25106.9
-05/03/2016 14:25:54:  Epoch[ 1 of 3]-Minibatch[ 261- 270, 84.38%]: CrossEntropyWithSoftmax = 2.16415405 * 640; EvalClassificationError = 0.56718750 * 640; time = 0.0254s; samplesPerSecond = 25190.9
-05/03/2016 14:25:54:  Epoch[ 1 of 3]-Minibatch[ 271- 280, 87.50%]: CrossEntropyWithSoftmax = 2.30347290 * 640; EvalClassificationError = 0.63593750 * 640; time = 0.0258s; samplesPerSecond = 24844.7
-05/03/2016 14:25:54:  Epoch[ 1 of 3]-Minibatch[ 281- 290, 90.63%]: CrossEntropyWithSoftmax = 2.24398804 * 640; EvalClassificationError = 0.60937500 * 640; time = 0.0252s; samplesPerSecond = 25417.0
-05/03/2016 14:25:54:  Epoch[ 1 of 3]-Minibatch[ 291- 300, 93.75%]: CrossEntropyWithSoftmax = 2.15322266 * 640; EvalClassificationError = 0.57968750 * 640; time = 0.0255s; samplesPerSecond = 25068.5
-05/03/2016 14:25:54:  Epoch[ 1 of 3]-Minibatch[ 301- 310, 96.88%]: CrossEntropyWithSoftmax = 2.21664429 * 640; EvalClassificationError = 0.59531250 * 640; time = 0.0259s; samplesPerSecond = 24736.2
-05/03/2016 14:25:54:  Epoch[ 1 of 3]-Minibatch[ 311- 320, 100.00%]: CrossEntropyWithSoftmax = 2.25246582 * 640; EvalClassificationError = 0.60156250 * 640; time = 0.0256s; samplesPerSecond = 24975.6
-05/03/2016 14:25:54: Finished Epoch[ 1 of 3]: [Training] CrossEntropyWithSoftmax = 3.00000324 * 20480; EvalClassificationError = 0.72836914 * 20480; totalSamplesSeen = 20480; learningRatePerSample = 0.015625; epochTime=0.819587s
+05/03/2016 14:25:54:  Epoch[ 1 of 3]-Minibatch[   1-  10, 3.13%]: CrossEntropyWithSoftmax = 4.45645981 * 640; EvalErrorPrediction = 0.92500000 * 640; time = 0.0306s; samplesPerSecond = 20908.2
+05/03/2016 14:25:54:  Epoch[ 1 of 3]-Minibatch[  11-  20, 6.25%]: CrossEntropyWithSoftmax = 4.22315750 * 640; EvalErrorPrediction = 0.90156250 * 640; time = 0.0255s; samplesPerSecond = 25138.5
+05/03/2016 14:25:54:  Epoch[ 1 of 3]-Minibatch[  21-  30, 9.38%]: CrossEntropyWithSoftmax = 3.95180588 * 640; EvalErrorPrediction = 0.84687500 * 640; time = 0.0263s; samplesPerSecond = 24330.0
+05/03/2016 14:25:54:  Epoch[ 1 of 3]-Minibatch[  31-  40, 12.50%]: CrossEntropyWithSoftmax = 3.94158096 * 640; EvalErrorPrediction = 0.89843750 * 640; time = 0.0239s; samplesPerSecond = 26807.4
+05/03/2016 14:25:54:  Epoch[ 1 of 3]-Minibatch[  41-  50, 15.63%]: CrossEntropyWithSoftmax = 3.85668945 * 640; EvalErrorPrediction = 0.91093750 * 640; time = 0.0252s; samplesPerSecond = 25437.2
+05/03/2016 14:25:54:  Epoch[ 1 of 3]-Minibatch[  51-  60, 18.75%]: CrossEntropyWithSoftmax = 3.72866364 * 640; EvalErrorPrediction = 0.89531250 * 640; time = 0.0255s; samplesPerSecond = 25082.3
+05/03/2016 14:25:54:  Epoch[ 1 of 3]-Minibatch[  61-  70, 21.88%]: CrossEntropyWithSoftmax = 3.51809235 * 640; EvalErrorPrediction = 0.82968750 * 640; time = 0.0255s; samplesPerSecond = 25103.0
+05/03/2016 14:25:54:  Epoch[ 1 of 3]-Minibatch[  71-  80, 25.00%]: CrossEntropyWithSoftmax = 3.48455200 * 640; EvalErrorPrediction = 0.80781250 * 640; time = 0.0247s; samplesPerSecond = 25963.5
+05/03/2016 14:25:54:  Epoch[ 1 of 3]-Minibatch[  81-  90, 28.13%]: CrossEntropyWithSoftmax = 3.33829346 * 640; EvalErrorPrediction = 0.76875000 * 640; time = 0.0247s; samplesPerSecond = 25862.8
+05/03/2016 14:25:54:  Epoch[ 1 of 3]-Minibatch[  91- 100, 31.25%]: CrossEntropyWithSoftmax = 3.50167236 * 640; EvalErrorPrediction = 0.79843750 * 640; time = 0.0254s; samplesPerSecond = 25162.2
+05/03/2016 14:25:54:  Epoch[ 1 of 3]-Minibatch[ 101- 110, 34.38%]: CrossEntropyWithSoftmax = 3.22861633 * 640; EvalErrorPrediction = 0.80000000 * 640; time = 0.0255s; samplesPerSecond = 25103.9
+05/03/2016 14:25:54:  Epoch[ 1 of 3]-Minibatch[ 111- 120, 37.50%]: CrossEntropyWithSoftmax = 3.32616882 * 640; EvalErrorPrediction = 0.79062500 * 640; time = 0.0257s; samplesPerSecond = 24928.9
+05/03/2016 14:25:54:  Epoch[ 1 of 3]-Minibatch[ 121- 130, 40.63%]: CrossEntropyWithSoftmax = 3.16897583 * 640; EvalErrorPrediction = 0.77968750 * 640; time = 0.0248s; samplesPerSecond = 25834.6
+05/03/2016 14:25:54:  Epoch[ 1 of 3]-Minibatch[ 131- 140, 43.75%]: CrossEntropyWithSoftmax = 3.08891907 * 640; EvalErrorPrediction = 0.77656250 * 640; time = 0.0255s; samplesPerSecond = 25134.5
+05/03/2016 14:25:54:  Epoch[ 1 of 3]-Minibatch[ 141- 150, 46.88%]: CrossEntropyWithSoftmax = 3.06005249 * 640; EvalErrorPrediction = 0.72968750 * 640; time = 0.0255s; samplesPerSecond = 25132.5
+05/03/2016 14:25:54:  Epoch[ 1 of 3]-Minibatch[ 151- 160, 50.00%]: CrossEntropyWithSoftmax = 2.91128540 * 640; EvalErrorPrediction = 0.69531250 * 640; time = 0.0255s; samplesPerSecond = 25135.5
+05/03/2016 14:25:54:  Epoch[ 1 of 3]-Minibatch[ 161- 170, 53.13%]: CrossEntropyWithSoftmax = 2.90172119 * 640; EvalErrorPrediction = 0.72968750 * 640; time = 0.0253s; samplesPerSecond = 25289.4
+05/03/2016 14:25:54:  Epoch[ 1 of 3]-Minibatch[ 171- 180, 56.25%]: CrossEntropyWithSoftmax = 2.73262329 * 640; EvalErrorPrediction = 0.65312500 * 640; time = 0.0255s; samplesPerSecond = 25078.4
+05/03/2016 14:25:54:  Epoch[ 1 of 3]-Minibatch[ 181- 190, 59.38%]: CrossEntropyWithSoftmax = 2.66515503 * 640; EvalErrorPrediction = 0.68437500 * 640; time = 0.0254s; samplesPerSecond = 25181.0
+05/03/2016 14:25:54:  Epoch[ 1 of 3]-Minibatch[ 191- 200, 62.50%]: CrossEntropyWithSoftmax = 2.67383423 * 640; EvalErrorPrediction = 0.66406250 * 640; time = 0.0255s; samplesPerSecond = 25091.2
+05/03/2016 14:25:54:  Epoch[ 1 of 3]-Minibatch[ 201- 210, 65.63%]: CrossEntropyWithSoftmax = 2.52869263 * 640; EvalErrorPrediction = 0.63593750 * 640; time = 0.0256s; samplesPerSecond = 25017.6
+05/03/2016 14:25:54:  Epoch[ 1 of 3]-Minibatch[ 211- 220, 68.75%]: CrossEntropyWithSoftmax = 2.60032349 * 640; EvalErrorPrediction = 0.66718750 * 640; time = 0.0254s; samplesPerSecond = 25184.0
+05/03/2016 14:25:54:  Epoch[ 1 of 3]-Minibatch[ 221- 230, 71.88%]: CrossEntropyWithSoftmax = 2.51134033 * 640; EvalErrorPrediction = 0.64843750 * 640; time = 0.0253s; samplesPerSecond = 25251.5
+05/03/2016 14:25:54:  Epoch[ 1 of 3]-Minibatch[ 231- 240, 75.00%]: CrossEntropyWithSoftmax = 2.45362549 * 640; EvalErrorPrediction = 0.63750000 * 640; time = 0.0256s; samplesPerSecond = 25041.1
+05/03/2016 14:25:54:  Epoch[ 1 of 3]-Minibatch[ 241- 250, 78.13%]: CrossEntropyWithSoftmax = 2.41640015 * 640; EvalErrorPrediction = 0.61562500 * 640; time = 0.0254s; samplesPerSecond = 25197.8
+05/03/2016 14:25:54:  Epoch[ 1 of 3]-Minibatch[ 251- 260, 81.25%]: CrossEntropyWithSoftmax = 2.39745483 * 640; EvalErrorPrediction = 0.62812500 * 640; time = 0.0255s; samplesPerSecond = 25106.9
+05/03/2016 14:25:54:  Epoch[ 1 of 3]-Minibatch[ 261- 270, 84.38%]: CrossEntropyWithSoftmax = 2.16415405 * 640; EvalErrorPrediction = 0.56718750 * 640; time = 0.0254s; samplesPerSecond = 25190.9
+05/03/2016 14:25:54:  Epoch[ 1 of 3]-Minibatch[ 271- 280, 87.50%]: CrossEntropyWithSoftmax = 2.30347290 * 640; EvalErrorPrediction = 0.63593750 * 640; time = 0.0258s; samplesPerSecond = 24844.7
+05/03/2016 14:25:54:  Epoch[ 1 of 3]-Minibatch[ 281- 290, 90.63%]: CrossEntropyWithSoftmax = 2.24398804 * 640; EvalErrorPrediction = 0.60937500 * 640; time = 0.0252s; samplesPerSecond = 25417.0
+05/03/2016 14:25:54:  Epoch[ 1 of 3]-Minibatch[ 291- 300, 93.75%]: CrossEntropyWithSoftmax = 2.15322266 * 640; EvalErrorPrediction = 0.57968750 * 640; time = 0.0255s; samplesPerSecond = 25068.5
+05/03/2016 14:25:54:  Epoch[ 1 of 3]-Minibatch[ 301- 310, 96.88%]: CrossEntropyWithSoftmax = 2.21664429 * 640; EvalErrorPrediction = 0.59531250 * 640; time = 0.0259s; samplesPerSecond = 24736.2
+05/03/2016 14:25:54:  Epoch[ 1 of 3]-Minibatch[ 311- 320, 100.00%]: CrossEntropyWithSoftmax = 2.25246582 * 640; EvalErrorPrediction = 0.60156250 * 640; time = 0.0256s; samplesPerSecond = 24975.6
+05/03/2016 14:25:54: Finished Epoch[ 1 of 3]: [Training] CrossEntropyWithSoftmax = 3.00000324 * 20480; EvalErrorPrediction = 0.72836914 * 20480; totalSamplesSeen = 20480; learningRatePerSample = 0.015625; epochTime=0.819587s
 05/03/2016 14:25:54: SGD: Saving checkpoint model 'C:\Users\svcphil\AppData\Local\Temp\cntk-test-20160503142201.423154\Speech\DNN_WriteCommand@release_gpu/models/cntkSpeech.dnn.1'
 
 05/03/2016 14:25:54: Starting Epoch 2: learning rate per sample = 0.001953  effective momentum = 0.656119  momentum as time constant = 607.5 samples
 minibatchiterator: epoch 1: frames [20480..40960] (first utterance at frame 20480), data subset 0 of 1, with 1 datapasses
 
 05/03/2016 14:25:54: Starting minibatch loop.
-05/03/2016 14:25:55:  Epoch[ 2 of 3]-Minibatch[   1-  10, 12.50%]: CrossEntropyWithSoftmax = 2.08151951 * 2560; EvalClassificationError = 0.55859375 * 2560; time = 0.0465s; samplesPerSecond = 55097.6
-05/03/2016 14:25:55:  Epoch[ 2 of 3]-Minibatch[  11-  20, 25.00%]: CrossEntropyWithSoftmax = 1.98395710 * 2560; EvalClassificationError = 0.54257813 * 2560; time = 0.0399s; samplesPerSecond = 64224.8
-05/03/2016 14:25:55:  Epoch[ 2 of 3]-Minibatch[  21-  30, 37.50%]: CrossEntropyWithSoftmax = 1.98575516 * 2560; EvalClassificationError = 0.54492188 * 2560; time = 0.0401s; samplesPerSecond = 63873.8
-05/03/2016 14:25:55:  Epoch[ 2 of 3]-Minibatch[  31-  40, 50.00%]: CrossEntropyWithSoftmax = 1.90485039 * 2560; EvalClassificationError = 0.53164062 * 2560; time = 0.0400s; samplesPerSecond = 63988.8
-05/03/2016 14:25:55:  Epoch[ 2 of 3]-Minibatch[  41-  50, 62.50%]: CrossEntropyWithSoftmax = 1.88324280 * 2560; EvalClassificationError = 0.52539063 * 2560; time = 0.0400s; samplesPerSecond = 63948.8
-05/03/2016 14:25:55:  Epoch[ 2 of 3]-Minibatch[  51-  60, 75.00%]: CrossEntropyWithSoftmax = 1.89109344 * 2560; EvalClassificationError = 0.53359375 * 2560; time = 0.0401s; samplesPerSecond = 63811.8
-05/03/2016 14:25:55:  Epoch[ 2 of 3]-Minibatch[  61-  70, 87.50%]: CrossEntropyWithSoftmax = 1.89496002 * 2560; EvalClassificationError = 0.52890625 * 2560; time = 0.0401s; samplesPerSecond = 63901.0
-05/03/2016 14:25:55:  Epoch[ 2 of 3]-Minibatch[  71-  80, 100.00%]: CrossEntropyWithSoftmax = 1.85944366 * 2560; EvalClassificationError = 0.52265625 * 2560; time = 0.0396s; samplesPerSecond = 64610.6
-05/03/2016 14:25:55: Finished Epoch[ 2 of 3]: [Training] CrossEntropyWithSoftmax = 1.93560276 * 20480; EvalClassificationError = 0.53603516 * 20480; totalSamplesSeen = 40960; learningRatePerSample = 0.001953125; epochTime=0.32804s
+05/03/2016 14:25:55:  Epoch[ 2 of 3]-Minibatch[   1-  10, 12.50%]: CrossEntropyWithSoftmax = 2.08151951 * 2560; EvalErrorPrediction = 0.55859375 * 2560; time = 0.0465s; samplesPerSecond = 55097.6
+05/03/2016 14:25:55:  Epoch[ 2 of 3]-Minibatch[  11-  20, 25.00%]: CrossEntropyWithSoftmax = 1.98395710 * 2560; EvalErrorPrediction = 0.54257813 * 2560; time = 0.0399s; samplesPerSecond = 64224.8
+05/03/2016 14:25:55:  Epoch[ 2 of 3]-Minibatch[  21-  30, 37.50%]: CrossEntropyWithSoftmax = 1.98575516 * 2560; EvalErrorPrediction = 0.54492188 * 2560; time = 0.0401s; samplesPerSecond = 63873.8
+05/03/2016 14:25:55:  Epoch[ 2 of 3]-Minibatch[  31-  40, 50.00%]: CrossEntropyWithSoftmax = 1.90485039 * 2560; EvalErrorPrediction = 0.53164062 * 2560; time = 0.0400s; samplesPerSecond = 63988.8
+05/03/2016 14:25:55:  Epoch[ 2 of 3]-Minibatch[  41-  50, 62.50%]: CrossEntropyWithSoftmax = 1.88324280 * 2560; EvalErrorPrediction = 0.52539063 * 2560; time = 0.0400s; samplesPerSecond = 63948.8
+05/03/2016 14:25:55:  Epoch[ 2 of 3]-Minibatch[  51-  60, 75.00%]: CrossEntropyWithSoftmax = 1.89109344 * 2560; EvalErrorPrediction = 0.53359375 * 2560; time = 0.0401s; samplesPerSecond = 63811.8
+05/03/2016 14:25:55:  Epoch[ 2 of 3]-Minibatch[  61-  70, 87.50%]: CrossEntropyWithSoftmax = 1.89496002 * 2560; EvalErrorPrediction = 0.52890625 * 2560; time = 0.0401s; samplesPerSecond = 63901.0
+05/03/2016 14:25:55:  Epoch[ 2 of 3]-Minibatch[  71-  80, 100.00%]: CrossEntropyWithSoftmax = 1.85944366 * 2560; EvalErrorPrediction = 0.52265625 * 2560; time = 0.0396s; samplesPerSecond = 64610.6
+05/03/2016 14:25:55: Finished Epoch[ 2 of 3]: [Training] CrossEntropyWithSoftmax = 1.93560276 * 20480; EvalErrorPrediction = 0.53603516 * 20480; totalSamplesSeen = 40960; learningRatePerSample = 0.001953125; epochTime=0.32804s
 05/03/2016 14:25:55: SGD: Saving checkpoint model 'C:\Users\svcphil\AppData\Local\Temp\cntk-test-20160503142201.423154\Speech\DNN_WriteCommand@release_gpu/models/cntkSpeech.dnn.2'
 
 05/03/2016 14:25:55: Starting Epoch 3: learning rate per sample = 0.000098  effective momentum = 0.656119  momentum as time constant = 2429.9 samples
 minibatchiterator: epoch 2: frames [40960..61440] (first utterance at frame 40960), data subset 0 of 1, with 1 datapasses
 
 05/03/2016 14:25:55: Starting minibatch loop.
-05/03/2016 14:25:55:  Epoch[ 3 of 3]-Minibatch[   1-  10, 50.00%]: CrossEntropyWithSoftmax = 1.86752853 * 10240; EvalClassificationError = 0.52177734 * 10240; time = 0.1262s; samplesPerSecond = 81152.6
-05/03/2016 14:25:55:  Epoch[ 3 of 3]-Minibatch[  11-  20, 100.00%]: CrossEntropyWithSoftmax = 1.87358780 * 10240; EvalClassificationError = 0.51542969 * 10240; time = 0.1141s; samplesPerSecond = 89783.6
-05/03/2016 14:25:55: Finished Epoch[ 3 of 3]: [Training] CrossEntropyWithSoftmax = 1.87055817 * 20480; EvalClassificationError = 0.51860352 * 20480; totalSamplesSeen = 61440; learningRatePerSample = 9.7656251e-005; epochTime=0.24427s
+05/03/2016 14:25:55:  Epoch[ 3 of 3]-Minibatch[   1-  10, 50.00%]: CrossEntropyWithSoftmax = 1.86752853 * 10240; EvalErrorPrediction = 0.52177734 * 10240; time = 0.1262s; samplesPerSecond = 81152.6
+05/03/2016 14:25:55:  Epoch[ 3 of 3]-Minibatch[  11-  20, 100.00%]: CrossEntropyWithSoftmax = 1.87358780 * 10240; EvalErrorPrediction = 0.51542969 * 10240; time = 0.1141s; samplesPerSecond = 89783.6
+05/03/2016 14:25:55: Finished Epoch[ 3 of 3]: [Training] CrossEntropyWithSoftmax = 1.87055817 * 20480; EvalErrorPrediction = 0.51860352 * 20480; totalSamplesSeen = 61440; learningRatePerSample = 9.7656251e-005; epochTime=0.24427s
 05/03/2016 14:25:55: SGD: Saving checkpoint model 'C:\Users\svcphil\AppData\Local\Temp\cntk-test-20160503142201.423154\Speech\DNN_WriteCommand@release_gpu/models/cntkSpeech.dnn'
 05/03/2016 14:25:55: CNTKCommandTrainEnd: speechTrain
-=======
-08/16/2016 09:40:37: Starting minibatch loop.
-08/16/2016 09:40:37:  Epoch[ 1 of 3]-Minibatch[   1-  10, 3.13%]: CrossEntropyWithSoftmax = 4.53638611 * 640; EvalErrorPrediction = 0.92031250 * 640; time = 0.0240s; samplesPerSecond = 26647.8
-08/16/2016 09:40:37:  Epoch[ 1 of 3]-Minibatch[  11-  20, 6.25%]: CrossEntropyWithSoftmax = 4.32517776 * 640; EvalErrorPrediction = 0.92500000 * 640; time = 0.0176s; samplesPerSecond = 36320.3
-08/16/2016 09:40:37:  Epoch[ 1 of 3]-Minibatch[  21-  30, 9.38%]: CrossEntropyWithSoftmax = 3.98246384 * 640; EvalErrorPrediction = 0.87187500 * 640; time = 0.0175s; samplesPerSecond = 36676.2
-08/16/2016 09:40:37:  Epoch[ 1 of 3]-Minibatch[  31-  40, 12.50%]: CrossEntropyWithSoftmax = 3.73673553 * 640; EvalErrorPrediction = 0.84531250 * 640; time = 0.0175s; samplesPerSecond = 36609.1
-08/16/2016 09:40:37:  Epoch[ 1 of 3]-Minibatch[  41-  50, 15.63%]: CrossEntropyWithSoftmax = 3.84021912 * 640; EvalErrorPrediction = 0.86406250 * 640; time = 0.0174s; samplesPerSecond = 36728.8
-08/16/2016 09:40:37:  Epoch[ 1 of 3]-Minibatch[  51-  60, 18.75%]: CrossEntropyWithSoftmax = 3.69831390 * 640; EvalErrorPrediction = 0.86250000 * 640; time = 0.0174s; samplesPerSecond = 36777.4
-08/16/2016 09:40:37:  Epoch[ 1 of 3]-Minibatch[  61-  70, 21.88%]: CrossEntropyWithSoftmax = 3.39593201 * 640; EvalErrorPrediction = 0.77031250 * 640; time = 0.0175s; samplesPerSecond = 36644.7
-08/16/2016 09:40:37:  Epoch[ 1 of 3]-Minibatch[  71-  80, 25.00%]: CrossEntropyWithSoftmax = 3.49749756 * 640; EvalErrorPrediction = 0.82968750 * 640; time = 0.0174s; samplesPerSecond = 36695.1
-08/16/2016 09:40:37:  Epoch[ 1 of 3]-Minibatch[  81-  90, 28.13%]: CrossEntropyWithSoftmax = 3.47295837 * 640; EvalErrorPrediction = 0.81093750 * 640; time = 0.0174s; samplesPerSecond = 36862.1
-08/16/2016 09:40:37:  Epoch[ 1 of 3]-Minibatch[  91- 100, 31.25%]: CrossEntropyWithSoftmax = 3.36483765 * 640; EvalErrorPrediction = 0.79843750 * 640; time = 0.0175s; samplesPerSecond = 36604.9
-08/16/2016 09:40:37:  Epoch[ 1 of 3]-Minibatch[ 101- 110, 34.38%]: CrossEntropyWithSoftmax = 3.46790466 * 640; EvalErrorPrediction = 0.81718750 * 640; time = 0.0174s; samplesPerSecond = 36756.3
-08/16/2016 09:40:37:  Epoch[ 1 of 3]-Minibatch[ 111- 120, 37.50%]: CrossEntropyWithSoftmax = 3.22105103 * 640; EvalErrorPrediction = 0.75625000 * 640; time = 0.0174s; samplesPerSecond = 36821.8
-08/16/2016 09:40:37:  Epoch[ 1 of 3]-Minibatch[ 121- 130, 40.63%]: CrossEntropyWithSoftmax = 3.12504578 * 640; EvalErrorPrediction = 0.75312500 * 640; time = 0.0174s; samplesPerSecond = 36773.2
-08/16/2016 09:40:37:  Epoch[ 1 of 3]-Minibatch[ 131- 140, 43.75%]: CrossEntropyWithSoftmax = 2.99507751 * 640; EvalErrorPrediction = 0.71875000 * 640; time = 0.0174s; samplesPerSecond = 36855.7
-08/16/2016 09:40:37:  Epoch[ 1 of 3]-Minibatch[ 141- 150, 46.88%]: CrossEntropyWithSoftmax = 2.89601440 * 640; EvalErrorPrediction = 0.70000000 * 640; time = 0.0173s; samplesPerSecond = 37092.8
-08/16/2016 09:40:37:  Epoch[ 1 of 3]-Minibatch[ 151- 160, 50.00%]: CrossEntropyWithSoftmax = 3.04739380 * 640; EvalErrorPrediction = 0.74218750 * 640; time = 0.0174s; samplesPerSecond = 36686.7
-08/16/2016 09:40:37:  Epoch[ 1 of 3]-Minibatch[ 161- 170, 53.13%]: CrossEntropyWithSoftmax = 2.75064697 * 640; EvalErrorPrediction = 0.69375000 * 640; time = 0.0174s; samplesPerSecond = 36830.3
-08/16/2016 09:40:37:  Epoch[ 1 of 3]-Minibatch[ 171- 180, 56.25%]: CrossEntropyWithSoftmax = 2.65537720 * 640; EvalErrorPrediction = 0.63750000 * 640; time = 0.0173s; samplesPerSecond = 36900.4
-08/16/2016 09:40:37:  Epoch[ 1 of 3]-Minibatch[ 181- 190, 59.38%]: CrossEntropyWithSoftmax = 2.74816895 * 640; EvalErrorPrediction = 0.69062500 * 640; time = 0.0174s; samplesPerSecond = 36701.5
-08/16/2016 09:40:37:  Epoch[ 1 of 3]-Minibatch[ 191- 200, 62.50%]: CrossEntropyWithSoftmax = 2.68736572 * 640; EvalErrorPrediction = 0.68593750 * 640; time = 0.0174s; samplesPerSecond = 36845.1
-08/16/2016 09:40:37:  Epoch[ 1 of 3]-Minibatch[ 201- 210, 65.63%]: CrossEntropyWithSoftmax = 2.53269653 * 640; EvalErrorPrediction = 0.64375000 * 640; time = 0.0176s; samplesPerSecond = 36361.6
-08/16/2016 09:40:38:  Epoch[ 1 of 3]-Minibatch[ 211- 220, 68.75%]: CrossEntropyWithSoftmax = 2.53923340 * 640; EvalErrorPrediction = 0.63750000 * 640; time = 0.0175s; samplesPerSecond = 36604.9
-08/16/2016 09:40:38:  Epoch[ 1 of 3]-Minibatch[ 221- 230, 71.88%]: CrossEntropyWithSoftmax = 2.48909302 * 640; EvalErrorPrediction = 0.64218750 * 640; time = 0.0174s; samplesPerSecond = 36864.2
-08/16/2016 09:40:38:  Epoch[ 1 of 3]-Minibatch[ 231- 240, 75.00%]: CrossEntropyWithSoftmax = 2.50032349 * 640; EvalErrorPrediction = 0.65156250 * 640; time = 0.0173s; samplesPerSecond = 36983.5
-08/16/2016 09:40:38:  Epoch[ 1 of 3]-Minibatch[ 241- 250, 78.13%]: CrossEntropyWithSoftmax = 2.43569336 * 640; EvalErrorPrediction = 0.63125000 * 640; time = 0.0175s; samplesPerSecond = 36659.4
-08/16/2016 09:40:38:  Epoch[ 1 of 3]-Minibatch[ 251- 260, 81.25%]: CrossEntropyWithSoftmax = 2.34293823 * 640; EvalErrorPrediction = 0.61562500 * 640; time = 0.0174s; samplesPerSecond = 36720.4
-08/16/2016 09:40:38:  Epoch[ 1 of 3]-Minibatch[ 261- 270, 84.38%]: CrossEntropyWithSoftmax = 2.20427856 * 640; EvalErrorPrediction = 0.57812500 * 640; time = 0.0175s; samplesPerSecond = 36607.0
-08/16/2016 09:40:38:  Epoch[ 1 of 3]-Minibatch[ 271- 280, 87.50%]: CrossEntropyWithSoftmax = 2.46885986 * 640; EvalErrorPrediction = 0.65468750 * 640; time = 0.0175s; samplesPerSecond = 36672.0
-08/16/2016 09:40:38:  Epoch[ 1 of 3]-Minibatch[ 281- 290, 90.63%]: CrossEntropyWithSoftmax = 2.22067261 * 640; EvalErrorPrediction = 0.58906250 * 640; time = 0.0174s; samplesPerSecond = 36792.2
-08/16/2016 09:40:38:  Epoch[ 1 of 3]-Minibatch[ 291- 300, 93.75%]: CrossEntropyWithSoftmax = 2.21785278 * 640; EvalErrorPrediction = 0.60781250 * 640; time = 0.0174s; samplesPerSecond = 36745.7
-08/16/2016 09:40:38:  Epoch[ 1 of 3]-Minibatch[ 301- 310, 96.88%]: CrossEntropyWithSoftmax = 2.20442505 * 640; EvalErrorPrediction = 0.57812500 * 640; time = 0.0173s; samplesPerSecond = 36917.4
-08/16/2016 09:40:38:  Epoch[ 1 of 3]-Minibatch[ 311- 320, 100.00%]: CrossEntropyWithSoftmax = 2.18215332 * 640; EvalErrorPrediction = 0.58593750 * 640; time = 0.0172s; samplesPerSecond = 37189.8
-08/16/2016 09:40:38: Finished Epoch[ 1 of 3]: [Training] CrossEntropyWithSoftmax = 2.99321213 * 20480; EvalErrorPrediction = 0.72216797 * 20480; totalSamplesSeen = 20480; learningRatePerSample = 0.015625; epochTime=0.565871s
-08/16/2016 09:40:38: SGD: Saving checkpoint model 'C:\Users\svcphil\AppData\Local\Temp\cntk-test-20160816093739.204785\Speech\DNN_WriteCommand@release_gpu/models/cntkSpeech.dnn.1'
-
-08/16/2016 09:40:38: Starting Epoch 2: learning rate per sample = 0.001953  effective momentum = 0.656119  momentum as time constant = 607.5 samples
-minibatchiterator: epoch 1: frames [20480..40960] (first utterance at frame 20480), data subset 0 of 1, with 1 datapasses
-
-08/16/2016 09:40:38: Starting minibatch loop.
-08/16/2016 09:40:38:  Epoch[ 2 of 3]-Minibatch[   1-  10, 12.50%]: CrossEntropyWithSoftmax = 2.08889847 * 2560; EvalErrorPrediction = 0.56367188 * 2560; time = 0.0281s; samplesPerSecond = 91187.6
-08/16/2016 09:40:38:  Epoch[ 2 of 3]-Minibatch[  11-  20, 25.00%]: CrossEntropyWithSoftmax = 2.00776215 * 2560; EvalErrorPrediction = 0.54218750 * 2560; time = 0.0217s; samplesPerSecond = 118195.7
-08/16/2016 09:40:38:  Epoch[ 2 of 3]-Minibatch[  21-  30, 37.50%]: CrossEntropyWithSoftmax = 1.99260178 * 2560; EvalErrorPrediction = 0.54257813 * 2560; time = 0.0216s; samplesPerSecond = 118430.8
-08/16/2016 09:40:38:  Epoch[ 2 of 3]-Minibatch[  31-  40, 50.00%]: CrossEntropyWithSoftmax = 1.98459930 * 2560; EvalErrorPrediction = 0.54648438 * 2560; time = 0.0216s; samplesPerSecond = 118337.7
-08/16/2016 09:40:38:  Epoch[ 2 of 3]-Minibatch[  41-  50, 62.50%]: CrossEntropyWithSoftmax = 1.97206497 * 2560; EvalErrorPrediction = 0.53984375 * 2560; time = 0.0215s; samplesPerSecond = 119141.8
-08/16/2016 09:40:38:  Epoch[ 2 of 3]-Minibatch[  51-  60, 75.00%]: CrossEntropyWithSoftmax = 1.91865540 * 2560; EvalErrorPrediction = 0.52109375 * 2560; time = 0.0214s; samplesPerSecond = 119732.5
-08/16/2016 09:40:38:  Epoch[ 2 of 3]-Minibatch[  61-  70, 87.50%]: CrossEntropyWithSoftmax = 1.91066666 * 2560; EvalErrorPrediction = 0.52148438 * 2560; time = 0.0215s; samplesPerSecond = 119336.2
-08/16/2016 09:40:38:  Epoch[ 2 of 3]-Minibatch[  71-  80, 100.00%]: CrossEntropyWithSoftmax = 1.89501343 * 2560; EvalErrorPrediction = 0.51992187 * 2560; time = 0.0210s; samplesPerSecond = 121771.4
-08/16/2016 09:40:38: Finished Epoch[ 2 of 3]: [Training] CrossEntropyWithSoftmax = 1.97128277 * 20480; EvalErrorPrediction = 0.53715820 * 20480; totalSamplesSeen = 40960; learningRatePerSample = 0.001953125; epochTime=0.179838s
-08/16/2016 09:40:38: SGD: Saving checkpoint model 'C:\Users\svcphil\AppData\Local\Temp\cntk-test-20160816093739.204785\Speech\DNN_WriteCommand@release_gpu/models/cntkSpeech.dnn.2'
-
-08/16/2016 09:40:38: Starting Epoch 3: learning rate per sample = 0.000098  effective momentum = 0.656119  momentum as time constant = 2429.9 samples
-minibatchiterator: epoch 2: frames [40960..61440] (first utterance at frame 40960), data subset 0 of 1, with 1 datapasses
-
-08/16/2016 09:40:38: Starting minibatch loop.
-08/16/2016 09:40:38:  Epoch[ 3 of 3]-Minibatch[   1-  10, 50.00%]: CrossEntropyWithSoftmax = 1.89820576 * 10240; EvalErrorPrediction = 0.52470703 * 10240; time = 0.0509s; samplesPerSecond = 201036.6
-08/16/2016 09:40:38:  Epoch[ 3 of 3]-Minibatch[  11-  20, 100.00%]: CrossEntropyWithSoftmax = 1.91958065 * 10240; EvalErrorPrediction = 0.53974609 * 10240; time = 0.0395s; samplesPerSecond = 259529.6
-08/16/2016 09:40:38: Finished Epoch[ 3 of 3]: [Training] CrossEntropyWithSoftmax = 1.90889320 * 20480; EvalErrorPrediction = 0.53222656 * 20480; totalSamplesSeen = 61440; learningRatePerSample = 9.7656251e-005; epochTime=0.094372s
-08/16/2016 09:40:38: SGD: Saving checkpoint model 'C:\Users\svcphil\AppData\Local\Temp\cntk-test-20160816093739.204785\Speech\DNN_WriteCommand@release_gpu/models/cntkSpeech.dnn'
-08/16/2016 09:40:38: CNTKCommandTrainEnd: speechTrain
->>>>>>> 8493f118
-
-08/16/2016 09:40:38: Action "train" complete.
-
-
-08/16/2016 09:40:38: ##############################################################################
-08/16/2016 09:40:38: #                                                                            #
-08/16/2016 09:40:38: # Action "write"                                                             #
-08/16/2016 09:40:38: #                                                                            #
-08/16/2016 09:40:38: ##############################################################################
+
+05/03/2016 14:25:55: Action "train" complete.
+
+
+05/03/2016 14:25:55: ##############################################################################
+05/03/2016 14:25:55: #                                                                            #
+05/03/2016 14:25:55: # Action "write"                                                             #
+05/03/2016 14:25:55: #                                                                            #
+05/03/2016 14:25:55: ##############################################################################
 
 reading script file glob_0000.write.scp ... 10 entries
 
@@ -655,7 +520,7 @@
 
 7 roots:
 	CrossEntropyWithSoftmax = CrossEntropyWithSoftmax()
-	EvalClassificationError = ClassificationError()
+	EvalErrorPrediction = ErrorPrediction()
 	InvStdOfFeatures = InvStdDev()
 	MeanOfFeatures = Mean()
 	PosteriorProb = Softmax()
@@ -684,7 +549,7 @@
 Validating --> B2 = LearnableParameter() :  -> [132 x 1]
 Validating --> HLast = Plus (W2*H1, B2) : [132 x 1 x *1], [132 x 1] -> [132 x 1 x *1]
 Validating --> CrossEntropyWithSoftmax = CrossEntropyWithSoftmax (labels, HLast) : [132 x *1], [132 x 1 x *1] -> [1]
-Validating --> EvalClassificationError = ClassificationError (labels, HLast) : [132 x *1], [132 x 1 x *1] -> [1]
+Validating --> EvalErrorPrediction = ErrorPrediction (labels, HLast) : [132 x *1], [132 x 1 x *1] -> [1]
 Validating --> PosteriorProb = Softmax (HLast) : [132 x 1 x *1] -> [132 x 1 x *1]
 Validating --> Prior = Mean (labels) : [132 x *1] -> [132]
 Validating --> LogOfPrior = Log (Prior) : [132] -> [132]
@@ -705,10 +570,9 @@
 
 Allocating matrices for forward and/or backward propagation.
 
-<<<<<<< HEAD
 Memory Sharing Structure:
 
-0000000000000000: {[B0 Gradient[512 x 1]] [B1 Gradient[512 x 1]] [B2 Gradient[132 x 1]] [CrossEntropyWithSoftmax Gradient[1]] [CrossEntropyWithSoftmax Value[1]] [EvalClassificationError Gradient[1]] [EvalClassificationError Value[1]] [H1 Gradient[512 x 1 x *1]] [H2 Gradient[512 x 1 x *1]] [HLast Gradient[132 x 1 x *1]] [InvStdOfFeatures Gradient[363]] [LogOfPrior Gradient[132]] [MVNormalizedFeatures Gradient[363 x *1]] [MeanOfFeatures Gradient[363]] [PosteriorProb Gradient[132 x 1 x *1]] [PosteriorProb Value[132 x 1 x *1]] [Prior Gradient[132]] [ScaledLogLikelihood Gradient[132 x 1 x *1]] [W0 Gradient[512 x 363]] [W0*features Gradient[512 x *1]] [W0*features+B0 Gradient[512 x 1 x *1]] [W1 Gradient[512 x 512]] [W1*H1 Gradient[512 x 1 x *1]] [W1*H1+B1 Gradient[512 x 1 x *1]] [W2 Gradient[132 x 512]] [W2*H1 Gradient[132 x 1 x *1]] [features Gradient[363 x *1]] [labels Gradient[132 x *1]] }
+0000000000000000: {[B0 Gradient[512 x 1]] [B1 Gradient[512 x 1]] [B2 Gradient[132 x 1]] [CrossEntropyWithSoftmax Gradient[1]] [CrossEntropyWithSoftmax Value[1]] [EvalErrorPrediction Gradient[1]] [EvalErrorPrediction Value[1]] [H1 Gradient[512 x 1 x *1]] [H2 Gradient[512 x 1 x *1]] [HLast Gradient[132 x 1 x *1]] [InvStdOfFeatures Gradient[363]] [LogOfPrior Gradient[132]] [MVNormalizedFeatures Gradient[363 x *1]] [MeanOfFeatures Gradient[363]] [PosteriorProb Gradient[132 x 1 x *1]] [PosteriorProb Value[132 x 1 x *1]] [Prior Gradient[132]] [ScaledLogLikelihood Gradient[132 x 1 x *1]] [W0 Gradient[512 x 363]] [W0*features Gradient[512 x *1]] [W0*features+B0 Gradient[512 x 1 x *1]] [W1 Gradient[512 x 512]] [W1*H1 Gradient[512 x 1 x *1]] [W1*H1+B1 Gradient[512 x 1 x *1]] [W2 Gradient[132 x 512]] [W2*H1 Gradient[132 x 1 x *1]] [features Gradient[363 x *1]] [labels Gradient[132 x *1]] }
 000000F6F78ABB60: {[ScaledLogLikelihood Value[132 x 1 x *1]] }
 000000F6F78ABCA0: {[LogOfPrior Value[132]] }
 000000F6F78ABFC0: {[H1 Value[512 x 1 x *1]] [W0*features Value[512 x *1]] [W1*H1+B1 Value[512 x 1 x *1]] [W2*H1 Value[132 x 1 x *1]] }
@@ -724,22 +588,6 @@
 000000F6FE8F9B50: {[InvStdOfFeatures Value[363]] }
 000000F6FE8F9F10: {[features Value[363 x *1]] }
 000000F6FE8F9FB0: {[B2 Value[132 x 1]] }
-=======
-Memory Sharing: Out of 25 matrices, 12 are shared as 3, and 13 are not shared.
-
-	{ CrossEntropyWithSoftmax : [1]
-	  EvalErrorPrediction : [1]
-	  PosteriorProb : [132 x 1 x *1] }
-	{ H2 : [512 x 1 x *1]
-	  HLast : [132 x 1 x *1]
-	  MVNormalizedFeatures : [363 x *1]
-	  W0*features+B0 : [512 x 1 x *1]
-	  W1*H1 : [512 x 1 x *1] }
-	{ H1 : [512 x 1 x *1]
-	  W0*features : [512 x *1]
-	  W1*H1+B1 : [512 x 1 x *1]
-	  W2*H1 : [132 x 1 x *1] }
->>>>>>> 8493f118
 
 evaluate: reading 368 frames of An4/71/71/cen5-fjam-b.mfc
 Minibatch[0]: ActualMBSize = 368
@@ -761,10 +609,9 @@
 Minibatch[8]: ActualMBSize = 78
 evaluate: reading 228 frames of An4/254/254/cen6-ftmj-b.mfc
 Minibatch[9]: ActualMBSize = 228
-Written to C:\Users\svcphil\AppData\Local\Temp\cntk-test-20160816093739.204785\Speech\DNN_WriteCommand@release_gpu/Output*
+Written to C:\Users\svcphil\AppData\Local\Temp\cntk-test-20160503142201.423154\Speech\DNN_WriteCommand@release_gpu/Output*
 Total Samples Evaluated = 3250
 
-08/16/2016 09:40:39: Action "write" complete.
-
-08/16/2016 09:40:39: __COMPLETED__
-Error: Output of write command does not match baseline output within specified tolerance. See /cygdrive/c/Users/svcphil/AppData/Local/Temp/cntk-test-20160816093739.204785/Speech/DNN_WriteCommand@release_gpu/Output.ScaledLogLikelihood.diff+05/03/2016 14:25:56: Action "write" complete.
+
+05/03/2016 14:25:56: __COMPLETED__