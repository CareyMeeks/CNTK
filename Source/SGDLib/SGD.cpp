--- conflicted
+++ resolved
@@ -1129,9 +1129,6 @@
             }
         }
 
-<<<<<<< HEAD
-        commTimer.Start();
-=======
         if (m_perfTraceLevel > 0)
         {
             std::unique_ptr<MatrixComputeStreamEvent> mainStreamSyncEvent(MatrixComputeStreamEvent::Create(net->GetDeviceId()));
@@ -1143,7 +1140,7 @@
             fprintf(stderr, "Perf trace: Read = %.5gs; Compute = %.5gs; Parameter update = %.5gs\n", readTime, computeTime, parameterUpdateTime);
         }
 
->>>>>>> f3dec438
+        commTimer.Start();
         // aggregation by model averaging or block momentum 
         if (useModelAggregation)
         {
@@ -1169,7 +1166,7 @@
             if (useDistributedMBReading)
             {
                 noMoreSamplesToProcess = !wasDataRead;
-            }
+        }
 
             if (nSamplesSinceLastModelSync >= m_nFramesBetweenASGDSync[epochNumber])
             {
@@ -2690,27 +2687,27 @@
         else
         {
             size_t numMPIWorkers = pMPI->NumNodesInUse();            
-        const ConfigRecordType& configParallelTrain(configSGD(L"ParallelTrain", ConfigRecordType::Record()));
-        m_parallelizationMethod = ParseParallelizationMethod(configParallelTrain(L"parallelizationMethod", L"none"));
+            const ConfigRecordType& configParallelTrain(configSGD(L"ParallelTrain", ConfigRecordType::Record()));
+            m_parallelizationMethod = ParseParallelizationMethod(configParallelTrain(L"parallelizationMethod", L"none"));
             m_parallelizationStartEpochNum = configParallelTrain(L"parallelizationStartEpoch", (int)1) - 1; // Epoch numbers internally are 0 based
-        m_enableDistributedMBReading = configParallelTrain(L"distributedMBReading", false);
+            m_enableDistributedMBReading = configParallelTrain(L"distributedMBReading", false);
             m_syncStatsTrace = configParallelTrain(L"syncPerfStats", (int)0);
 
-        if (configParallelTrain.Exists(L"DataParallelSGD"))
-        {
-            const ConfigRecordType& configDataParallelSGD(configParallelTrain(L"DataParallelSGD", ConfigRecordType::Record()));
-            size_t defaultGradientBits = 8 * sizeofElemType;
-            m_numGradientBits = configDataParallelSGD(L"gradientBits", defaultGradientBits);
-            m_zeroThresholdFor1Bit = configDataParallelSGD(L"useZeroThresholdFor1BitQuantization", true);
-            m_bufferedAsyncGradientAggregation = configDataParallelSGD(L"useBufferedAsyncGradientAggregation", false);
+            if (configParallelTrain.Exists(L"DataParallelSGD"))
+            {
+                const ConfigRecordType& configDataParallelSGD(configParallelTrain(L"DataParallelSGD", ConfigRecordType::Record()));
+                size_t defaultGradientBits = 8 * sizeofElemType;
+                m_numGradientBits = configDataParallelSGD(L"gradientBits", defaultGradientBits);
+                m_zeroThresholdFor1Bit = configDataParallelSGD(L"useZeroThresholdFor1BitQuantization", true);
+                m_bufferedAsyncGradientAggregation = configDataParallelSGD(L"useBufferedAsyncGradientAggregation", false);
                 if ( m_numGradientBits < 1 || m_numGradientBits > (8 * sizeofElemType) )
-            {
-                InvalidArgument("gradientBits must be in the range [1, 32] when using precision=float and in range [1, 64] when using precision=double!");
-            }
-        }
-        if (configParallelTrain.Exists(L"ModelAveragingSGD"))
-        {
-            const ConfigRecordType& configMASGD(configParallelTrain(L"ModelAveragingSGD", ConfigRecordType::Record()));
+                {
+                    InvalidArgument("gradientBits must be in the range [1, 32] when using precision=float and in range [1, 64] when using precision=double!");
+                }
+            }
+            if (configParallelTrain.Exists(L"ModelAveragingSGD"))
+            {
+                const ConfigRecordType& configMASGD(configParallelTrain(L"ModelAveragingSGD", ConfigRecordType::Record()));
                 if (configMASGD.Exists(L"blockSizePerWorker") && configMASGD.Exists(L"blockSize"))
                 {
                     InvalidArgument("It is only allowed to set blockSizePerWorker or blockSize, not both of them");
@@ -2729,8 +2726,8 @@
                     m_modelAggregationBlockSize = 40000 * numMPIWorkers;    // default value 
                 }
 #if 1  // legacy option 
-            if (configMASGD.Exists(L"syncFrequencyInFrames"))
-            {
+                if (configMASGD.Exists(L"syncFrequencyInFrames"))
+                {
                     if (configMASGD.Exists(L"blockSizePerWorker") || configMASGD.Exists(L"blockSize"))
                         InvalidArgument("syncFrequencyInFrames is a deprecated alias of blockSizePerWorker. It is not allowed to specify both of them");
                     m_modelAggregationBlockSize = configMASGD(L"syncFrequencyInFrames");
@@ -2746,15 +2743,15 @@
                     m_modelAggregationBlockSize = configMASGD(L"syncPeriod");
                     m_modelAggregationBlockSize *= numMPIWorkers;
                     fprintf(stderr, "WARNING: option syncPeroid in ModelAveragingSGD is going to be deprecated. Please use blockSizePerWorker instead in the future.\n");
-            }
+                }
 #endif
-        }
-        if (configParallelTrain.Exists(L"BlockMomentumSGD"))
-        {
+            }
+            if (configParallelTrain.Exists(L"BlockMomentumSGD"))
+            {
 #ifndef CNTK_PARALLEL_TRAINING_SUPPORT
-            InvalidArgument("BlockMomentumSGD is not enabled in this version.\n"); 
+                InvalidArgument("BlockMomentumSGD is not enabled in this version.\n"); 
 #else
-            const ConfigRecordType& configBMSGD(configParallelTrain(L"BlockMomentumSGD", ConfigRecordType::Record()));
+                const ConfigRecordType& configBMSGD(configParallelTrain(L"BlockMomentumSGD", ConfigRecordType::Record()));
                 if (configBMSGD.Exists(L"blockSize") && configBMSGD.Exists(L"blockSizePerWorker"))
                 {
                     InvalidArgument("It is only allowed to set blockSizePerWorker or blockSize, not both of them");
@@ -2784,33 +2781,33 @@
                     fprintf(stderr, "WARNING: option syncPeroid in BlockMomentumSGD is going to be deprecated. Please use blockSizePerWorker instead in the future.\n");
                 }
 #endif 
-            m_resetSGDMomentum = configBMSGD(L"resetSGDMomentum", true);
-            m_useNesterovBlockMomentum = configBMSGD(L"useNesterovMomentum", true);
-            m_blockLearningRate = configBMSGD(L"blockLearningRate", 1.0); 
-
-            if (configBMSGD.Exists(L"blockMomentumPerSync") && configBMSGD.Exists(L"blockMomentumAsTimeConstant"))
-            {
-                InvalidArgument("It is only allowed to set either blockMomentumPerSync or blockMomentumAsTimeConstant, not both of them");
-            }
-            else if (configBMSGD.Exists(L"blockMomentumAsTimeConstant"))
-            {
-                m_blockMomentumAsTimeConstant = configBMSGD(L"blockMomentumAsTimeConstant"); 
-            }
+                m_resetSGDMomentum = configBMSGD(L"resetSGDMomentum", true);
+                m_useNesterovBlockMomentum = configBMSGD(L"useNesterovMomentum", true);
+                m_blockLearningRate = configBMSGD(L"blockLearningRate", 1.0);
+
+                if (configBMSGD.Exists(L"blockMomentumPerSync") && configBMSGD.Exists(L"blockMomentumAsTimeConstant"))
+                {
+                    InvalidArgument("It is only allowed to set either blockMomentumPerSync or blockMomentumAsTimeConstant, not both of them");
+                }
+                else if (configBMSGD.Exists(L"blockMomentumAsTimeConstant"))
+                {
+                    m_blockMomentumAsTimeConstant = configBMSGD(L"blockMomentumAsTimeConstant");
+                }
 #if 1       // This option "blockMomentumPerSync" is going to be deprecated in the future 
-            else if (configBMSGD.Exists(L"blockMomentumPerSync"))
-            {
-                double blockMomentum = configBMSGD(L"blockMomentumPerSync");
+                else if (configBMSGD.Exists(L"blockMomentumPerSync"))
+                {
+                    double blockMomentum = configBMSGD(L"blockMomentumPerSync");
                     m_blockMomentumAsTimeConstant = BlockMomentumSGD<double>::Momentum2TimeConstant(blockMomentum, m_modelAggregationBlockSize);
-            }
+                }
 #endif 
-            else /*if (!configBMSGD.Exists(L"blockMomentumPerSync") && !configBMSGD.Exists(L"blockMomentumAsTimeConstant"))*/
-            {
+                else /*if (!configBMSGD.Exists(L"blockMomentumPerSync") && !configBMSGD.Exists(L"blockMomentumAsTimeConstant"))*/
+                {
                     double blockMomentum = 1.0 - 1.0 / (double)numMPIWorkers;   // this is a default value which ensures each block update contributes equally
                     m_blockMomentumAsTimeConstant = BlockMomentumSGD<double>::Momentum2TimeConstant(blockMomentum, m_modelAggregationBlockSize);
-            }
+                }
 #endif 
         }
-
+                
         if (configParallelTrain.Exists(L"DataParallelASGD"))
         {
             const ConfigRecordType & configDataParallelASGD(configParallelTrain(L"DataParallelASGD", ConfigRecordType::Record()));
@@ -2824,7 +2821,7 @@
                 m_adjustcoefficient = configAdjustLearningRateAtBeginning(L"adjustCoefficient", (double)0.1);
                 m_adjustnbminibatch = configAdjustLearningRateAtBeginning(L"adjustNbMinibatch", (size_t)256);
             }
-        }
+            }
         } // if (!pMPI)
     } // if (configSGD.Exists(L"ParallelTrain"))
 }
