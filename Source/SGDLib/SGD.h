--- conflicted
+++ resolved
@@ -288,13 +288,10 @@
     double m_seqGammarCalcWP;
     double m_seqGammarCalcbMMIFactor;
     bool m_seqGammarCalcUsesMBR;
-<<<<<<< HEAD
+
+    bool m_useTwoPassTraining; // TODO: comment?
     
     bool m_disableWkInBatchNormal;  // TODO: comment?
-=======
-
-    bool m_useTwoPassTraining;
->>>>>>> d6115fb7
 };
 
 template <class ElemType>
@@ -482,9 +479,9 @@
     void UpdateWeights(Matrix<ElemType>& functionValues, Matrix<ElemType>& gradientValues,
                        Matrix<ElemType>& smoothedGradient, double& smoothedCount,
                        const double learnRatePerSample, const double momentumPerSample,
-                       size_t actualMBSize,
+                               size_t actualMBSize,
                        const double L2RegWeight, const double L1RegWeight,
-                       const bool needAveMultiplier,
+                               const bool needAveMultiplier,
                        const bool useNesterovMomentum) const;
     // return -1 if nothing exists
     int DetermineStartEpoch(const bool makeMode);
