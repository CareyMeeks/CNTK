//
// Copyright (c) Microsoft. All rights reserved.
// Licensed under the MIT license. See LICENSE.md file in the project root for full license information.
//

#include "stdafx.h"
#include "CNTKLibrary.h"
#include "PrimitiveFunction.h"
#include "CompositeFunction.h"
#include "BlockFunction.h"

using namespace Microsoft::MSR::CNTK;

namespace CNTK
{
    std::shared_ptr<std::vector<Variable>> Function::InputsImpl() const
    {
        const CompositeFunction* compositeFunction = dynamic_cast<const CompositeFunction*>(this);
        std::vector<Variable> inputs;
        if (compositeFunction == nullptr)
            inputs = m_inputs;
        else
            inputs = compositeFunction->DetermineInputs();

        return std::shared_ptr<std::vector<Variable>>(new std::vector<Variable>(std::move(inputs)), [](std::vector<Variable>* ptr) { delete ptr; });
    }

    Function::Function(const std::vector<Variable>& inputs, const std::vector<Variable>& outputs, Dictionary&& functionConfig, const std::wstring& name, const std::wstring& uid)
        : Function(inputs, outputs, std::move(functionConfig), nullptr, name, uid)
    {}

    Function::Function(const std::vector<Variable>& inputs, const std::vector<Variable>& outputs, Dictionary&& functionConfig, const FunctionPtr& rootFunction, const std::wstring& name, const std::wstring& uid)
        : m_rootFunction(rootFunction), m_name(name != L"" ? name : uid), m_uid(uid), m_attributes(std::move(functionConfig))
    {
        for (auto inputVar : inputs)
        {
            m_inputs.push_back(inputVar);

            if (!inputVar.IsInput() &&
                !inputVar.IsOutput() &&
                !inputVar.IsParameter() &&
                !inputVar.IsConstant() &&
                !inputVar.IsPlaceholder())
            {
                InvalidArgument("Function input has invalid VariableKind!");
            }
        }

        std::unordered_set<Variable> uniqueOutputs;
        for (auto outputVar : outputs)
        {
            if (uniqueOutputs.find(outputVar) != uniqueOutputs.end())
                RuntimeError("Same variable appears multiple times in the outputs vector passed to Function constructor");

            if (outputVar.IsOutput() && !outputVar.Owner())
                outputVar.SetOwner(this);

            if (m_rootFunction == nullptr && outputVar.IsOutput() && outputVar.m_dataFields->m_ownerFunction == this)
            {
                // in case of a primitive function, set uid of output vars to owner function uid + "_Output_" + output index.
                outputVar.m_dataFields->m_uid = m_uid + L"_" + VariableKindName(outputVar.Kind()) + L"_" + std::to_wstring(m_outputs.size());
            }

            m_outputs.push_back(outputVar);
            uniqueOutputs.insert(outputVar);
        }
    }

    /*virtual*/ Function::~Function() {}

    bool Function::IsBlock() const
    {
        auto blockFunction = dynamic_cast<const BlockFunction*>(this);
        return (blockFunction != nullptr);
    }

    FunctionPtr Function::BlockComposite() const
    {
        if (!IsBlock())
            InvalidArgument("Function::BlockComposite() cannot be called for a Function which is not a block");

        auto blockFunction = dynamic_cast<const BlockFunction*>(this);
        return blockFunction->Composite();
    }

    const std::vector<std::pair<Variable, Variable>>& Function::BlockArgumentsMapping() const
    {
        if (!IsBlock())
            InvalidArgument("Function::BlockArgumentsMapping() cannot be called for a Function which is not a block");

        auto blockFunction = dynamic_cast<const BlockFunction*>(this);
        return blockFunction->CompositeArgumentsMap();
    }

    /*static*/ void Function::ReplacePlaceholderInPlace(Variable& var,
                                                        const std::unordered_map<Variable, Variable>& placeholderReplacements,
                                                        std::unordered_set<Variable>& replacedPlaceholders)
    {
        if (var.IsPlaceholder())
        {
            auto placeholder = var;
            if (placeholderReplacements.find(placeholder) != placeholderReplacements.end())
            {
                var = placeholderReplacements.at(placeholder);
                replacedPlaceholders.insert(placeholder);

                // If shape or dynamic axes of the placeholder are known but unknown in the replacement, we update the replacement's shape/dynamic axes
                if (var.Shape().IsUnknown() && !placeholder.Shape().IsUnknown())
                    var.m_dataFields->m_shape = placeholder.Shape();

                if ((var.DynamicAxes() == Axis::UnknownDynamicAxes()) && (placeholder.DynamicAxes() != Axis::UnknownDynamicAxes()))
                    var.m_dataFields->m_dynamicAxes = placeholder.DynamicAxes();
            }
        }
    }

    // Placeholders can be replaced incrementally - i.e. not all placeholders need to replaced in one go.
    // The only requirement is that they must all be replaced before making any 'Forward' calls on the Function instance.
    /*virtual*/ void Function::ReplacePlaceholdersInPlace(const std::unordered_map<Variable, Variable>& placeholderReplacements,
                                                          std::unordered_set<const Function*>& visitedFunctions,
                                                          std::unordered_set<Variable>& replacedPlaceholders)
    {
        FunctionPtr primitiveRootFunction = shared_from_this();
        if (IsComposite())
        {
            primitiveRootFunction = RootFunction();
            primitiveRootFunction->ReplacePlaceholdersInPlace(placeholderReplacements, visitedFunctions, replacedPlaceholders);
        }
        else
        {
            visitedFunctions.insert(this);

            for (auto& inputVar : m_inputs)
            {
                ReplacePlaceholderInPlace(inputVar, placeholderReplacements, replacedPlaceholders);

                if (inputVar.IsOutput() && (visitedFunctions.find(inputVar.Owner().get()) == visitedFunctions.end()))
                    inputVar.Owner()->ReplacePlaceholdersInPlace(placeholderReplacements, visitedFunctions, replacedPlaceholders);
            }
        }

        auto primitiveRootFunctionPtr = dynamic_cast<const PrimitiveFunction*>(primitiveRootFunction.get());
        if (primitiveRootFunctionPtr->OpType() == PrimitiveOpType::Combine)
        {
            // Combine's outputs are just a copy of its inputs and any replacements need to be properly 
            // reflected in the outputs as well
            for (auto& outputVar : m_outputs)
                ReplacePlaceholderInPlace(outputVar, placeholderReplacements, replacedPlaceholders);
        }

        OnPlaceholdersReplaced(placeholderReplacements, replacedPlaceholders);
    }

    /*virtual*/ void Function::OnPlaceholdersReplaced(const std::unordered_map<Variable, Variable>& /*placeholderReplacements*/,
                                                      std::unordered_set<Variable>& /*replacedPlaceholders*/)
    {}

    bool Function::ValidateOrUpdateOutput(const Variable& currentOutputVar, const Variable& newOutputVar, bool alwaysUpdate)
    {
        bool updated = false;
        if (!alwaysUpdate)
        {
            if (!newOutputVar.Shape().IsUnknown() && (currentOutputVar.Shape() != newOutputVar.Shape()))
            {
                updated = true;
                currentOutputVar.m_dataFields->m_shape = newOutputVar.Shape();
            }

            if ((currentOutputVar.GetDataType() == DataType::Unknown) && (currentOutputVar.GetDataType() != newOutputVar.GetDataType()))
            {
                updated = true;
                currentOutputVar.m_dataFields->m_dataType = newOutputVar.GetDataType();
            }

            if ((currentOutputVar.DynamicAxes() == Axis::UnknownDynamicAxes()) && (currentOutputVar.DynamicAxes() != newOutputVar.DynamicAxes()))
            {
                updated = true;
                currentOutputVar.m_dataFields->m_dynamicAxes = newOutputVar.DynamicAxes();
            }

            if ((!newOutputVar.Shape().IsUnknown() && (currentOutputVar.Shape() != newOutputVar.Shape())) ||
                ((newOutputVar.GetDataType() != DataType::Unknown) && (currentOutputVar.GetDataType() != newOutputVar.GetDataType())) ||
                ((newOutputVar.DynamicAxes() != Axis::UnknownDynamicAxes()) && (currentOutputVar.DynamicAxes() != newOutputVar.DynamicAxes())))
            {
                InvalidArgument("Inconsistency in output variable shape, DataType or Dynamic axes computed after replaced placeholders vs. existing output properties, for the Recurrent Function");
            }
        }
        else
        {
            currentOutputVar.m_dataFields->m_shape = newOutputVar.Shape();
            currentOutputVar.m_dataFields->m_dataType = newOutputVar.GetDataType();
            currentOutputVar.m_dataFields->m_dynamicAxes = newOutputVar.DynamicAxes();
            updated = true;
        }

        return updated;
    }

    void Function::ValidateOrUpdateOutputs(std::unordered_map<const Function*, size_t>& visitedFunctions, bool& recurrentNodeOutputModified)
    {
        auto primitiveFunction = dynamic_cast<PrimitiveFunction*>(this);
        if (primitiveFunction == nullptr)
            LogicError("ValidateOrUpdateOutputs currently only supported for PrimitiveFunction instances");

        assert(visitedFunctions.find(this) == visitedFunctions.end());
        visitedFunctions[this] = 1;

        // Validate each of the inputs first
        for (auto input : m_inputs)
        {
            if (input.IsOutput())
            {
                auto owner = input.Owner().get();
                if (visitedFunctions.find(owner) == visitedFunctions.end())
                    owner->ValidateOrUpdateOutputs(visitedFunctions, recurrentNodeOutputModified);
                else
                    visitedFunctions[owner]++;
            }
        }

<<<<<<< HEAD
        auto outputsUsingNewInputs = PrimitiveFunction::GetOutputVariables(primitiveFunction->OpType(), m_inputs, primitiveFunction, primitiveFunction->m_attributes, true, primitiveFunction->Name());
=======
        auto outputsUsingNewInputs = primitiveFunction->GetOutputVariables(true);
>>>>>>> cbf1678c
        auto currentOutputs = Outputs();
        for (size_t i = 0; i < currentOutputs.size(); ++i)
        {
            auto newOutputVar = outputsUsingNewInputs[i];
            auto currentOutputVar = currentOutputs[i];

            bool isRecurrent = (visitedFunctions[this] > 1);
            bool outputUpdated = ValidateOrUpdateOutput(currentOutputVar, newOutputVar, !isRecurrent);
            recurrentNodeOutputModified = recurrentNodeOutputModified || (isRecurrent && outputUpdated);
        }
    }

    void Function::Evaluate(const std::unordered_map<Variable, ValuePtr>& arguments,
                            std::unordered_map<Variable, ValuePtr>& outputs,
                            const DeviceDescriptor& computeDevice /*= DeviceDescriptor::UseDefaultDevice()*/)
    {
        Forward(arguments, outputs, computeDevice, {});
    }

    void Function::SaveModel(const std::wstring& modelFilePath)
    {
        Dictionary model = Serialize();
        auto stream = GetFstream(modelFilePath, false);
        *stream << model;
        stream->flush();
    }

    /*static*/ FunctionPtr Function::LoadModel(const std::wstring& modelFile, const DeviceDescriptor& computeDevice)
    {
        auto stream = GetFstream(modelFile, true);
        if (!Internal::IsLegacyModel(*stream))
        {
            Dictionary model;
            *stream >> model;
            return Function::Deserialize(model, computeDevice);
        }
        else
        {
            return Internal::LoadLegacyModel(modelFile, computeDevice);
        }
    }

    void Function::RestoreModel(const std::wstring& modelFilePath)
    {
        auto stream = GetFstream(modelFilePath, true);
        if (!Internal::IsLegacyModel(*stream))
        {
            Dictionary model;
            *stream >> model;
            RestoreFromCheckpoint(model);
            return;
        }

        auto loadedModelFunction = Internal::LoadLegacyModel(modelFilePath, DeviceDescriptor::CPUDevice());

        // TODO: Make sure that the loaded model is the same as the trainer's model through UID matching in the V2 format
        // TODO: For V1 format models make sure that the loaded model is isomorphic to the trainer's model
        auto loadedModelLeafVariables = loadedModelFunction->Inputs();
        auto trainerModelLeafVariables = Inputs();
        if (trainerModelLeafVariables.size() != loadedModelLeafVariables.size())
            InvalidArgument("The loaded model's leaf variables do not match the trainer model's leaf variables");

        std::map<std::wstring, Variable> loadedModelLeafVariablesMap;
        for (auto leafVar : loadedModelLeafVariables)
            loadedModelLeafVariablesMap[leafVar.Uid()] = leafVar;

        std::map<std::wstring, Variable> trainerModelLeafVariablesMap;
        for (auto leafVar : trainerModelLeafVariables)
            trainerModelLeafVariablesMap[leafVar.Uid()] = leafVar;

        // Remove the initial state inputs of PastValue and FutureValue functions from the maps if they are a scalar constant
        // since these are not part of the internal CNTK serialized computation graph
        std::function<void(const std::unordered_set<FunctionPtr>&, std::map<std::wstring, Variable>&)> RemovePastAndFutureValueInitialStateScalarConstants;
        RemovePastAndFutureValueInitialStateScalarConstants = [&RemovePastAndFutureValueInitialStateScalarConstants](const std::unordered_set<FunctionPtr>& allPrimitiveFunctions, std::map<std::wstring, Variable>& modelLeafVariableMap) {
            for (auto funcPtr : allPrimitiveFunctions)
            {
                auto primitiveFunction = dynamic_cast<const PrimitiveFunction*>(funcPtr.get());
                if ((primitiveFunction->OpType() == PrimitiveOpType::PastValue) || (primitiveFunction->OpType() == PrimitiveOpType::FutureValue))
                {
                    auto initialStateInput = primitiveFunction->Inputs()[1];
                    if (initialStateInput.IsConstant() && (initialStateInput.Shape().TotalSize() == 1))
                        modelLeafVariableMap.erase(initialStateInput.Uid());
                }
                else if (primitiveFunction->OpType() == PrimitiveOpType::Block)
                {
                    auto blockFunction = dynamic_cast<const BlockFunction*>(primitiveFunction);
                    auto blockComposite = dynamic_cast<const CompositeFunction*>(blockFunction->Composite().get());
                    RemovePastAndFutureValueInitialStateScalarConstants(blockComposite->m_allPrimitiveFunctions, modelLeafVariableMap);
                }
            }
        };

        auto loadedModelCompositeFunction = dynamic_cast<const CompositeFunction*>(loadedModelFunction.get());
        RemovePastAndFutureValueInitialStateScalarConstants(loadedModelCompositeFunction->m_allPrimitiveFunctions, loadedModelLeafVariablesMap);

        auto trainerModelCompositeFunction = dynamic_cast<CompositeFunction*>(this);
        RemovePastAndFutureValueInitialStateScalarConstants(trainerModelCompositeFunction->m_allPrimitiveFunctions, trainerModelLeafVariablesMap);

        // Now update the trainer's model parameters and constants with those from the loaded model
        for (auto nameVarPair : trainerModelLeafVariablesMap)
        {
            auto trainerModelLeafVar = nameVarPair.second;

            auto areVariablesEquivalent = [](const Variable& left, const Variable& right) {
                return Internal::AreEquivalent(left, right) && (left.Uid() == right.Uid());
            };

            auto correspondingLoadedModelVar = loadedModelLeafVariablesMap.at(trainerModelLeafVar.Uid());

            if (!areVariablesEquivalent(correspondingLoadedModelVar, trainerModelLeafVar))
                InvalidArgument("The loaded model's leaf variables do not match the trainer model's leaf variables");

            if ((trainerModelLeafVar.IsConstant() && !Constant(trainerModelLeafVar).Value()->IsReadOnly()) || trainerModelLeafVar.IsParameter())
            {
                auto trainerModelVarValue = trainerModelLeafVar.IsConstant() ? Constant(trainerModelLeafVar).Value() : Parameter(trainerModelLeafVar).Value();
                auto loadedModelVarValue = correspondingLoadedModelVar.IsConstant() ? Constant(correspondingLoadedModelVar).Value() : Parameter(correspondingLoadedModelVar).Value();
                trainerModelVarValue->CopyFrom(*loadedModelVarValue);
            }
        }

        trainerModelCompositeFunction->CopyState(*loadedModelCompositeFunction);
    }

    static Variable GetCorrespondingOutputVariableFromClone(const Variable& cloneeOutput, const FunctionPtr& cloneeFunction, const FunctionPtr& clonedFunction)
    {
        size_t outputVarIndex = 0;
        for (auto output : cloneeFunction->Outputs())
        {
            if (output == cloneeOutput)
                break;

            outputVarIndex++;
        }

        return clonedFunction->Outputs()[outputVarIndex];
    }

    FunctionPtr Function::ReplacePlaceholder(const Variable& placeholderReplacement)
    {
        auto placeholders = Placeholders();
        if (placeholders.size() != 1)
            InvalidArgument("Function::ReplacePlaceholders called with a single replacement variable but this Function has %d placeholders", (int)placeholders.size());

        return ReplacePlaceholders({ { *(placeholders.begin()), placeholderReplacement } });
    }

    FunctionPtr Function::ReplacePlaceholders(const std::unordered_map<Variable, Variable>& placeholderReplacements)
    {
        std::unordered_set<const Function*> visitedFunctions;
        std::unordered_set<Variable> replacedPlaceholders;
        ReplacePlaceholdersInPlace(placeholderReplacements, visitedFunctions, replacedPlaceholders);

        // Validate/update the output shapes, data types etc. to reflect any changes
        // in inputs due to placeholder replacements
        std::unordered_map<const Function*, size_t> functionVisitCounts;

        // An arbitrary cap on changing output shape of recurrent nodes, to detect infinite inference loops
        const size_t maxNumValidationPassesAllowed = 25;
        bool recurrentNodeOutputModified = false;
        size_t numValidationPasses = 0;
        do
        {
            recurrentNodeOutputModified = false;
            functionVisitCounts.clear();
            RootFunction()->ValidateOrUpdateOutputs(functionVisitCounts, recurrentNodeOutputModified);
            numValidationPasses++;
        } while (recurrentNodeOutputModified && (numValidationPasses < maxNumValidationPassesAllowed));

        if (numValidationPasses >= maxNumValidationPassesAllowed)
            LogicError("A recurrent node output shape change happened in successive %d validation passes indicating a potential infinite inference loop!", (int)numValidationPasses);

        for (auto replacementPair : placeholderReplacements)
        {
            if (replacedPlaceholders.find(replacementPair.first) == replacedPlaceholders.end())
                InvalidArgument("At least one of the placeholders specified for replacement was not found in the function");
        }

        return this->shared_from_this();
    }

    FunctionPtr Function::Clone(const FunctionPtr& clonee,
                                ParameterCloningMethod parameterCloneMethod,
                                const std::unordered_map<Variable, Variable>& replacements,
                                std::unordered_map<const Function*, FunctionPtr>& cloneMap,
                                std::unordered_map<Variable, Variable>& leafVariablesCloneMap,
                                std::unordered_map<Variable, Variable>& placeholderReplacements)
    {
        const PrimitiveFunction* primitiveFunction = dynamic_cast<const PrimitiveFunction*>(clonee.get());
        if (primitiveFunction == nullptr)
            clonee->LogicError("Currently cloning of user defined Functions is unsupported");

        if (cloneMap.find(clonee.get()) != cloneMap.end())
            clonee->LogicError("Cloning an already visited Function");

        cloneMap[clonee.get()] = nullptr;

        std::unordered_map<Variable, Variable> cloneeToClonedInputMap;
        std::vector<Variable> inputs;
        auto cloneeInputs = clonee->Inputs();
        for (auto cloneeInput : cloneeInputs)
        {
            Variable clonedInput;
            if (replacements.find(cloneeInput) != replacements.end())
            {
                clonedInput = PlaceholderVariable(cloneeInput.Shape(), cloneeInput.DynamicAxes());
                placeholderReplacements[clonedInput] = replacements.at(cloneeInput);
            }
            else
                {
                // This is not a replacement. Lets create a fresh clone

                // Is it a leaf
                if (cloneeInput.IsInput() || cloneeInput.IsConstant() || cloneeInput.IsPlaceholder() || cloneeInput.IsParameter())
                {
                    if (leafVariablesCloneMap.find(cloneeInput) != leafVariablesCloneMap.end())
                        clonedInput = leafVariablesCloneMap.at(cloneeInput);
                    else
                    {
                        if (cloneeInput.IsParameter() || cloneeInput.IsConstant())
                        {
                            switch (parameterCloneMethod)
                            {
                            case ParameterCloningMethod::Clone:
                                clonedInput = cloneeInput.Clone();
                                leafVariablesCloneMap[cloneeInput] = clonedInput;
                                break;
                            case ParameterCloningMethod::Share:
                                clonedInput = cloneeInput;
                                break;
                            case ParameterCloningMethod::Freeze:
                                if (cloneeInput.IsParameter())
                                    clonedInput = Constant(Parameter(cloneeInput).Value(), cloneeInput.Name());
                                else
                                    clonedInput = Constant(Constant(cloneeInput).Value(), cloneeInput.Name());

                                leafVariablesCloneMap[cloneeInput] = clonedInput;
                                break;
                            default:
                                clonee->LogicError("Unknown ParameterCloningMethod");
                            }
                        }
                        else
                        {
                            clonedInput = cloneeInput.Clone();
                            leafVariablesCloneMap[cloneeInput] = clonedInput;
                        }
                    }
                }
                else
                {
                    assert(cloneeInput.IsOutput());

                    // If this is an already visited Function's output then we use a placeholder
                    if (cloneMap.find(cloneeInput.Owner().get()) != cloneMap.end())
                    {
                        if (cloneMap.at(cloneeInput.Owner().get()) == nullptr)
                        {
                            // See if we already created a placeholder for this already visited Function's output
                            auto existingPlaceholderReplacement = std::find_if(placeholderReplacements.begin(), placeholderReplacements.end(), [cloneeInput](const std::pair<Variable, Variable>& placeholderReplacement) {
                                return (placeholderReplacement.second == cloneeInput);
                            });

                            if (existingPlaceholderReplacement == placeholderReplacements.end())
                            {
                                clonedInput = PlaceholderVariable(cloneeInput.Shape(), cloneeInput.DynamicAxes());
                                placeholderReplacements[clonedInput] = cloneeInput;
                            }
                            else
                                clonedInput = existingPlaceholderReplacement->first;
                        }
                        else
                            clonedInput = GetCorrespondingOutputVariableFromClone(cloneeInput, cloneeInput.Owner(), cloneMap.at(cloneeInput.Owner().get()));
                    }
                    else
                    {
                        auto clonedFunction = Clone(cloneeInput.Owner(), parameterCloneMethod, replacements, cloneMap, leafVariablesCloneMap, placeholderReplacements);
                        clonedInput = GetCorrespondingOutputVariableFromClone(cloneeInput, cloneeInput.Owner(), clonedFunction);
                    }
                }
            }

            inputs.push_back(clonedInput);
            cloneeToClonedInputMap.insert({cloneeInput, clonedInput});
        }

        Dictionary attributesCopy(primitiveFunction->Attributes());
        FunctionPtr clonedFunction;
        if (primitiveFunction->OpType() != PrimitiveOpType::Block)
            clonedFunction = MakeSharedObject<PrimitiveFunction>(primitiveFunction->OpType(), inputs, std::move(attributesCopy), primitiveFunction->Name());
        else
        {
            auto clonedComposite = primitiveFunction->BlockComposite()->Clone(parameterCloneMethod, replacements);

            auto cloneeBlockCompositeArguments = primitiveFunction->BlockComposite()->Arguments();
            auto clonedBlockCompositeArguments = clonedComposite->Arguments();
            std::unordered_map<Variable, Variable> cloneeToClonedBlockCompositeArgumentsMap;
            for (size_t i = 0; i < cloneeBlockCompositeArguments.size(); ++i)
                cloneeToClonedBlockCompositeArgumentsMap.insert({ cloneeBlockCompositeArguments[i], clonedBlockCompositeArguments[i] });

            auto cloneeBlockCompositeArgumentsMap = primitiveFunction->BlockArgumentsMapping();
            std::vector<std::pair<Variable, Variable>> clonedBlockCompositeArgumentsMap;
            for (auto cloneeArgumentMapping : cloneeBlockCompositeArgumentsMap)
                clonedBlockCompositeArgumentsMap.push_back({ cloneeToClonedBlockCompositeArgumentsMap.at(cloneeArgumentMapping.first), cloneeToClonedInputMap.at(cloneeArgumentMapping.second) });

            clonedFunction = MakeSharedObject<BlockFunction>(std::move(clonedComposite), clonedBlockCompositeArgumentsMap, primitiveFunction->OpName(), std::move(attributesCopy), primitiveFunction->Name());
        }

        cloneMap[primitiveFunction] = clonedFunction;

        return clonedFunction;
    }

    FunctionPtr Function::Clone(ParameterCloningMethod parameterCloneMethod, const std::unordered_map<Variable, Variable>& replacements) const
    {
        const CompositeFunction* compositeFunction = dynamic_cast<const CompositeFunction*>(this);
        if (compositeFunction == nullptr)
            LogicError("Currently only cloning of composite functions is supported");

        std::unordered_map<const Function*, FunctionPtr> cloneMap;
        std::unordered_map<Variable, Variable> leafVariablesCloneMap;
        std::unordered_map<Variable, Variable> placeholderReplacements;
        auto clonedRootFunction = Function::Clone(compositeFunction->RootFunction(), parameterCloneMethod, replacements, cloneMap, leafVariablesCloneMap, placeholderReplacements);

        // Patch the values in the placeholderReplacements map with newly cloned Variables where applicable
        std::unordered_set<FunctionPtr> replacementClones;
        for (auto& varPair : placeholderReplacements)
        {
            if (varPair.second.IsOutput())
            {
                if (cloneMap.find(varPair.second.Owner().get()) != cloneMap.end())
                    placeholderReplacements[varPair.first] = GetCorrespondingOutputVariableFromClone(varPair.second, varPair.second.Owner(), cloneMap.at(varPair.second.Owner().get()));
                else
                {
                    // Check if any of the inputs or intermediate functions in the graph underneath the replacement
                    // are one of the cloned Functions or inputs; if so then we should clone the graph underneath
                    // this replacement too
                    std::unordered_set<FunctionPtr> visitedFunctions;
                    auto visitedLeaves = CompositeFunction::DetermineInputs(varPair.second.Owner(), visitedFunctions);
                    std::unordered_map<Variable, Variable> cloningReplacementsForPlaceholderReplacement;
                    for (auto visitedLeaf : visitedLeaves)
                    {
                        if (leafVariablesCloneMap.find(visitedLeaf) != leafVariablesCloneMap.end())
                            cloningReplacementsForPlaceholderReplacement[visitedLeaf] = leafVariablesCloneMap[visitedLeaf];
                    }

                    for (auto visitedFunction : visitedFunctions)
                    {
                        if (cloneMap.find(visitedFunction.get()) != cloneMap.end())
                        {
                            auto visitedFunctionOutputs = visitedFunction->Outputs();
                            for (auto visitedFunctionOutput : visitedFunctionOutputs)
                                cloningReplacementsForPlaceholderReplacement[visitedFunctionOutput] = GetCorrespondingOutputVariableFromClone(visitedFunctionOutput, visitedFunction, cloneMap.at(visitedFunction.get()));
                        }
                    }

                    if (!cloningReplacementsForPlaceholderReplacement.empty())
                    {
                        auto replacementToClone = CompositeFunction::Create(varPair.second.Owner());
                        auto replacementClone = replacementToClone->Clone(parameterCloneMethod, cloningReplacementsForPlaceholderReplacement);
                        replacementClones.insert(replacementClone);
                        placeholderReplacements[varPair.first] = GetCorrespondingOutputVariableFromClone(varPair.second, varPair.second.Owner(), replacementClone->RootFunction());
                    }
                }
            }
            else
            {
                if (leafVariablesCloneMap.find(varPair.second) != leafVariablesCloneMap.end())
                    placeholderReplacements[varPair.first] = leafVariablesCloneMap.at(varPair.second);
            }
        }

        auto clonedComposite = CompositeFunction::Create(clonedRootFunction, compositeFunction->Name());
        clonedComposite->ReplacePlaceholders(placeholderReplacements);

        // propagate m_outputs updates if root is Combine()
        auto primitiveFunction = dynamic_cast<PrimitiveFunction*>(clonedRootFunction.get());
        if (primitiveFunction != nullptr && primitiveFunction->OpType() == PrimitiveOpType::Combine)
            clonedComposite->m_outputs = primitiveFunction->m_outputs;
        else if (clonedRootFunction->m_outputs != clonedComposite->m_outputs)
            LogicError("Clone: composite's m_outputs out of sync with its root function.");

        return clonedComposite;
    }

    /*virtual*/ void Function::RestoreFromCheckpoint(const Dictionary& modelDictionary)
    {
        CompositeFunction* compositeFunction = dynamic_cast<CompositeFunction*>(this);
        if (compositeFunction == nullptr)
            InvalidArgument("Primitive (aka non-composite) Function instances cannot be restored from a checkpoint.");

        auto restoredFunction = Function::Deserialize(modelDictionary, DeviceDescriptor::CPUDevice());

        if (!Internal::AreEquivalent(shared_from_this(), restoredFunction))
            InvalidArgument("'This' function is not equivalent (isomorphic) to the function restored from a checkpoint.");

        auto parameters = Parameters();
        auto restoredParameters = restoredFunction->Parameters();

        assert(parameters.size() == restoredParameters.size());

        for (int i = 0; i < parameters.size(); i++)
        {
            assert(Internal::AreEquivalent(parameters[i], restoredParameters[i]));

            // Additionally, to be super-safe, compare parameter UIDs.
            if (parameters[i].Uid() != restoredParameters[i].Uid())
            {
                 InvalidArgument("'This' function parameters and restored function parameters do not have identical UIDs.");
            }

            parameters[i].Value()->CopyFrom(*(restoredParameters[i].Value().get()));
        }

        auto restoredCompositeFunction = dynamic_cast<const CompositeFunction*>(restoredFunction.get());
        compositeFunction->CopyState(*restoredCompositeFunction);
    }

    /*static*/ FunctionPtr Function::Deserialize(const Dictionary& modelDictionary, const CNTK::DeviceDescriptor& device)
    {
        return CompositeFunction::Deserialize(modelDictionary, device);
    }

    void Function::PrintGraph() const
    {
        CompositeFunction::PreorderTraverseFunctions(RootFunction(), [](const FunctionPtr& function) {
        });
    }

    FunctionPtr UnaryOp(PrimitiveOpType op, const Variable& operand, Dictionary&& opConfig, const std::wstring& name)
    {
        std::vector<Variable> operands = { operand };
        return CompositeFunction::Create(MakeSharedObject<PrimitiveFunction>(op, operands, std::move(opConfig), name), name);
    }

    FunctionPtr Negate(const Variable& operand, const std::wstring& name)
    {
        return UnaryOp(PrimitiveOpType::Negate, operand, Dictionary(), name);
    }

    FunctionPtr Sigmoid(const Variable& operand, const std::wstring& name)
    {
        return UnaryOp(PrimitiveOpType::Sigmoid, operand, Dictionary(), name);
    }

    FunctionPtr Tanh(const Variable& operand, const std::wstring& name)
    {
        return UnaryOp(PrimitiveOpType::Tanh, operand, Dictionary(), name);
    }

    FunctionPtr Sin(const Variable& operand, const std::wstring& name)
    {
        return UnaryOp(PrimitiveOpType::Sin, operand, Dictionary(), name);
    }

    FunctionPtr Cos(const Variable& operand, const std::wstring& name)
    {
        return UnaryOp(PrimitiveOpType::Cos, operand, Dictionary(), name);
    }

    FunctionPtr ReLU(const Variable& operand, const std::wstring& name)
    {
        return UnaryOp(PrimitiveOpType::ReLU, operand, Dictionary(), name);
    }

    FunctionPtr Exp(const Variable& operand, const std::wstring& name)
        {
        return UnaryOp(PrimitiveOpType::Exp, operand, Dictionary(), name);
    }

    FunctionPtr Log(const Variable& operand, const std::wstring& name)
    {
        return UnaryOp(PrimitiveOpType::Log, operand, Dictionary(), name);
        }

    FunctionPtr Square(const Variable& operand, const std::wstring& name)
    {
        return ElementTimes(operand, operand, name);
    }

    FunctionPtr Sqrt(const Variable& operand, const std::wstring& name)
    {
        return UnaryOp(PrimitiveOpType::Sqrt, operand, Dictionary(), name);
    }

    FunctionPtr Round(const Variable& operand, const std::wstring& name)
    {
        return Floor(Plus(operand, Constant::Scalar(0.5f)), name);
    }

    FunctionPtr Floor(const Variable& operand, const std::wstring& name)
    {
        return UnaryOp(PrimitiveOpType::Floor, operand, Dictionary(), name);
    }

    FunctionPtr Ceil(const Variable& operand, const std::wstring& name)
    {
        return Negate(Floor(Negate(operand)), name);
    }

    FunctionPtr Abs(const Variable& operand, const std::wstring& name)
    {
        return UnaryOp(PrimitiveOpType::Abs, operand, Dictionary(), name);
    }

    FunctionPtr Reciprocal(const Variable& operand, const std::wstring& name)
    {
        return UnaryOp(PrimitiveOpType::Reciprocal, operand, Dictionary(), name);
    }

    FunctionPtr Softmax(const Variable& operand, const std::wstring& name)
    {
        return UnaryOp(PrimitiveOpType::Softmax, operand, Dictionary(), name);
    }

    FunctionPtr Hardmax(const Variable& operand, const std::wstring& name)
    {
        return UnaryOp(PrimitiveOpType::Hardmax, operand, Dictionary(), name);
    }

    FunctionPtr TransposeAxes(const Variable& operand, const Axis& axis1, const Axis& axis2, const std::wstring& name)
    {
        auto additionalProperties = Dictionary();
        additionalProperties[PrimitiveFunction::AttributeNameAxis1] = axis1;
        additionalProperties[PrimitiveFunction::AttributeNameAxis2] = axis2;
        return UnaryOp(PrimitiveOpType::TransposeAxes, operand, std::move(additionalProperties), name);
    }

    FunctionPtr Transpose(const Variable& operand, const std::wstring& name)
    {
        if (operand.Shape().Rank() <= 2)
            InvalidArgument("Transpose can already be called for 1D or 2D operands");

        return TransposeAxes(operand, Axis(0), Axis(1), name);
    }

    FunctionPtr Slice(const Variable& operand, const Axis& axis, int beginIndex, int endIndex, const std::wstring& name)
    {
        if (axis.IsStaticAxis())
        {
            if ((endIndex - beginIndex) <= 0)
                InvalidArgument("CNTK::Slice: endIndex (%d) - beginIndex (%d) must be a positive number", endIndex, beginIndex);

            return Internal::Slice(operand, axis, beginIndex, endIndex, name);
        }

        if (axis == Axis::DefaultBatchAxis())
            LogicError("Slice is currently unsupported along the batch axis");

        LogicError("CNTK::Slice: Invalid axis argument provided. To slice a sequence along its ordered dynamic axis use Sequence::Slice.");
    }

    FunctionPtr RandomSample(const Variable& operand, size_t numSamples, bool allowDuplicates, const std::wstring& name)
    {
        auto additionalProperties = Dictionary();
        additionalProperties[PrimitiveFunction::AttributeNameNumSamples] = numSamples;
        additionalProperties[PrimitiveFunction::AttributeNameAllowDuplicates] = allowDuplicates;

        return UnaryOp(PrimitiveOpType::RandomSample, operand, std::move(additionalProperties), name);
    }

    FunctionPtr RandomSampleInclusionFrequency(const Variable& operand, size_t numSamples, bool allowDuplicates, const std::wstring& name)
    {
        auto additionalProperties = Dictionary();
        additionalProperties[PrimitiveFunction::AttributeNameNumSamples] = numSamples;
        additionalProperties[PrimitiveFunction::AttributeNameAllowDuplicates] = allowDuplicates;

        return UnaryOp(PrimitiveOpType::RandomSampleInclusionFrequency, operand, std::move(additionalProperties), name);
    }

    FunctionPtr Dropout(const Variable& operand, double dropoutRate, const std::wstring& name)
    {
        auto additionalProperties = Dictionary();
        additionalProperties[PrimitiveFunction::AttributeNameDropoutRate] = dropoutRate;

        return UnaryOp(PrimitiveOpType::Dropout, operand, std::move(additionalProperties), name);
    }

    FunctionPtr Reshape(const Variable& operand, const NDShape& replacementShape, const Axis& beginAxis, const Axis& endAxis, const std::wstring& name)
    {
        if (!beginAxis.IsStaticAxis() || !endAxis.IsStaticAxis())
            LogicError("Reshape operation does not support reshaping dynamic axis");

        auto additionalProperties = Dictionary();
        additionalProperties[PrimitiveFunction::AttributeNameNewShape] = replacementShape;
        additionalProperties[PrimitiveFunction::AttributeNameBeginAxis] = beginAxis;
        additionalProperties[PrimitiveFunction::AttributeNameEndAxis] = endAxis;

        return UnaryOp(PrimitiveOpType::Reshape, operand, std::move(additionalProperties), name);
    }

    FunctionPtr BinaryOp(PrimitiveOpType op, const Variable& leftOperand, const Variable& rightOperand, Dictionary&& opConfig, const std::wstring& name)
    {
        std::vector<Variable> operands = { leftOperand, rightOperand };
        return CompositeFunction::Create(MakeSharedObject<PrimitiveFunction>(op, operands, std::move(opConfig), name), name);
    }

    FunctionPtr Plus(const Variable& leftOperand, const Variable& rightOperand, const std::wstring& name)
    {
        return BinaryOp(PrimitiveOpType::Plus, leftOperand, rightOperand, Dictionary(), name);
    }

    FunctionPtr LogAddExp(const Variable& leftOperand, const Variable& rightOperand, const std::wstring& name)
    {
        return BinaryOp(PrimitiveOpType::LogPlus, leftOperand, rightOperand, Dictionary(), name);
    }

    FunctionPtr Minus(const Variable& leftOperand, const Variable& rightOperand, const std::wstring& name)
    {
        return BinaryOp(PrimitiveOpType::Minus, leftOperand, rightOperand, Dictionary(), name);
    }

    FunctionPtr ElementTimes(const Variable& leftOperand, const Variable& rightOperand, const std::wstring& name)
    {
        return BinaryOp(PrimitiveOpType::ElementTimes, leftOperand, rightOperand, Dictionary(), name);
    }

    FunctionPtr ElementDivide(const Variable& leftOperand, const Variable& rightOperand, const std::wstring& name)
    {
        return ElementTimes(leftOperand, Reciprocal(rightOperand), name);
    }

    FunctionPtr Equal(const Variable& leftOperand, const Variable& rightOperand, const std::wstring& name)
    {
        return BinaryOp(PrimitiveOpType::Equal, leftOperand, rightOperand, Dictionary(), name);
    }

    FunctionPtr NotEqual(const Variable& leftOperand, const Variable& rightOperand, const std::wstring& name)
    {
        return BinaryOp(PrimitiveOpType::NotEqual, leftOperand, rightOperand, Dictionary(), name);
    }

    FunctionPtr Less(const Variable& leftOperand, const Variable& rightOperand, const std::wstring& name)
    {
        return BinaryOp(PrimitiveOpType::Less, leftOperand, rightOperand, Dictionary(), name);
    }

    FunctionPtr LessEqual(const Variable& leftOperand, const Variable& rightOperand, const std::wstring& name)
    {
        return BinaryOp(PrimitiveOpType::LessEqual, leftOperand, rightOperand, Dictionary(), name);
    }

    FunctionPtr Greater(const Variable& leftOperand, const Variable& rightOperand, const std::wstring& name)
    {
        return BinaryOp(PrimitiveOpType::Greater, leftOperand, rightOperand, Dictionary(), name);
    }

    FunctionPtr GreaterEqual(const Variable& leftOperand, const Variable& rightOperand, const std::wstring& name)
    {
        return BinaryOp(PrimitiveOpType::GreaterEqual, leftOperand, rightOperand, Dictionary(), name);
    }

    FunctionPtr Times(const Variable& leftOperand, const Variable& rightOperand, size_t outputRank, int inferInputRankToMap, const std::wstring& name)
    {
        auto additionalProperties = Dictionary();
        additionalProperties[PrimitiveFunction::AttributeNameOutputRank] = outputRank;
        additionalProperties[PrimitiveFunction::AttributeNameInferInputRankToMap] = inferInputRankToMap;
        return BinaryOp(PrimitiveOpType::Times, leftOperand, rightOperand, std::move(additionalProperties), name);
    }

    FunctionPtr TransposeTimes(const Variable& leftOperand, const Variable& rightOperand, size_t outputRank /*= 1*/, const std::wstring& name)
    {
        auto additionalProperties = Dictionary();
        additionalProperties[PrimitiveFunction::AttributeNameOutputRank] = outputRank;
        return BinaryOp(PrimitiveOpType::TransposeTimes, leftOperand, rightOperand, std::move(additionalProperties), name);
    }

    FunctionPtr CosineDistance(const Variable& leftOperand, const Variable& rightOperand, const std::wstring& name)
    {
        return BinaryOp(PrimitiveOpType::CosDistance, leftOperand, rightOperand, Dictionary(), name);
    }

    FunctionPtr BinaryCrossEntropy(const Variable& prediction, const Variable& targets, const std::wstring& name)
    {
        std::vector<Variable> operands = { prediction, targets };
        return CompositeFunction::Create(MakeSharedObject<PrimitiveFunction>(PrimitiveOpType::Logistic, operands, Dictionary(), name), name);
    }

    FunctionPtr WeightedBinaryCrossEntropy(const Variable& prediction, const Variable& targets, const Variable& weights, const std::wstring& name)
    {
        std::vector<Variable> operands = { prediction, targets, weights };
        return CompositeFunction::Create(MakeSharedObject<PrimitiveFunction>(PrimitiveOpType::Logistic, operands, Dictionary(), name), name);
    }

    FunctionPtr SquaredError(const Variable& prediction, const Variable& targets, const std::wstring& name)
    {
        auto predictionPlaceholder = PlaceholderVariable(L"prediction");
        auto targetPlaceholder = PlaceholderVariable(L"target");

        auto difference = Minus(predictionPlaceholder, targetPlaceholder);
        auto squaredDifference = ElementTimes(difference, difference);
        auto squaredErrorComposite = Internal::ReduceElements(squaredDifference, PrimitiveFunction::InternalSumReductionOpName, Axis::AllStaticAxes());

        return AsBlock(std::move(squaredErrorComposite), { { predictionPlaceholder, prediction }, { targetPlaceholder, targets } }, L"SquaredError", name);
    }

    FunctionPtr CrossEntropyWithSoftmax(const Variable& prediction, const Variable& labels, const Axis& axis, const std::wstring& name)
    {
        auto predictionPlaceholder = PlaceholderVariable(L"prediction");
        auto labelPlaceholder = PlaceholderVariable(L"label");
        FunctionPtr compositeCEWithSoftmax;
        if (axis == Axis(0))
            compositeCEWithSoftmax = Minus(ReduceLogSum(predictionPlaceholder, axis), TransposeTimes(labelPlaceholder, predictionPlaceholder));
        else
            compositeCEWithSoftmax = Minus(ReduceLogSum(predictionPlaceholder, axis), ReduceSum(ElementTimes(labelPlaceholder, predictionPlaceholder), axis));

        return AsBlock(std::move(compositeCEWithSoftmax), { { predictionPlaceholder, prediction }, { labelPlaceholder, labels } }, L"CrossEntropyWithSoftmax", name);
    }

    FunctionPtr ClassificationError(const Variable& prediction, const Variable& labels, size_t topN, const Axis& axis, const std::wstring& name)
    {
        if (topN == 0)
            InvalidArgument("ClassificationError: The topN argument must be > 0!");

        if (topN == 1)
        {
            auto predictionPlaceholder = PlaceholderVariable(L"prediction");
            auto labelPlaceholder = PlaceholderVariable(L"label");

            FunctionPtr classificationErrorComposite;
            if (axis == Axis(0))
                classificationErrorComposite = Minus(Constant::Scalar(1.0f), TransposeTimes(labelPlaceholder, Hardmax(predictionPlaceholder)));
            else
            {
                auto axMax = ReduceMax(predictionPlaceholder, axis);
                auto pred = Equal(predictionPlaceholder, axMax);
                auto wrongPred = NotEqual(labelPlaceholder, pred);
                auto axErr = ReduceSum(wrongPred, axis);
                auto capErr = GreaterEqual(axErr, Constant::Scalar(1.0f));
                classificationErrorComposite = ReduceMean(capErr, Axis::AllStaticAxes());
            }

            return AsBlock(std::move(classificationErrorComposite), { { predictionPlaceholder, prediction }, { labelPlaceholder, labels } }, L"ClassificationError", name);
        }
        else
        {
            if (axis != Axis(0))
                LogicError("ClassificationError along a specific axis does not support topN!");

            std::vector<Variable> operands = { prediction, labels, Constant::Scalar((float)topN) };
            return CompositeFunction::Create(MakeSharedObject<PrimitiveFunction>(PrimitiveOpType::ClassificationError, operands, Dictionary(), name), name);
        }
    }

    FunctionPtr PastValue(const Variable& operand, const Variable& initialState, size_t offset, const std::wstring& name)
    {
        auto additionalProperties = Dictionary();
        additionalProperties[PrimitiveFunction::AttributeNameOffset] = DictionaryValue(offset);
        return BinaryOp(PrimitiveOpType::PastValue, operand, initialState, std::move(additionalProperties), name);
    }

    FunctionPtr FutureValue(const Variable& operand, const Variable& initialState, size_t offset, const std::wstring& name)
    {
        auto additionalProperties = Dictionary();
        additionalProperties[PrimitiveFunction::AttributeNameOffset] = DictionaryValue(offset);
        return BinaryOp(PrimitiveOpType::FutureValue, operand, initialState, std::move(additionalProperties), name);
    }

    FunctionPtr ReduceSum(const Variable& operand, const std::wstring& name)
    {
        return UnaryOp(PrimitiveOpType::SumAll, operand, Dictionary(), name);
    }

    FunctionPtr ReduceSum(const Variable& operand, const Axis& axis, const std::wstring& name)
    {
        return Internal::ReduceElements(operand, PrimitiveFunction::InternalSumReductionOpName, axis, name);
    }

    FunctionPtr ReduceLogSum(const Variable& operand, const Axis& axis, const std::wstring& name)
    {
        return Internal::ReduceElements(operand, PrimitiveFunction::InternalLogSumReductionOpName, axis, name);
    }

    FunctionPtr ReduceMean(const Variable& operand, const Axis& axis, const std::wstring& name)
    {
        return Internal::ReduceElements(operand, PrimitiveFunction::InternalMeanReductionOpName, axis, name);
    }

    FunctionPtr ReduceMax(const Variable& operand, const Axis& axis, const std::wstring& name)
    {
        return Internal::ReduceElements(operand, PrimitiveFunction::InternalMaxReductionOpName, axis, name);
    }

    FunctionPtr ReduceMin(const Variable& operand, const Axis& axis, const std::wstring& name)
    {
        return Internal::ReduceElements(operand, PrimitiveFunction::InternalMinReductionOpName, axis, name);
    }

    FunctionPtr PerDimMeanVarianceNormalize(const Variable& operand, const NDArrayViewPtr& mean, const NDArrayViewPtr& invStdDev, const std::wstring& name)
    {
        // TODO: Should this too be encapsulated as a block?

        Constant meanVar(mean);
        Constant invStdDevVar(invStdDev);

        return ElementTimes(Minus(operand, meanVar), invStdDevVar, name);
    }

    FunctionPtr Convolution(const Variable& convolutionMap,
                            const Variable& operand,
                            const NDShape& strides,
                            const std::vector<bool>& sharing,
                            const std::vector<bool>& autoPadding,
                            const NDShape& lowerPad,
                            const NDShape& upperPad,
                            bool transpose,
                            size_t maxTempMemSizeInSamples,
                            const std::wstring& name)
    {
        // Currently we require that the Convolution function's operand have a dynamic axis since otherwise
        // the internal implementation incorrectly infers the batch axis dimension by picking up the first axis as 
        // the sample shape and considering the rest to be part of the batch axis
        if (operand.DynamicAxes().empty())
            LogicError("Convolution currently requires the main operand to have dynamic axes");

        auto additionalProperties = Dictionary();
        additionalProperties[PrimitiveFunction::AttributeNameStrides] = strides;
        additionalProperties[PrimitiveFunction::AttributeNameSharing] = AsDictionaryValueVector(sharing);
        additionalProperties[PrimitiveFunction::AttributeNameAutoPadding] = AsDictionaryValueVector(autoPadding);
        additionalProperties[PrimitiveFunction::AttributeNameLowerPad] = lowerPad;
        additionalProperties[PrimitiveFunction::AttributeNameUpperPad] = upperPad;
        additionalProperties[PrimitiveFunction::AttributeNameTranspose] = transpose;
        additionalProperties[PrimitiveFunction::AttributeNameMaxTempMemSizeInSamples] = maxTempMemSizeInSamples;

        return BinaryOp(PrimitiveOpType::Convolution, convolutionMap, operand, std::move(additionalProperties), name);
    }

    FunctionPtr ROIPooling(const Variable& convolutionMap, const Variable& rois, const NDShape& roiOutputShape, const std::wstring& name/* = L""*/)
    {
        auto additionalProperties = Dictionary();
        additionalProperties[PrimitiveFunction::AttributeNameROIOutputShape] = roiOutputShape;
        return BinaryOp(PrimitiveOpType::ROIPooling, convolutionMap, rois, std::move(additionalProperties), name);
    }

    FunctionPtr Pooling(const Variable& operand,
                        PoolingType poolingType,
                        const NDShape& poolingWindowShape,
                        const NDShape& strides,
                        const std::vector<bool>& autoPadding,
                        const NDShape& lowerPad,
                        const NDShape& upperPad,
                        const std::wstring& name)
    {
        auto additionalProperties = Dictionary();
        additionalProperties[PrimitiveFunction::AttributeNamePoolingType] = (size_t)poolingType;
        additionalProperties[PrimitiveFunction::AttributeNamePoolingWindowShape] = poolingWindowShape;
        additionalProperties[PrimitiveFunction::AttributeNameStrides] = strides;
        additionalProperties[PrimitiveFunction::AttributeNameAutoPadding] = AsDictionaryValueVector(autoPadding);
        additionalProperties[PrimitiveFunction::AttributeNameLowerPad] = lowerPad;
        additionalProperties[PrimitiveFunction::AttributeNameUpperPad] = upperPad;

        return UnaryOp(PrimitiveOpType::Pooling, operand, std::move(additionalProperties), name);
    }

    FunctionPtr BatchNormalization(const Variable& operand,
                                   const Variable& scale,
                                   const Variable& bias,
                                   const Variable& runningMean,
                                   const Variable& runningInvStd,
                                   const Variable& runningCount,
                                   bool spatial,
                                   double normalizationTimeConstant,
                                   double blendTimeConstant,
                                   double epsilon,
                                   bool useCuDNNEngine,
                                   const std::wstring& name)
    {
        auto additionalProperties = Dictionary();
        additionalProperties[PrimitiveFunction::AttributeNameSpatial] = spatial;
        additionalProperties[PrimitiveFunction::AttributeNameNormalizationTimeConstant] = normalizationTimeConstant;
        additionalProperties[PrimitiveFunction::AttributeNameBlendTimeConstant] = blendTimeConstant;
        additionalProperties[PrimitiveFunction::AttributeNameEpsilon] = epsilon;
        additionalProperties[PrimitiveFunction::AttributeNameUseCuDNNEngine] = useCuDNNEngine;

        std::vector<Variable> operands = { operand, scale, bias, runningMean, runningInvStd, runningCount };
        return CompositeFunction::Create(MakeSharedObject<PrimitiveFunction>(PrimitiveOpType::BatchNormalization,
                                                                             operands,
                                                                             std::move(additionalProperties),
                                                                             name),
                                         name);
    }

    FunctionPtr Clip(const Variable& operand, const Variable& min, const Variable& max, const std::wstring& name)
    {
        std::vector<Variable> operands = { operand, min, max };
        return CompositeFunction::Create(MakeSharedObject<PrimitiveFunction>(PrimitiveOpType::Clip, operands, Dictionary(), name), name);
    }

    FunctionPtr ElementSelect(const Variable& condition, const Variable& leftOperand, const Variable& rightOperand, const std::wstring& name)
    {
        // TODO: If the condition is a scalar constant, we can just pass-through the appropriate operand
        std::vector<Variable> operands = { condition, leftOperand, rightOperand };
        return CompositeFunction::Create(MakeSharedObject<PrimitiveFunction>(PrimitiveOpType::Select, operands, Dictionary(), name), name);
    }

    FunctionPtr Splice(const std::vector<Variable>& operands, const Axis& axis, const std::wstring& name)
    {
        auto additionalProperties = Dictionary();
        additionalProperties[PrimitiveFunction::AttributeNameAxis] = axis;

        std::vector<Variable> operandsCopy = operands;
        return CompositeFunction::Create(MakeSharedObject<PrimitiveFunction>(PrimitiveOpType::Splice, operandsCopy, std::move(additionalProperties), name), name);
    }

    FunctionPtr Combine(const std::vector<Variable>& operands, const std::wstring& name)
    {
        std::unordered_set<Variable> uniqueOperands;
        for (auto operand : operands)
        {
            if (uniqueOperands.find(operand) != uniqueOperands.end())
                LogicError("All operands specified to Combine must be unique");

            uniqueOperands.insert(operand);
        }

        std::vector<Variable> operandsCopy = operands;
        return CompositeFunction::Create(MakeSharedObject<PrimitiveFunction>(PrimitiveOpType::Combine, operandsCopy, Dictionary(), name), name);
    }

    FunctionPtr Alias(const Variable& operand, const std::wstring& name)
    {
        // TODO: This is a temporary and expensive hack until we have a real alias implementation
        // that does not waste memory and compute cycles
        return UnaryOp(PrimitiveOpType::Pass, operand, Dictionary(), name);
    }

    FunctionPtr AsBlock(FunctionPtr&& composite, const std::vector<std::pair<Variable, Variable>>& argumentsMap, const std::wstring& blockOpName, const std::wstring& blockName)
    {
        if (!composite->IsComposite())
            InvalidArgument("Block functions can only be created from a composite function");

        return CompositeFunction::Create(MakeSharedObject<BlockFunction>(std::move(composite), argumentsMap, blockOpName, Dictionary(), blockName), blockName);
    }

    FunctionPtr OptimizedRNNStack(const Variable& operand, const Variable& weights, size_t hiddenSize, size_t numLayers, bool bidirectional, const std::wstring& recurrentOp, const std::wstring& name)
    {
        auto additionalProperties = Dictionary();
        additionalProperties[PrimitiveFunction::AttributeNameHiddenSize] = hiddenSize;
        additionalProperties[PrimitiveFunction::AttributeNameNumLayers] = numLayers;
        additionalProperties[PrimitiveFunction::AttributeNameBidirectional] = bidirectional;
        additionalProperties[PrimitiveFunction::AttributeNameRecurrentOp] = recurrentOp;

        return BinaryOp(PrimitiveOpType::OptimizedRNNStack, operand, weights, std::move(additionalProperties), name);
    }

    namespace Sequence
    {
        void VerifyIsSequence(const Variable& operand)
        {
            // The operand must have at least one dynamic axis
            if (operand.DynamicAxes().empty())
                InvalidArgument("A sequence function can only be applied on operands with at least one dynamic axis and whose first dynamic axis is ordered");
        }

        FunctionPtr IsFirst(const Variable& operand, const std::wstring& name)
        {
            auto operandPlaceholder = PlaceholderVariable(L"operand");
            return AsBlock(std::move(Internal::IsWithin(operandPlaceholder, 1)), { { operandPlaceholder, operand} }, L"Sequence::IsFirst", name);
        }

        FunctionPtr IsLast(const Variable& operand, const std::wstring& name)
        {
            auto operandPlaceholder = PlaceholderVariable(L"operand");
            return AsBlock(std::move(Internal::IsWithin(operandPlaceholder, -1)), { { operandPlaceholder, operand } }, L"Sequence::IsLast", name);
        }

        FunctionPtr Slice(const Variable& operand, int beginIndex, int endIndex, const std::wstring& name)
        {
            VerifyIsSequence(operand);

            if ((beginIndex == 0) && (endIndex == 0))
                return operand;

            auto operandPlaceholder = PlaceholderVariable(L"operand");

            auto beginFlagsLambda = [beginIndex, operandPlaceholder]() {
                return (beginIndex > 0) ? Minus(Constant::Scalar(1.0f), Internal::IsWithin(operandPlaceholder, beginIndex)) : Internal::IsWithin(operandPlaceholder, beginIndex);
            };

            auto endFlagsLambda = [endIndex, operandPlaceholder]() {
                return (endIndex > 0) ? Internal::IsWithin(operandPlaceholder, endIndex) : Minus(Constant::Scalar(1.0f), Internal::IsWithin(operandPlaceholder, endIndex));
            };

            FunctionPtr flags;
            if (beginIndex == 0)
                flags = endFlagsLambda();
            else if (endIndex == 0)
                flags = beginFlagsLambda();
            else
                flags = ElementTimes(beginFlagsLambda(), endFlagsLambda());

            int sliceLength = (endIndex - beginIndex);
            size_t multiplicativeFactor = (sliceLength > 0) ? 0 : 1;

            auto sliceComposite = Internal::Gather(operandPlaceholder, flags, std::make_pair(multiplicativeFactor, sliceLength));
            return AsBlock(std::move(sliceComposite), { { operandPlaceholder, operand } }, L"Sequence::Slice", name);
        }

        FunctionPtr First(const Variable& operand, const std::wstring& name)
        {
            return Sequence::Slice(operand, 0, 1, name);
        }

        FunctionPtr Last(const Variable& operand, const std::wstring& name)
        {
            return Sequence::Slice(operand, -1, 0, name);
        }

        FunctionPtr Where(const Variable& condition, const std::wstring& name)
        {
            return UnaryOp(PrimitiveOpType::Where, condition, Dictionary(), name);
        }

        FunctionPtr Gather(const Variable& operand, const Variable& condition, const std::wstring& name)
        {
            auto operandPlaceholder = PlaceholderVariable(L"operand");
            auto conditionPlaceholder = PlaceholderVariable(L"condition");
            return AsBlock(std::move(Internal::Gather(operandPlaceholder, conditionPlaceholder)), { { operandPlaceholder, operand }, { conditionPlaceholder, condition } }, L"Sequence::Gather", name);
        }

        FunctionPtr Scatter(const Variable& operand, const Variable& condition, const std::wstring& name)
        {
            auto operandPlaceholder = PlaceholderVariable(L"operand");
            auto conditionPlaceholder = PlaceholderVariable(L"condition");
            return AsBlock(std::move(Internal::Scatter(operandPlaceholder, conditionPlaceholder)), { { operandPlaceholder, operand }, { conditionPlaceholder, condition } }, L"Sequence::Scatter", name);
        }

        FunctionPtr BroadcastAs(const Variable& operand, const Variable& broadcastAs, const std::wstring& name)
        {
            auto operandPlaceholder = PlaceholderVariable(L"operand");
            auto broadcastAsPlaceholder = PlaceholderVariable(L"broadcastAs");

            auto dataPadded = Internal::Scatter(operandPlaceholder, Sequence::IsFirst(broadcastAsPlaceholder), std::make_pair<size_t, int>(0, 1));
            auto placeHolderOutput = PlaceholderVariable(operand.Shape(), broadcastAs.DynamicAxes());
            auto output = ElementSelect(Sequence::IsFirst(broadcastAsPlaceholder), dataPadded, PastValue(placeHolderOutput));
            return AsBlock(output->ReplacePlaceholders({ { placeHolderOutput, output } }), { { operandPlaceholder, operand }, { broadcastAsPlaceholder, broadcastAs } }, L"Sequence::BroadcastAs", name);
        }

        FunctionPtr ReduceElements(const Variable& operand, const std::wstring& reductionOpName, const std::wstring& name)
        {
            using namespace std::placeholders;

            std::function<FunctionPtr(const Variable& leftOperand, const Variable& rightOperand)> reductionFunctor;
            if (reductionOpName == PrimitiveFunction::InternalSumReductionOpName)
                reductionFunctor = std::bind(Plus, _1, _2, L"");
            else
                LogicError("%S reduction along dynamic axis is currently unsupported", reductionOpName.c_str());

            auto operandPlaceholder = PlaceholderVariable(L"operand");

            // We are reducing over a dynamic axis which is currently implemented using recurrence
            auto cumulativeSumFunctionPlaceholder = PlaceholderVariable(operand.Shape());
            auto prevAccumulatedValuesFunction = PastValue(cumulativeSumFunctionPlaceholder);
            auto cumulativeSumFunction = reductionFunctor(prevAccumulatedValuesFunction, operandPlaceholder);
            cumulativeSumFunction->ReplacePlaceholders({ { cumulativeSumFunctionPlaceholder, cumulativeSumFunction } });

            return AsBlock(Sequence::Slice(cumulativeSumFunction, -1, 0), { { operandPlaceholder, operand} }, L"Sequence::ReduceElements", name);
        }

        FunctionPtr ReduceSum(const Variable& operand, const std::wstring& name)
        {
            return ReduceElements(operand, PrimitiveFunction::InternalSumReductionOpName, name);
        }
    }

    namespace Internal
    {
        FunctionPtr IsWithin(const Variable& operand, int offset, const std::wstring& name)
        {
            Sequence::VerifyIsSequence(operand);

            if (offset == 0)
                InvalidArgument("CNTK::Sequence::IsWithin: The offset must be positive");

            if (offset > 0)
                return PastValue(Internal::ZeroesWithDynamicAxesLike(operand), Constant::Scalar(1.0f), offset, name);
            else
                return FutureValue(Internal::ZeroesWithDynamicAxesLike(operand), Constant::Scalar(1.0f), -offset, name);
        }

        FunctionPtr PackedIndex(const Variable& operand, const Variable& index, const std::wstring& name)
        {
            return BinaryOp(PrimitiveOpType::PackedIndex, operand, index, Dictionary(), name);
        }

        FunctionPtr GatherPacked(const Variable& operand, const Variable& packedIndex, const std::wstring& name)
        {
            return BinaryOp(PrimitiveOpType::GatherPacked, operand, packedIndex, Dictionary(), name);
        }

        FunctionPtr ScatterPacked(const Variable& operand, const Variable& packedIndex, const Variable& condition, const std::wstring& name)
        {
            std::vector<Variable> operands = { operand, packedIndex, condition };
            return CompositeFunction::Create(MakeSharedObject<PrimitiveFunction>(PrimitiveOpType::ScatterPacked, operands, Dictionary(), name), name);
        }

        FunctionPtr ReconcileDynamicAxis(const Variable& operand, const Variable& layout, const std::wstring& name)
        {
            return BinaryOp(PrimitiveOpType::ReconcileDynamicAxis, operand, layout, Dictionary(), name);
        }

        FunctionPtr ZeroesWithDynamicAxesLike(const Variable& operand)
        {
#if 1
            return ReconcileDynamicAxis(Constant({ 1 }, operand.GetDataType(), 0.0), operand/*acts as layout input*/);
#else
            // ^^ a simple fix to ReconcileDynamicAxisNode to accept data without dynamic axes makes this easy an efficient
            if (operand.IsSparse())
            {
                if (operand.Shape().Rank() > 1)
                    LogicError("Internal::ZeroesWithDynamicAxesLike: Currently only 1D sparse inputs are supported!");

                // TODO: A matrix multiplication is too expensive for something like this
                // Replace this with a cheaper operation.
                return Times(Constant({ 1, operand.Shape()[0] }, operand.GetDataType(), 0.0), operand);
            }
            else
            {
                auto reduceAllStaticAxesFunc = Internal::ReduceElements(operand, PrimitiveFunction::InternalSumReductionOpName, Axis::AllStaticAxes());
                return Minus(reduceAllStaticAxesFunc, reduceAllStaticAxesFunc);
            }
#endif
        }

        FunctionPtr Where(const Variable& condition, const std::pair<size_t, int>& newDerivedSequenceAxisScalingAndAdditiveFactor, const std::wstring& name)
        {
            auto additionalProperties = Dictionary();
            additionalProperties[PrimitiveFunction::AttributeNameNewSequenceAxisLengthScalingFactor] = newDerivedSequenceAxisScalingAndAdditiveFactor.first;
            additionalProperties[PrimitiveFunction::AttributeNameNewSequenceAxisLengthAdditiveFactor] = newDerivedSequenceAxisScalingAndAdditiveFactor.second;
            return UnaryOp(PrimitiveOpType::Where, condition, std::move(additionalProperties), name);
        }

        FunctionPtr Gather(const Variable& operand, const Variable& condition, const std::wstring& name)
        {
            return Internal::GatherPacked(operand, Internal::PackedIndex(/*layout of*/ operand, Sequence::Where(condition)), name);
        }

        FunctionPtr Gather(const Variable& operand, const Variable& condition, const std::pair<size_t, int>& newDerivedSequenceAxisScalingAndAdditiveFactor, const std::wstring& name)
        {
            return Internal::GatherPacked(operand, Internal::PackedIndex(/*layout of*/ operand, Where(condition, newDerivedSequenceAxisScalingAndAdditiveFactor)), name);
        }

        FunctionPtr Scatter(const Variable& operand, const Variable& condition, const std::wstring& name)
        {
            return Internal::ScatterPacked(operand, Internal::PackedIndex(/*layout of*/ condition, Sequence::Where(condition)), /*layout of*/ condition, name);
        }

        FunctionPtr Scatter(const Variable& operand, const Variable& condition, const std::pair<size_t, int>& newDerivedSequenceAxisScalingAndAdditiveFactor, const std::wstring& name)
        {
            return Internal::ScatterPacked(operand, Internal::PackedIndex(/*layout of*/ condition, Where(condition, newDerivedSequenceAxisScalingAndAdditiveFactor)), /*layout of*/ condition, name);
        }

        FunctionPtr Slice(const Variable& operand, const Axis& axis, int beginIndex, int endIndex, const std::wstring& name)
        {
            auto additionalProperties = Dictionary();
            additionalProperties[PrimitiveFunction::AttributeNameAxis] = axis;
            additionalProperties[PrimitiveFunction::AttributeNameBeginIndex] = beginIndex;
            additionalProperties[PrimitiveFunction::AttributeNameEndIndex] = endIndex;

            return UnaryOp(PrimitiveOpType::Slice, operand, std::move(additionalProperties), name);
        }

        FunctionPtr ReduceElements(const Variable& operand, const std::wstring& reductionOpName, const Axis& axis, const std::wstring& name)
        {
            if (axis.IsStaticAxis() || (axis == Axis::AllStaticAxes()))
            {
                auto additionalProperties = Dictionary();
                additionalProperties[PrimitiveFunction::AttributeNameAxis] = axis;
                additionalProperties[PrimitiveFunction::AttributeNameReductionOpName] = reductionOpName;
                return UnaryOp(PrimitiveOpType::ReduceElements, operand, std::move(additionalProperties), name);
            }

            if (axis == Axis::DefaultBatchAxis())
                LogicError("Reduction is currently unsupported along the batch axis");

            LogicError("CNTK::ReduceElements: Invalid axis argument provided. To reduce a sequence along its ordered dynamic axis use Sequence::ReduceElements.");
        }
   }
}<|MERGE_RESOLUTION|>--- conflicted
+++ resolved
@@ -96,22 +96,22 @@
                                                         const std::unordered_map<Variable, Variable>& placeholderReplacements,
                                                         std::unordered_set<Variable>& replacedPlaceholders)
     {
-        if (var.IsPlaceholder())
-        {
-            auto placeholder = var;
-            if (placeholderReplacements.find(placeholder) != placeholderReplacements.end())
-            {
-                var = placeholderReplacements.at(placeholder);
-                replacedPlaceholders.insert(placeholder);
-
-                // If shape or dynamic axes of the placeholder are known but unknown in the replacement, we update the replacement's shape/dynamic axes
-                if (var.Shape().IsUnknown() && !placeholder.Shape().IsUnknown())
-                    var.m_dataFields->m_shape = placeholder.Shape();
-
-                if ((var.DynamicAxes() == Axis::UnknownDynamicAxes()) && (placeholder.DynamicAxes() != Axis::UnknownDynamicAxes()))
-                    var.m_dataFields->m_dynamicAxes = placeholder.DynamicAxes();
-            }
-        }
+            if (var.IsPlaceholder())
+            {
+                auto placeholder = var;
+                if (placeholderReplacements.find(placeholder) != placeholderReplacements.end())
+                {
+                    var = placeholderReplacements.at(placeholder);
+                    replacedPlaceholders.insert(placeholder);
+
+                    // If shape or dynamic axes of the placeholder are known but unknown in the replacement, we update the replacement's shape/dynamic axes
+                    if (var.Shape().IsUnknown() && !placeholder.Shape().IsUnknown())
+                        var.m_dataFields->m_shape = placeholder.Shape();
+
+                    if ((var.DynamicAxes() == Axis::UnknownDynamicAxes()) && (placeholder.DynamicAxes() != Axis::UnknownDynamicAxes()))
+                        var.m_dataFields->m_dynamicAxes = placeholder.DynamicAxes();
+                }
+            }
     }
 
     // Placeholders can be replaced incrementally - i.e. not all placeholders need to replaced in one go.
@@ -130,12 +130,12 @@
         {
             visitedFunctions.insert(this);
 
-            for (auto& inputVar : m_inputs)
-            {
+        for (auto& inputVar : m_inputs)
+        {
                 ReplacePlaceholderInPlace(inputVar, placeholderReplacements, replacedPlaceholders);
 
-                if (inputVar.IsOutput() && (visitedFunctions.find(inputVar.Owner().get()) == visitedFunctions.end()))
-                    inputVar.Owner()->ReplacePlaceholdersInPlace(placeholderReplacements, visitedFunctions, replacedPlaceholders);
+            if (inputVar.IsOutput() && (visitedFunctions.find(inputVar.Owner().get()) == visitedFunctions.end()))
+                inputVar.Owner()->ReplacePlaceholdersInPlace(placeholderReplacements, visitedFunctions, replacedPlaceholders);
             }
         }
 
@@ -146,16 +146,16 @@
             // reflected in the outputs as well
             for (auto& outputVar : m_outputs)
                 ReplacePlaceholderInPlace(outputVar, placeholderReplacements, replacedPlaceholders);
-        }
+            }
 
         OnPlaceholdersReplaced(placeholderReplacements, replacedPlaceholders);
-    }
+        }
 
     /*virtual*/ void Function::OnPlaceholdersReplaced(const std::unordered_map<Variable, Variable>& /*placeholderReplacements*/,
                                                       std::unordered_set<Variable>& /*replacedPlaceholders*/)
     {}
 
-    bool Function::ValidateOrUpdateOutput(const Variable& currentOutputVar, const Variable& newOutputVar, bool alwaysUpdate)
+    bool Function::ValidateOrUpdateOutput(const Variable& currentOutputVar, const Variable& newOutputVar, bool alwaysUpdate) const
     {
         bool updated = false;
         if (!alwaysUpdate)
@@ -218,11 +218,7 @@
             }
         }
 
-<<<<<<< HEAD
-        auto outputsUsingNewInputs = PrimitiveFunction::GetOutputVariables(primitiveFunction->OpType(), m_inputs, primitiveFunction, primitiveFunction->m_attributes, true, primitiveFunction->Name());
-=======
         auto outputsUsingNewInputs = primitiveFunction->GetOutputVariables(true);
->>>>>>> cbf1678c
         auto currentOutputs = Outputs();
         for (size_t i = 0; i < currentOutputs.size(); ++i)
         {
@@ -597,12 +593,14 @@
         auto clonedComposite = CompositeFunction::Create(clonedRootFunction, compositeFunction->Name());
         clonedComposite->ReplacePlaceholders(placeholderReplacements);
 
+#if 0   // TODO: Amit fixed this somehow, so see if this can be removed already
         // propagate m_outputs updates if root is Combine()
         auto primitiveFunction = dynamic_cast<PrimitiveFunction*>(clonedRootFunction.get());
         if (primitiveFunction != nullptr && primitiveFunction->OpType() == PrimitiveOpType::Combine)
             clonedComposite->m_outputs = primitiveFunction->m_outputs;
         else if (clonedRootFunction->m_outputs != clonedComposite->m_outputs)
             LogicError("Clone: composite's m_outputs out of sync with its root function.");
+#endif
 
         return clonedComposite;
     }
@@ -1328,7 +1326,7 @@
 #if 1
             return ReconcileDynamicAxis(Constant({ 1 }, operand.GetDataType(), 0.0), operand/*acts as layout input*/);
 #else
-            // ^^ a simple fix to ReconcileDynamicAxisNode to accept data without dynamic axes makes this easy an efficient
+            // ^^ a simple fix to ReconcileDynamicAxisNode to accept data without dynamic axes makes this easy and efficient
             if (operand.IsSparse())
             {
                 if (operand.Shape().Rank() > 1)
