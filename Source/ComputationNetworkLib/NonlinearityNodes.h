--- conflicted
+++ resolved
@@ -448,7 +448,6 @@
     {
     }
 
-<<<<<<< HEAD
     virtual void /*IComputationNode::*/ BeginForwardProp() override // called before first iteration step of ForwardProp()
     {
         Base::BeginForwardProp();
@@ -461,10 +460,6 @@
     {
         ValidateNaryZip(isFinalValidationPass, /* allow broadcast */ true, /* num Inputs */ 3);
     }
-=======
-    virtual bool InputUsedInComputingInputNodesGradients(size_t childIndex)  const override { return childIndex == 0; }
-    virtual bool OutputUsedInComputingInputNodesGradients() const override { return false; }
->>>>>>> 5431c1ab
 
     virtual void /*ComputationNode::*/ ForwardProp(const FrameRange& fr) override
     {
@@ -500,15 +495,8 @@
         }
     }
 
-<<<<<<< HEAD
     virtual bool InputUsedInComputingInputNodesGradients(size_t childIndex)  const override { return childIndex == 0; }
     virtual bool OutputUsedInComputingInputNodesGradients()  const override { return false; }
-=======
-    virtual void /*ComputationNodeBase::*/ Validate(bool isFinalValidationPass) override
-    {
-        ValidateNaryZip(isFinalValidationPass, /* allow broadcast */ true, /* num Inputs */ 3);
-    }
->>>>>>> 5431c1ab
 };
 
 template class IfNode<float>;
