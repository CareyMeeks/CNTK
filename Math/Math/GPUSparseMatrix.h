--- conflicted
+++ resolved
@@ -1,4 +1,3 @@
-<<<<<<< HEAD
 //
 // <copyright file="GPUSparseMatrix.h" company="Microsoft">
 //     Copyright (c) Microsoft Corporation.  All rights reserved.
@@ -278,7 +277,8 @@
         static void ScaleAndAdd(const ElemType alpha, const GPUSparseMatrix<ElemType>& lhs, GPUMatrix<ElemType>& c);
 
         void NormalGrad(GPUMatrix<ElemType>& c, const ElemType momentum);
-        
+        ElemType Adagrad(GPUMatrix<ElemType>& c, const bool needAveMultiplier);
+
         static void Multiply(const GPUSparseMatrix<ElemType>& S, const GPUMatrix<ElemType>& D, GPUMatrix<ElemType>& C);
         static void Multiply(const GPUMatrix<ElemType>& D, const GPUSparseMatrix<ElemType>& S, GPUMatrix<ElemType>& C);
         static void Multiply(const GPUSparseMatrix<ElemType>& S1, bool transposeS1, const GPUSparseMatrix<ElemType>& S2, bool transposeS2, GPUSparseMatrix<ElemType> &C);
@@ -318,6 +318,7 @@
         void DeepCopy(const GPUSparseMatrix<ElemType>& deepCopyFrom);
         void Clear();
         void PrepareBuffer(const size_t numRows, const size_t numCols, const bool canReuseBuffer, std::function<size_t(GPUSPARSE_INDEX_TYPE* csrRowPtrC)> func);
+
         size_t ElemCountFromBufferSize(const size_t numRows, const size_t numCols, const MatrixFormat format, const size_t totalBufferSize) const;
         size_t ElemCountFromBufferSize() const;
         DEVICEID_TYPE PrepareDevice(const DEVICEID_TYPE deviceId = -1) const;
@@ -337,327 +338,3 @@
         static bool do_sync; 
     };
 }}}    
-=======
-﻿//
-// <copyright file="GPUSparseMatrix.h" company="Microsoft">
-//     Copyright (c) Microsoft Corporation.  All rights reserved.
-// </copyright>
-//
-
-#pragma once
-
-#include "GPUMatrix.h"
-#include "CPUSparseMatrix.h"
-#include <functional>
-
-namespace Microsoft { namespace MSR { namespace CNTK {    
-
-    //GPU Sparse Matrix, using cuSPARSE library.
-    //By default we are assuming CSR representation
-    // NOTE m_elemSizeAllocated (in base matrix) means the number of non-zero elements we have allocated space
-    // We are packing the CSR format (pointed to by m_pArray) as follows:
-    // ElemType elements[m_elemSizeAllocated]
-    // int colIdx[m_elemSizeAllocated]
-    // int rowIdxStart[m_numRows+1]
-
-    template<class ElemType>
-    class MATH_API GPUSparseMatrix : public BaseMatrix<ElemType>
-    {
-        typedef BaseMatrix<ElemType> B; using B::m_numRows; using B::m_numCols; using B::m_pArray; using B::m_elemSizeAllocated; using B::m_nz; using B::m_format;   // without this, base members would require to use thi-> in GCC
-
-    public:
-        GPUSparseMatrix(const size_t numRows, const size_t numCols, const size_t numNZ, const MatrixFormat matrixFormat = MatrixFormat::matrixFormatSparseCSR, const DEVICEID_TYPE computeDevice = AUTOPLACEMATRIX);
-
-        GPUSparseMatrix(const MatrixFormat matrixFormat = MatrixFormat::matrixFormatSparseCSR,
-            const DEVICEID_TYPE computeDevice = AUTOPLACEMATRIX);
-    
-        GPUSparseMatrix(const GPUSparseMatrix<ElemType>&);
-
-        GPUSparseMatrix(const GPUMatrix<ElemType>&, const MatrixFormat matrixFormat = MatrixFormat::matrixFormatSparseCSR);
-
-#ifndef    LINUX
-        GPUSparseMatrix(GPUSparseMatrix<ElemType>&&);
-#endif    /* LINUX */
-
-        ~GPUSparseMatrix();
-
-    public:
-        void Reset();
-
-    public:
-        // return col pointer, which is immediately following the non-zero element
-        // in memory format is always in the following order:
-        // Non-zero data elements, Full index locations, compressed index locations
-        // In CSR row data is compressed, in CSC col data is compressed
-        inline const ElemType* NzValues() const {return m_pArray;}
-        inline ElemType* NzValues() {return m_pArray;}
-        inline size_t NzSize() const {return sizeof(ElemType)*m_nz;} // actual number of element bytes in use
-
-        GPUSPARSE_INDEX_TYPE* MajorIndexLocation() const //row/col ids in CSC/CSR format, blockId2col/blockId2row in BlockCol/BlockRow format
-        { 
-            return (GPUSPARSE_INDEX_TYPE*)(m_pArray + m_elemSizeAllocated); 
-        } 
-
-        size_t MajorIndexCount() const
-        {
-            return MajorIndexCount(m_numRows, m_numCols, m_elemSizeAllocated, m_format);
-        }
-        size_t MajorIndexCount(const size_t numRows, const size_t numCols, const size_t numNZReserved, const MatrixFormat format) const
-        { 
-            if (format == matrixFormatSparseBlockCol)
-                return numCols;
-            else if (format == matrixFormatSparseBlockRow)
-                return numRows;
-            else
-                return numNZReserved;
-        }
-        size_t MajorIndexSize() const // actual number of major index bytes in use
-        { 
-            return sizeof(GPUSPARSE_INDEX_TYPE)*MajorIndexCount(); 
-        } 
-
-        GPUSPARSE_INDEX_TYPE* SecondaryIndexLocation() const //compressed index, col/row in CSC/CSR format, col2blockId/row2blockId in BlockCol/BlockRow format
-        { 
-            if (m_format == matrixFormatSparseBlockCol)
-                return MajorIndexLocation() + m_numCols;
-            else if (m_format == matrixFormatSparseBlockRow)
-                return MajorIndexLocation() + m_numRows;
-            else
-                return MajorIndexLocation() + m_elemSizeAllocated;
-        } 
-        size_t SecondaryIndexCount(const size_t numRows, const size_t numCols, const size_t numNZReserved, const MatrixFormat format) const
-        {
-            if (format == matrixFormatSparseBlockCol)
-                return numCols;
-            else if (format == matrixFormatSparseBlockRow)
-                return numRows;
-            else if (format == matrixFormatSparseCSC)
-                return numCols + 1;
-            else if (format == matrixFormatSparseCSR)
-                return numRows + 1;
-            else
-                return numNZReserved; // COO format
-        }
-
-        size_t SecondaryIndexCount() const
-        {
-            return SecondaryIndexCount(m_numRows, m_numCols, m_elemSizeAllocated, m_format);
-        }
-
-        // get size for compressed index
-        size_t SecondaryIndexSize() const { return (SecondaryIndexCount())*sizeof(GPUSPARSE_INDEX_TYPE); }
-
-        size_t BufferSizeNeeded(const size_t numRows, const size_t numCols, const size_t numNZ, const MatrixFormat format) const 
-        {
-            return sizeof(ElemType)*numNZ + sizeof(GPUSPARSE_INDEX_TYPE)*(MajorIndexCount(numRows, numCols, numNZ, format) + SecondaryIndexCount(numRows, numCols, numNZ, format));
-        }
-
-        inline size_t BufferSizeAllocated() const { return m_totalBufferSizeAllocated; }
-        inline ElemType* BufferPointer() const { return m_pArray; }
-
-        // the column and row locations will swap based on what format we are in. Full index always follows the data array
-        GPUSPARSE_INDEX_TYPE* RowLocation() const 
-        { 
-            //not a valid function for other formats
-            assert(m_format == matrixFormatSparseCSC || m_format == matrixFormatSparseCSR);
-
-            return (m_format&matrixFormatRowMajor) ? SecondaryIndexLocation() : MajorIndexLocation(); 
-        }
-        size_t RowSize() const // actual number of bytes in use
-        {
-            //not a valid function for other formats
-            assert(m_format == matrixFormatSparseCSC || m_format == matrixFormatSparseCSR);
-
-            return (m_format&matrixFormatRowMajor) ? SecondaryIndexSize() : MajorIndexSize();
-        } 
-        GPUSPARSE_INDEX_TYPE* ColLocation() const 
-        { 
-            //not a valid function for other formats
-            assert(m_format == matrixFormatSparseCSC || m_format == matrixFormatSparseCSR);
-
-            return (m_format&matrixFormatRowMajor) ? MajorIndexLocation() : SecondaryIndexLocation();
-        }
-        size_t ColSize() const // actual number of bytes in use
-        {
-            //not a valid function for other formats
-            assert(m_format == matrixFormatSparseCSC || m_format == matrixFormatSparseCSR);
-
-            return (m_format&matrixFormatRowMajor) ? MajorIndexSize() : SecondaryIndexSize();
-        } 
-        GPUSPARSE_INDEX_TYPE* BlockId2ColOrRow() const
-        {
-            //not a valid function for other formats
-            assert(m_format == matrixFormatSparseBlockCol || m_format == matrixFormatSparseBlockRow);
-            return MajorIndexLocation();
-        }
-        GPUSPARSE_INDEX_TYPE* ColOrRow2BlockId() const
-        {
-            //not a valid function for other formats
-            assert(m_format == matrixFormatSparseBlockCol || m_format == matrixFormatSparseBlockRow);
-            return SecondaryIndexLocation();
-        }
-        void SetValue(const GPUSparseMatrix<ElemType>& deepCopyFrom);
-        void SetValue(const CPUSparseMatrix<ElemType>& deepCopyFrom);
-        void SetValue(const GPUMatrix<ElemType>& denseMatrix, const MatrixFormat matrixFormat);
-        void SetValue(const GPUMatrix<ElemType>& denseMatrix);
-
-        void ResizeAsAndCopyIndexFrom(const GPUSparseMatrix<ElemType>& a, const bool growOnly = true);
-        void Resize(const size_t numRows, const size_t numCols, const size_t numNZElemToReserve, const MatrixFormat matrixFormat, const bool growOnly = true, bool keepExistingValues = true); //matrix format will affect the size to allocate
-        void Resize(const size_t numRows, const size_t numCols, const size_t numNZElemToReserve, const bool growOnly, bool keepExistingValues);
-
-        GPUSparseMatrix<ElemType> Transpose() const;
-        void InplaceTranspose();
-        GPUSparseMatrix<ElemType>& AssignTransposeOf(const GPUSparseMatrix<ElemType>& a);
-
-        GPUMatrix<ElemType> CopyToDenseMatrix() const;
-        void CopyToDenseMatrix(GPUMatrix<ElemType> &denseMatrix) const;
-        void CopyToCPUSparseMatrix(CPUSparseMatrix<ElemType> &cpuSparseMatrix) const;
-        void ChangeDeviceTo(DEVICEID_TYPE toId);
-
-        GPUSparseMatrix<ElemType>& operator=(const GPUSparseMatrix<ElemType>& deepCopy);
-#ifndef    LINUX
-        GPUSparseMatrix<ElemType>& operator=(GPUSparseMatrix<ElemType>&& moveFrom);
-#endif    /* LINUX */
-        GPUSparseMatrix<ElemType> operator+ (const GPUSparseMatrix<ElemType>& a) const;
-        GPUSparseMatrix<ElemType> operator- (const GPUSparseMatrix<ElemType>& a) const;
-        GPUSparseMatrix<ElemType>& operator^= (const ElemType alpha); //element-wise power        
-        GPUSparseMatrix<ElemType> operator^ (const ElemType alpha) const; //element-wise power
-        GPUSparseMatrix<ElemType>& operator*= (const ElemType alpha);
-        GPUSparseMatrix<ElemType> operator*(const ElemType alpha) const;
-        GPUSparseMatrix<ElemType>& AssignElementPowerOf(const GPUSparseMatrix<ElemType>& a, const ElemType power);        
-
-        bool IsEqualTo(const GPUSparseMatrix<ElemType>& a, const ElemType threshold = 1e-8) const;
-        bool IsEqualTo(const GPUMatrix<ElemType>& a, const ElemType threshold = 1e-8) const;
-    public:
-        virtual DEVICEID_TYPE GetComputeDeviceId(void) const;
-        inline size_t GetNumNZElements() const {return m_nz;}
-
-        //Sets sparse matrix in CSR format. this acts as deep copy
-        void SetMatrixFromCSRFormat(const CPUSPARSE_INDEX_TYPE *h_CSRRow, const CPUSPARSE_INDEX_TYPE *h_Col, const ElemType *h_Val, 
-            const size_t nz, const size_t numRows, const size_t numCols, const bool IsOnDevice = false, const DEVICEID_TYPE devId = -1);
-        void SetMatrixFromCSCFormat(const CPUSPARSE_INDEX_TYPE *h_CSCCol, const CPUSPARSE_INDEX_TYPE *h_Row, const ElemType *h_Val,
-            const size_t nz, const size_t numRows, const size_t numCols, const bool IsOnDevice = false, const DEVICEID_TYPE devId = -1);
-
-        //Gets sparse matrix in CSR format. this acts as deep copy. All passed pointers must be NULL. the function will allocate memory itself.
-        void GetMatrixFromCSRFormat(CPUSPARSE_INDEX_TYPE*& h_CSRRow, CPUSPARSE_INDEX_TYPE*& h_Col, ElemType*& h_Val, size_t &nz, size_t &numRows, size_t &numCols) const;
-
-        void GetMatrixFromCSCFormat(CPUSPARSE_INDEX_TYPE*& h_CSCCol, CPUSPARSE_INDEX_TYPE*& h_Row, ElemType*& h_Val, size_t &nz, size_t &numRows, size_t &numCols) const;
-
-        void ConvertToSparseFormat(MatrixFormat newFormat);
-        void ConvertToSparseFormat(MatrixFormat newFormat, GPUSparseMatrix<ElemType>& outMatrix) const;
-
-    public:
-        GPUSparseMatrix<ElemType>& ElementInverse ();
-        GPUSparseMatrix<ElemType>& AssignElementInverseOf (const GPUSparseMatrix<ElemType>& a);
-
-        GPUSparseMatrix<ElemType>& InplaceLinearRectifierDerivative();
-        GPUSparseMatrix<ElemType>& AssignLinearRectifierDerivativeOf (const GPUSparseMatrix<ElemType>& a);
-
-        GPUSparseMatrix<ElemType>& InplaceSigmoid ();
-        GPUSparseMatrix<ElemType>& AssignSigmoidOf (const GPUSparseMatrix<ElemType>& a);
-
-        GPUSparseMatrix<ElemType>& InplaceTanh ();
-        GPUSparseMatrix<ElemType>& AssignTanhOf (const GPUSparseMatrix<ElemType>& a);
-
-        GPUSparseMatrix<ElemType>& InplaceSqrt ();
-        GPUSparseMatrix<ElemType>& AssignSqrtOf (const GPUSparseMatrix<ElemType>& a);
-
-        GPUSparseMatrix<ElemType>& InplaceExp ();
-        GPUSparseMatrix<ElemType>& AssignExpOf (const GPUSparseMatrix<ElemType>& a);
-
-        GPUSparseMatrix<ElemType>& InplaceLog ();
-        GPUSparseMatrix<ElemType>& AssignLogOf (const GPUSparseMatrix<ElemType>& a);
-
-        GPUSparseMatrix<ElemType>& InplaceAbs ();   
-        GPUSparseMatrix<ElemType>& AssignAbsOf (const GPUSparseMatrix<ElemType>& a);
-
-        GPUSparseMatrix<ElemType>& InplaceTruncate (const ElemType threshold);
-        GPUSparseMatrix<ElemType>& InplaceSoftThreshold(const ElemType threshold);
-
-        GPUSparseMatrix<ElemType>& InplaceTruncateBottom (const ElemType threshold);
-        GPUSparseMatrix<ElemType>& AssignTruncateBottomOf (const GPUSparseMatrix<ElemType>& a, const ElemType threshold);
-        GPUSparseMatrix<ElemType>& InplaceTruncateTop (const ElemType threshold);
-        GPUSparseMatrix<ElemType>& AssignTruncateTopOf (const GPUSparseMatrix<ElemType>& a, const ElemType threshold);
-
-        GPUSparseMatrix<ElemType>& SetToZeroIfAbsLessThan (const ElemType threshold);
-
-        ElemType SumOfElements () const; //sum of all elements
-        ElemType SumOfAbsElements () const; //sum of all abs(elements)
-        ElemType FrobeniusNorm() const;
-        ElemType MatrixNormInf() const;
-        ElemType MatrixNorm1() const;
-        ElemType MatrixNorm0() const { return (ElemType)GetNumNZElements(); };
-    public:        
-        //Performs C = alpha ∗ op ( S ) ∗ D + beta ∗ C; Where S is sparse and D and C are dense
-        static void MultiplyAndWeightedAdd(ElemType alpha, const GPUMatrix<ElemType>& a, const bool transposeA, const GPUSparseMatrix<ElemType>& b, 
-            const bool transposeB, ElemType beta, GPUMatrix<ElemType>& c);
-        static void MultiplyAndWeightedAdd(ElemType alpha, const GPUSparseMatrix<ElemType>& S, const bool transposeS, const GPUMatrix<ElemType>& D, 
-            const bool transposeD, ElemType beta, GPUMatrix<ElemType>& C);
-        static void MultiplyAndAdd(ElemType alpha, const GPUMatrix<ElemType>& lhs, const bool transposeA, const GPUSparseMatrix<ElemType>& rhs, 
-            const bool transposeB, GPUSparseMatrix<ElemType>& c);
-        static void ScaleAndAdd(const ElemType alpha, const GPUSparseMatrix<ElemType>& lhs, GPUMatrix<ElemType>& c);
-
-        void NormalGrad(GPUMatrix<ElemType>& c, const ElemType momentum);
-        ElemType Adagrad(GPUMatrix<ElemType>& c, const bool needAveMultiplier);
-
-        static void Multiply(const GPUSparseMatrix<ElemType>& S, const GPUMatrix<ElemType>& D, GPUMatrix<ElemType>& C);
-        static void Multiply(const GPUMatrix<ElemType>& D, const GPUSparseMatrix<ElemType>& S, GPUMatrix<ElemType>& C);
-        static void Multiply(const GPUSparseMatrix<ElemType>& S1, bool transposeS1, const GPUSparseMatrix<ElemType>& S2, bool transposeS2, GPUSparseMatrix<ElemType> &C);
-        GPUSparseMatrix<ElemType>& AssignProductOf(const GPUSparseMatrix<ElemType>& a, const bool transposeA, const GPUSparseMatrix<ElemType>& b, const bool transposeB);
-
-        static ElemType InnerProductOfMatrices(const GPUSparseMatrix<ElemType>& a, const GPUMatrix<ElemType>& b);
-        static ElemType InnerProductOfMatrices(const GPUMatrix<ElemType>& a, const GPUSparseMatrix<ElemType>& b);
-        static void ScaleAndAdd(ElemType alpha,const GPUSparseMatrix<ElemType>& a, ElemType beta, const GPUSparseMatrix<ElemType>& b, GPUSparseMatrix<ElemType>& c);
-        static void ScaleAndAdd(ElemType alpha,const GPUSparseMatrix<ElemType>& a, ElemType beta, const GPUMatrix<ElemType>& b, GPUMatrix<ElemType>& c);
-        static void ScaleAndAdd(ElemType alpha,const GPUMatrix<ElemType>& a, ElemType beta, const GPUSparseMatrix<ElemType>& b, GPUMatrix<ElemType>& c);
-        static void Scale(ElemType alpha, GPUSparseMatrix<ElemType>& a);
-        static void ElementWisePower (ElemType alpha, const GPUSparseMatrix<ElemType>& a, GPUSparseMatrix<ElemType>& c);
-        static bool AreEqual(const GPUSparseMatrix<ElemType>& a, const GPUSparseMatrix<ElemType>& b, const ElemType threshold = 1e-8);
-        static bool AreEqual(const GPUSparseMatrix<ElemType>& a, const GPUMatrix<ElemType>& b, const ElemType threshold = 1e-8);
-        static bool AreEqual(const GPUMatrix<ElemType>& a, const GPUSparseMatrix<ElemType>& b, const ElemType threshold = 1e-8);
-
-        //For these two, I should also add a version which would return GPUSparseMatrix, since Dense.*Sparse =Sparse.*Dense=Sparse
-        static GPUMatrix<ElemType> ElementProductOf (const GPUSparseMatrix<ElemType>& a, const GPUMatrix<ElemType>& b);
-        static GPUMatrix<ElemType> ElementProductOf (const GPUMatrix<ElemType>& a, const GPUSparseMatrix<ElemType>& b);     
-
-    public:
-        // See: http://stackoverflow.com/questions/4660123/overloading-friend-operator-for-template-class/4661372#4661372
-        template <class ElemTypeDummy>
-        friend MATH_API File& operator>>(File& stream, GPUSparseMatrix<ElemTypeDummy>& us);
-        template <class ElemTypeDummy>
-        friend MATH_API File& operator<<(File& stream, const GPUSparseMatrix<ElemTypeDummy>& us);
-
-     private:
-         void* ReserveTempHostBuffer(const size_t sizeInByte) const;
-         template <class OutType, class InType>
-         static void CopyBuffer(OutType * outBuffer, const InType * inBuffer, const size_t size);
-    private:
-        void ZeroInit(const MatrixFormat matrixFormat, const DEVICEID_TYPE deviceId);
-
-    private:
-        void performInplaceFunction(const int kind);
-        void DeepCopy(const GPUSparseMatrix<ElemType>& deepCopyFrom);
-        void Clear();
-        void PrepareBuffer(const size_t numRows, const size_t numCols, const bool canReuseBuffer, std::function<size_t(GPUSPARSE_INDEX_TYPE* csrRowPtrC)> func);
-
-        size_t ElemCountFromBufferSize(const size_t numRows, const size_t numCols, const MatrixFormat format, const size_t totalBufferSize) const;
-        size_t ElemCountFromBufferSize() const;
-        DEVICEID_TYPE PrepareDevice(const DEVICEID_TYPE deviceId = -1) const;
-        size_t IdentifyRowsWithValues() const;
-
-     private:
-
-        size_t m_totalBufferSizeAllocated;
-
-        //used by the blockCol and blockRow format
-        size_t m_blockSize; //block size        
-        mutable GPUSPARSE_INDEX_TYPE *m_rowToId; //the id showing the order row number is observed in the nnz values.  
-
-        mutable void* m_tempHostBuffer; //used to copy values.
-        mutable size_t m_tempHostBufferSize;
-
-        static bool do_sync; 
-    };
-}}}    
-
->>>>>>> 384f585d
